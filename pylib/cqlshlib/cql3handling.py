# Licensed to the Apache Software Foundation (ASF) under one
# or more contributor license agreements.  See the NOTICE file
# distributed with this work for additional information
# regarding copyright ownership.  The ASF licenses this file
# to you under the Apache License, Version 2.0 (the
# "License"); you may not use this file except in compliance
# with the License.  You may obtain a copy of the License at
#
#     http://www.apache.org/licenses/LICENSE-2.0
#
# Unless required by applicable law or agreed to in writing, software
# distributed under the License is distributed on an "AS IS" BASIS,
# WITHOUT WARRANTIES OR CONDITIONS OF ANY KIND, either express or implied.
# See the License for the specific language governing permissions and
# limitations under the License.

from .cqlhandling import CqlParsingRuleSet, Hint
from cassandra.metadata import maybe_escape_name


simple_cql_types = set(('ascii', 'bigint', 'blob', 'boolean', 'counter', 'date', 'decimal', 'double', 'float', 'inet', 'int',
                        'smallint', 'text', 'time', 'timestamp', 'timeuuid', 'tinyint', 'uuid', 'varchar', 'varint'))
simple_cql_types.difference_update(('set', 'map', 'list'))

from . import helptopics
cqldocs = helptopics.CQL3HelpTopics()


class UnexpectedTableStructure(UserWarning):

    def __init__(self, msg):
        self.msg = msg

    def __str__(self):
        return 'Unexpected table structure; may not translate correctly to CQL. ' + self.msg

<<<<<<< HEAD
SYSTEM_KEYSPACES = ('system', 'system_schema', 'system_traces', 'system_auth', 'system_distributed')
NONALTERBALE_KEYSPACES = ('system', 'system_schema')
=======

SYSTEM_KEYSPACES = ('system', 'system_traces', 'system_auth', 'system_distributed')
NONALTERBALE_KEYSPACES = ('system')
>>>>>>> 503aec74


class Cql3ParsingRuleSet(CqlParsingRuleSet):

    columnfamily_layout_options = (
        ('bloom_filter_fp_chance', None),
        ('comment', None),
        ('dclocal_read_repair_chance', 'local_read_repair_chance'),
        ('gc_grace_seconds', None),
        ('min_index_interval', None),
        ('max_index_interval', None),
        ('read_repair_chance', None),
        ('default_time_to_live', None),
        ('speculative_retry', None),
        ('memtable_flush_period_in_ms', None),
    )

    columnfamily_layout_map_options = (
        # (CQL3 option name, schema_columnfamilies column name (or None if same),
        #  list of known map keys)
        ('compaction', 'compaction_strategy_options',
            ('class', 'max_threshold', 'tombstone_compaction_interval', 'tombstone_threshold', 'enabled', 'unchecked_tombstone_compaction', 'only_purge_repaired_tombstones')),
        ('compression', 'compression_parameters',
            ('sstable_compression', 'chunk_length_kb', 'crc_check_chance')),
        ('caching', None,
            ('rows_per_partition', 'keys')),
    )

    obsolete_cf_options = ()

    consistency_levels = (
        'ANY',
        'ONE',
        'TWO',
        'THREE',
        'QUORUM',
        'ALL',
        'LOCAL_QUORUM',
        'EACH_QUORUM',
        'SERIAL'
    )

    @classmethod
    def escape_value(cls, value):
        if value is None:
            return 'NULL'  # this totally won't work
        if isinstance(value, bool):
            value = str(value).lower()
        elif isinstance(value, float):
            return '%f' % value
        elif isinstance(value, int):
            return str(value)
        return "'%s'" % value.replace("'", "''")

    @classmethod
    def escape_name(cls, name):
        if name is None:
            return 'NULL'
        return "'%s'" % name.replace("'", "''")

    @staticmethod
    def dequote_name(name):
        name = name.strip()
        if name == '':
            return name
        if name[0] == '"' and name[-1] == '"':
            return name[1:-1].replace('""', '"')
        else:
            return name.lower()

    @staticmethod
    def dequote_value(cqlword):
        cqlword = cqlword.strip()
        if cqlword == '':
            return cqlword
        if cqlword[0] == "'" and cqlword[-1] == "'":
            cqlword = cqlword[1:-1].replace("''", "'")
        return cqlword


CqlRuleSet = Cql3ParsingRuleSet()

# convenience for remainder of module
completer_for = CqlRuleSet.completer_for
explain_completion = CqlRuleSet.explain_completion
dequote_value = CqlRuleSet.dequote_value
dequote_name = CqlRuleSet.dequote_name
escape_value = CqlRuleSet.escape_value

# BEGIN SYNTAX/COMPLETION RULE DEFINITIONS

syntax_rules = r'''
<Start> ::= <CQL_Statement>*
          ;

<CQL_Statement> ::= [statements]=<statementBody> ";"
                  ;

# the order of these terminal productions is significant:
<endline> ::= /\n/ ;

JUNK ::= /([ \t\r\f\v]+|(--|[/][/])[^\n\r]*([\n\r]|$)|[/][*].*?[*][/])/ ;

<stringLiteral> ::= <quotedStringLiteral>
                  | <pgStringLiteral> ;
<quotedStringLiteral> ::= /'([^']|'')*'/ ;
<pgStringLiteral> ::= /\$\$(?:(?!\$\$)|[^$])*\$\$/;
<quotedName> ::=    /"([^"]|"")*"/ ;
<float> ::=         /-?[0-9]+\.[0-9]+/ ;
<uuid> ::=          /[0-9a-f]{8}-[0-9a-f]{4}-[0-9a-f]{4}-[0-9a-f]{4}-[0-9a-f]{12}/ ;
<blobLiteral> ::=    /0x[0-9a-f]+/ ;
<wholenumber> ::=   /[0-9]+/ ;
<identifier> ::=    /[a-z][a-z0-9_]*/ ;
<colon> ::=         ":" ;
<star> ::=          "*" ;
<endtoken> ::=      ";" ;
<op> ::=            /[-+=,().]/ ;
<cmp> ::=           /[<>!]=?/ ;
<brackets> ::=      /[][{}]/ ;

<integer> ::= "-"? <wholenumber> ;
<boolean> ::= "true"
            | "false"
            ;

<unclosedPgString>::= /\$\$(?:(?!\$\$)|[^$])*/ ;
<unclosedString>  ::= /'([^']|'')*/ ;
<unclosedName>    ::= /"([^"]|"")*/ ;
<unclosedComment> ::= /[/][*].*$/ ;

<term> ::= <stringLiteral>
         | <integer>
         | <float>
         | <uuid>
         | <boolean>
         | <blobLiteral>
         | <collectionLiteral>
         | <functionLiteral> <functionArguments>
         | "NULL"
         ;

<functionLiteral> ::= (<identifier> ( "." <identifier> )?)
                 | "TOKEN"
                 ;

<functionArguments> ::= "(" ( <term> ( "," <term> )* )? ")"
                 ;

<tokenDefinition> ::= token="TOKEN" "(" <term> ( "," <term> )* ")"
                    | <term>
                    ;
<cident> ::= <quotedName>
           | <identifier>
           | <unreservedKeyword>
           ;
<colname> ::= <cident> ;   # just an alias

<collectionLiteral> ::= <listLiteral>
                      | <setLiteral>
                      | <mapLiteral>
                      ;
<listLiteral> ::= "[" ( <term> ( "," <term> )* )? "]"
                ;
<setLiteral> ::= "{" ( <term> ( "," <term> )* )? "}"
               ;
<mapLiteral> ::= "{" <term> ":" <term> ( "," <term> ":" <term> )* "}"
               ;

<anyFunctionName> ::= ( ksname=<cfOrKsName> dot="." )? udfname=<cfOrKsName> ;

<userFunctionName> ::= ( ksname=<nonSystemKeyspaceName> dot="." )? udfname=<cfOrKsName> ;

<refUserFunctionName> ::= udfname=<cfOrKsName> ;

<userAggregateName> ::= ( ksname=<nonSystemKeyspaceName> dot="." )? udaname=<cfOrKsName> ;

<functionAggregateName> ::= ( ksname=<nonSystemKeyspaceName> dot="." )? functionname=<cfOrKsName> ;

<aggregateName> ::= <userAggregateName>
                  ;

<functionName> ::= <functionAggregateName>
                 | "TOKEN"
                 ;

<statementBody> ::= <useStatement>
                  | <selectStatement>
                  | <dataChangeStatement>
                  | <schemaChangeStatement>
                  | <authenticationStatement>
                  | <authorizationStatement>
                  ;

<dataChangeStatement> ::= <insertStatement>
                        | <updateStatement>
                        | <deleteStatement>
                        | <truncateStatement>
                        | <batchStatement>
                        ;

<schemaChangeStatement> ::= <createKeyspaceStatement>
                          | <createColumnFamilyStatement>
                          | <createIndexStatement>
                          | <createMaterializedViewStatement>
                          | <createUserTypeStatement>
                          | <createFunctionStatement>
                          | <createAggregateStatement>
                          | <createTriggerStatement>
                          | <dropKeyspaceStatement>
                          | <dropColumnFamilyStatement>
                          | <dropIndexStatement>
                          | <dropMaterializedViewStatement>
                          | <dropUserTypeStatement>
                          | <dropFunctionStatement>
                          | <dropAggregateStatement>
                          | <dropTriggerStatement>
                          | <alterTableStatement>
                          | <alterKeyspaceStatement>
                          | <alterUserTypeStatement>
                          ;

<authenticationStatement> ::= <createUserStatement>
                            | <alterUserStatement>
                            | <dropUserStatement>
                            | <listUsersStatement>
                            | <createRoleStatement>
                            | <alterRoleStatement>
                            | <dropRoleStatement>
                            | <listRolesStatement>
                            ;

<authorizationStatement> ::= <grantStatement>
                           | <grantRoleStatement>
                           | <revokeStatement>
                           | <revokeRoleStatement>
                           | <listPermissionsStatement>
                           ;

# timestamp is included here, since it's also a keyword
<simpleStorageType> ::= typename=( <identifier> | <stringLiteral> | "timestamp" ) ;

<userType> ::= utname=<cfOrKsName> ;

<storageType> ::= <simpleStorageType> | <collectionType> | <frozenCollectionType> | <userType> ;

# Note: autocomplete for frozen collection types does not handle nesting past depth 1 properly,
# but that's a lot of work to fix for little benefit.
<collectionType> ::= "map" "<" <simpleStorageType> "," ( <simpleStorageType> | <userType> ) ">"
                   | "list" "<" ( <simpleStorageType> | <userType> ) ">"
                   | "set" "<" ( <simpleStorageType> | <userType> ) ">"
                   ;

<frozenCollectionType> ::= "frozen" "<" "map"  "<" <storageType> "," <storageType> ">" ">"
                         | "frozen" "<" "list" "<" <storageType> ">" ">"
                         | "frozen" "<" "set"  "<" <storageType> ">" ">"
                         ;

<columnFamilyName> ::= ( ksname=<cfOrKsName> dot="." )? cfname=<cfOrKsName> ;

<materializedViewName> ::= ( ksname=<cfOrKsName> dot="." )? mvname=<cfOrKsName> ;

<userTypeName> ::= ( ksname=<cfOrKsName> dot="." )? utname=<cfOrKsName> ;

<keyspaceName> ::= ksname=<cfOrKsName> ;

<nonSystemKeyspaceName> ::= ksname=<cfOrKsName> ;

<alterableKeyspaceName> ::= ksname=<cfOrKsName> ;

<cfOrKsName> ::= <identifier>
               | <quotedName>
               | <unreservedKeyword>;

<unreservedKeyword> ::= nocomplete=
                        ( "key"
                        | "clustering"
                        # | "count" -- to get count(*) completion, treat count as reserved
                        | "ttl"
                        | "compact"
                        | "storage"
                        | "type"
                        | "values" )
                      ;

<property> ::= [propname]=<cident> propeq="=" [propval]=<propertyValue>
                ;
<propertyValue> ::= propsimpleval=( <stringLiteral>
                                  | <identifier>
                                  | <integer>
                                  | <float>
                                  | <unreservedKeyword> )
                    # we don't use <mapLiteral> here so we can get more targeted
                    # completions:
                    | propsimpleval="{" [propmapkey]=<term> ":" [propmapval]=<term>
                            ( ender="," [propmapkey]=<term> ":" [propmapval]=<term> )*
                      ender="}"
                    ;

'''


def prop_equals_completer(ctxt, cass):
    if not working_on_keyspace(ctxt):
        # we know if the thing in the property name position is "compact" or
        # "clustering" that there won't actually be an equals sign, because
        # there are no properties by those names. there are, on the other hand,
        # table properties that start with those keywords which don't have
        # equals signs at all.
        curprop = ctxt.get_binding('propname')[-1].upper()
        if curprop in ('COMPACT', 'CLUSTERING'):
            return ()
    return ['=']


completer_for('property', 'propeq')(prop_equals_completer)


@completer_for('property', 'propname')
def prop_name_completer(ctxt, cass):
    if working_on_keyspace(ctxt):
        return ks_prop_name_completer(ctxt, cass)
    else:
        return cf_prop_name_completer(ctxt, cass)


@completer_for('propertyValue', 'propsimpleval')
def prop_val_completer(ctxt, cass):
    if working_on_keyspace(ctxt):
        return ks_prop_val_completer(ctxt, cass)
    else:
        return cf_prop_val_completer(ctxt, cass)


@completer_for('propertyValue', 'propmapkey')
def prop_val_mapkey_completer(ctxt, cass):
    if working_on_keyspace(ctxt):
        return ks_prop_val_mapkey_completer(ctxt, cass)
    else:
        return cf_prop_val_mapkey_completer(ctxt, cass)


@completer_for('propertyValue', 'propmapval')
def prop_val_mapval_completer(ctxt, cass):
    if working_on_keyspace(ctxt):
        return ks_prop_val_mapval_completer(ctxt, cass)
    else:
        return cf_prop_val_mapval_completer(ctxt, cass)


@completer_for('propertyValue', 'ender')
def prop_val_mapender_completer(ctxt, cass):
    if working_on_keyspace(ctxt):
        return ks_prop_val_mapender_completer(ctxt, cass)
    else:
        return cf_prop_val_mapender_completer(ctxt, cass)


def ks_prop_name_completer(ctxt, cass):
    optsseen = ctxt.get_binding('propname', ())
    if 'replication' not in optsseen:
        return ['replication']
    return ["durable_writes"]


def ks_prop_val_completer(ctxt, cass):
    optname = ctxt.get_binding('propname')[-1]
    if optname == 'durable_writes':
        return ["'true'", "'false'"]
    if optname == 'replication':
        return ["{'class': '"]
    return ()


def ks_prop_val_mapkey_completer(ctxt, cass):
    optname = ctxt.get_binding('propname')[-1]
    if optname != 'replication':
        return ()
    keysseen = map(dequote_value, ctxt.get_binding('propmapkey', ()))
    valsseen = map(dequote_value, ctxt.get_binding('propmapval', ()))
    for k, v in zip(keysseen, valsseen):
        if k == 'class':
            repclass = v
            break
    else:
        return ["'class'"]
    if repclass in CqlRuleSet.replication_factor_strategies:
        opts = set(('replication_factor',))
    elif repclass == 'NetworkTopologyStrategy':
        return [Hint('<dc_name>')]
    return map(escape_value, opts.difference(keysseen))


def ks_prop_val_mapval_completer(ctxt, cass):
    optname = ctxt.get_binding('propname')[-1]
    if optname != 'replication':
        return ()
    currentkey = dequote_value(ctxt.get_binding('propmapkey')[-1])
    if currentkey == 'class':
        return map(escape_value, CqlRuleSet.replication_strategies)
    return [Hint('<term>')]


def ks_prop_val_mapender_completer(ctxt, cass):
    optname = ctxt.get_binding('propname')[-1]
    if optname != 'replication':
        return [',']
    keysseen = map(dequote_value, ctxt.get_binding('propmapkey', ()))
    valsseen = map(dequote_value, ctxt.get_binding('propmapval', ()))
    for k, v in zip(keysseen, valsseen):
        if k == 'class':
            repclass = v
            break
    else:
        return [',']
    if repclass in CqlRuleSet.replication_factor_strategies:
        if 'replication_factor' not in keysseen:
            return [',']
    if repclass == 'NetworkTopologyStrategy' and len(keysseen) == 1:
        return [',']
    return ['}']


def cf_prop_name_completer(ctxt, cass):
    return [c[0] for c in (CqlRuleSet.columnfamily_layout_options +
                           CqlRuleSet.columnfamily_layout_map_options)]


def cf_prop_val_completer(ctxt, cass):
    exist_opts = ctxt.get_binding('propname')
    this_opt = exist_opts[-1]
    if this_opt == 'compression':
        return ["{'sstable_compression': '"]
    if this_opt == 'compaction':
        return ["{'class': '"]
    if this_opt == 'caching':
        return ["{'keys': '"]
    if any(this_opt == opt[0] for opt in CqlRuleSet.obsolete_cf_options):
        return ["'<obsolete_option>'"]
    if this_opt in ('read_repair_chance', 'bloom_filter_fp_chance',
                    'dclocal_read_repair_chance'):
        return [Hint('<float_between_0_and_1>')]
    if this_opt in ('min_compaction_threshold', 'max_compaction_threshold',
                    'gc_grace_seconds', 'min_index_interval', 'max_index_interval'):
        return [Hint('<integer>')]
    return [Hint('<option_value>')]


def cf_prop_val_mapkey_completer(ctxt, cass):
    optname = ctxt.get_binding('propname')[-1]
    for cql3option, _, subopts in CqlRuleSet.columnfamily_layout_map_options:
        if optname == cql3option:
            break
    else:
        return ()
    keysseen = map(dequote_value, ctxt.get_binding('propmapkey', ()))
    valsseen = map(dequote_value, ctxt.get_binding('propmapval', ()))
    pairsseen = dict(zip(keysseen, valsseen))
    if optname == 'compression':
        return map(escape_value, set(subopts).difference(keysseen))
    if optname == 'caching':
        return map(escape_value, set(subopts).difference(keysseen))
    if optname == 'compaction':
        opts = set(subopts)
        try:
            csc = pairsseen['class']
        except KeyError:
            return ["'class'"]
        csc = csc.split('.')[-1]
        if csc == 'SizeTieredCompactionStrategy':
            opts.add('min_sstable_size')
            opts.add('min_threshold')
            opts.add('bucket_high')
            opts.add('bucket_low')
        elif csc == 'LeveledCompactionStrategy':
            opts.add('sstable_size_in_mb')
        elif csc == 'DateTieredCompactionStrategy':
            opts.add('base_time_seconds')
            opts.add('max_sstable_age_days')
            opts.add('min_threshold')
            opts.add('max_window_size_seconds')
            opts.add('timestamp_resolution')
        elif csc == 'TimeWindowCompactionStrategy':
            opts.add('compaction_window_unit')
            opts.add('compaction_window_size')
            opts.add('min_threshold')
            opts.add('max_threshold')
            opts.add('timestamp_resolution')

        return map(escape_value, opts)
    return ()


def cf_prop_val_mapval_completer(ctxt, cass):
    opt = ctxt.get_binding('propname')[-1]
    key = dequote_value(ctxt.get_binding('propmapkey')[-1])
    if opt == 'compaction':
        if key == 'class':
            return map(escape_value, CqlRuleSet.available_compaction_classes)
        return [Hint('<option_value>')]
    elif opt == 'compression':
        if key == 'sstable_compression':
            return map(escape_value, CqlRuleSet.available_compression_classes)
        return [Hint('<option_value>')]
    elif opt == 'caching':
        if key == 'rows_per_partition':
            return ["'ALL'", "'NONE'", Hint('#rows_per_partition')]
        elif key == 'keys':
            return ["'ALL'", "'NONE'"]
    return ()


def cf_prop_val_mapender_completer(ctxt, cass):
    return [',', '}']


@completer_for('tokenDefinition', 'token')
def token_word_completer(ctxt, cass):
    return ['token(']


@completer_for('simpleStorageType', 'typename')
def storagetype_completer(ctxt, cass):
    return simple_cql_types


@completer_for('keyspaceName', 'ksname')
def ks_name_completer(ctxt, cass):
    return map(maybe_escape_name, cass.get_keyspace_names())


@completer_for('nonSystemKeyspaceName', 'ksname')
def ks_name_completer(ctxt, cass):
    ksnames = [n for n in cass.get_keyspace_names() if n not in SYSTEM_KEYSPACES]
    return map(maybe_escape_name, ksnames)


@completer_for('alterableKeyspaceName', 'ksname')
def ks_name_completer(ctxt, cass):
    ksnames = [n for n in cass.get_keyspace_names() if n not in NONALTERBALE_KEYSPACES]
    return map(maybe_escape_name, ksnames)


def cf_ks_name_completer(ctxt, cass):
    return [maybe_escape_name(ks) + '.' for ks in cass.get_keyspace_names()]


completer_for('columnFamilyName', 'ksname')(cf_ks_name_completer)
completer_for('materializedViewName', 'ksname')(cf_ks_name_completer)


def cf_ks_dot_completer(ctxt, cass):
    name = dequote_name(ctxt.get_binding('ksname'))
    if name in cass.get_keyspace_names():
        return ['.']
    return []


completer_for('columnFamilyName', 'dot')(cf_ks_dot_completer)
completer_for('materializedViewName', 'dot')(cf_ks_dot_completer)


@completer_for('columnFamilyName', 'cfname')
def cf_name_completer(ctxt, cass):
    ks = ctxt.get_binding('ksname', None)
    if ks is not None:
        ks = dequote_name(ks)
    try:
        cfnames = cass.get_columnfamily_names(ks)
    except Exception:
        if ks is None:
            return ()
        raise
    return map(maybe_escape_name, cfnames)


<<<<<<< HEAD
@completer_for('materializedViewName', 'mvname')
def mv_name_completer(ctxt, cass):
    ks = ctxt.get_binding('ksname', None)
    if ks is not None:
        ks = dequote_name(ks)
    try:
        mvnames = cass.get_materialized_view_names(ks)
    except Exception:
        if ks is None:
            return ()
        raise
    return map(maybe_escape_name, mvnames)

=======
>>>>>>> 503aec74
completer_for('userTypeName', 'ksname')(cf_ks_name_completer)

completer_for('userTypeName', 'dot')(cf_ks_dot_completer)


def ut_name_completer(ctxt, cass):
    ks = ctxt.get_binding('ksname', None)
    if ks is not None:
        ks = dequote_name(ks)
    try:
        utnames = cass.get_usertype_names(ks)
    except Exception:
        if ks is None:
            return ()
        raise
    return map(maybe_escape_name, utnames)


completer_for('userTypeName', 'utname')(ut_name_completer)
completer_for('userType', 'utname')(ut_name_completer)


@completer_for('unreservedKeyword', 'nocomplete')
def unreserved_keyword_completer(ctxt, cass):
    # we never want to provide completions through this production;
    # this is always just to allow use of some keywords as column
    # names, CF names, property values, etc.
    return ()


def get_table_meta(ctxt, cass):
    ks = ctxt.get_binding('ksname', None)
    if ks is not None:
        ks = dequote_name(ks)
    cf = dequote_name(ctxt.get_binding('cfname'))
    return cass.get_table_meta(ks, cf)


def get_ut_layout(ctxt, cass):
    ks = ctxt.get_binding('ksname', None)
    if ks is not None:
        ks = dequote_name(ks)
    ut = dequote_name(ctxt.get_binding('utname'))
    return cass.get_usertype_layout(ks, ut)


def working_on_keyspace(ctxt):
    wat = ctxt.get_binding('wat').upper()
    if wat in ('KEYSPACE', 'SCHEMA'):
        return True
    return False


syntax_rules += r'''
<useStatement> ::= "USE" <keyspaceName>
                 ;
<selectStatement> ::= "SELECT" ( "JSON" )? <selectClause>
                        "FROM" (cf=<columnFamilyName> | mv=<materializedViewName>)
                          ( "WHERE" <whereClause> )?
                          ( "ORDER" "BY" <orderByClause> ( "," <orderByClause> )* )?
                          ( "LIMIT" limit=<wholenumber> )?
                          ( "ALLOW" "FILTERING" )?
                    ;
<whereClause> ::= <relation> ( "AND" <relation> )*
                ;
<relation> ::= [rel_lhs]=<cident> ( "[" <term> "]" )? ( "=" | "<" | ">" | "<=" | ">=" | "CONTAINS" ( "KEY" )? ) <term>
             | token="TOKEN" "(" [rel_tokname]=<cident>
                                 ( "," [rel_tokname]=<cident> )*
                             ")" ("=" | "<" | ">" | "<=" | ">=") <tokenDefinition>
             | [rel_lhs]=<cident> "IN" "(" <term> ( "," <term> )* ")"
             ;
<selectClause> ::= "DISTINCT"? <selector> ("AS" <cident>)? ("," <selector> ("AS" <cident>)?)*
                 | "*"
                 ;
<udtSubfieldSelection> ::= <identifier> "." <identifier>
                         ;
<selector> ::= [colname]=<cident>
             | <udtSubfieldSelection>
             | "WRITETIME" "(" [colname]=<cident> ")"
             | "TTL" "(" [colname]=<cident> ")"
             | "COUNT" "(" star=( "*" | "1" ) ")"
             | <functionName> <selectionFunctionArguments>
             ;
<selectionFunctionArguments> ::= "(" ( <selector> ( "," <selector> )* )? ")"
                          ;
<orderByClause> ::= [ordercol]=<cident> ( "ASC" | "DESC" )?
                  ;
'''


def udf_name_completer(ctxt, cass):
    ks = ctxt.get_binding('ksname', None)
    if ks is not None:
        ks = dequote_name(ks)
    try:
        udfnames = cass.get_userfunction_names(ks)
    except Exception:
        if ks is None:
            return ()
        raise
    return map(maybe_escape_name, udfnames)


def uda_name_completer(ctxt, cass):
    ks = ctxt.get_binding('ksname', None)
    if ks is not None:
        ks = dequote_name(ks)
    try:
        udanames = cass.get_useraggregate_names(ks)
    except Exception:
        if ks is None:
            return ()
        raise
    return map(maybe_escape_name, udanames)


def udf_uda_name_completer(ctxt, cass):
    ks = ctxt.get_binding('ksname', None)
    if ks is not None:
        ks = dequote_name(ks)
    try:
        functionnames = cass.get_userfunction_names(ks) + cass.get_useraggregate_names(ks)
    except Exception:
        if ks is None:
            return ()
        raise
    return map(maybe_escape_name, functionnames)


def ref_udf_name_completer(ctxt, cass):
    try:
        udanames = cass.get_userfunction_names(None)
    except Exception:
        return ()
    return map(maybe_escape_name, udanames)


completer_for('functionAggregateName', 'ksname')(cf_ks_name_completer)
completer_for('functionAggregateName', 'dot')(cf_ks_dot_completer)
completer_for('functionAggregateName', 'functionname')(udf_uda_name_completer)
completer_for('anyFunctionName', 'ksname')(cf_ks_name_completer)
completer_for('anyFunctionName', 'dot')(cf_ks_dot_completer)
completer_for('anyFunctionName', 'udfname')(udf_name_completer)
completer_for('userFunctionName', 'ksname')(cf_ks_name_completer)
completer_for('userFunctionName', 'dot')(cf_ks_dot_completer)
completer_for('userFunctionName', 'udfname')(udf_name_completer)
completer_for('refUserFunctionName', 'udfname')(ref_udf_name_completer)
completer_for('userAggregateName', 'ksname')(cf_ks_name_completer)
completer_for('userAggregateName', 'dot')(cf_ks_dot_completer)
completer_for('userAggregateName', 'udaname')(uda_name_completer)


@completer_for('orderByClause', 'ordercol')
def select_order_column_completer(ctxt, cass):
    prev_order_cols = ctxt.get_binding('ordercol', ())
    keyname = ctxt.get_binding('keyname')
    if keyname is None:
        keyname = ctxt.get_binding('rel_lhs', ())
        if not keyname:
            return [Hint("Can't ORDER BY here: need to specify partition key in WHERE clause")]
    layout = get_table_meta(ctxt, cass)
    order_by_candidates = [col.name for col in layout.clustering_key]
    if len(order_by_candidates) > len(prev_order_cols):
        return [maybe_escape_name(order_by_candidates[len(prev_order_cols)])]
    return [Hint('No more orderable columns here.')]


@completer_for('relation', 'token')
def relation_token_word_completer(ctxt, cass):
    return ['TOKEN(']


@completer_for('relation', 'rel_tokname')
def relation_token_subject_completer(ctxt, cass):
    layout = get_table_meta(ctxt, cass)
    return [key.name for key in layout.partition_key]


@completer_for('relation', 'rel_lhs')
def select_relation_lhs_completer(ctxt, cass):
    layout = get_table_meta(ctxt, cass)
    filterable = set()
    already_filtered_on = map(dequote_name, ctxt.get_binding('rel_lhs', ()))
    for num in range(0, len(layout.partition_key)):
        if num == 0 or layout.partition_key[num - 1].name in already_filtered_on:
            filterable.add(layout.partition_key[num].name)
        else:
            break
    for num in range(0, len(layout.clustering_key)):
        if num == 0 or layout.clustering_key[num - 1].name in already_filtered_on:
            filterable.add(layout.clustering_key[num].name)
        else:
            break
    for idx in layout.indexes.itervalues():
        filterable.add(idx.index_options["target"])
    return map(maybe_escape_name, filterable)


explain_completion('selector', 'colname')

syntax_rules += r'''
<insertStatement> ::= "INSERT" "INTO" cf=<columnFamilyName>
                      ( ( "(" [colname]=<cident> ( "," [colname]=<cident> )* ")"
                          "VALUES" "(" [newval]=<term> ( valcomma="," [newval]=<term> )* valcomma=")")
                        | ("JSON" <stringLiteral>))
                      ( "IF" "NOT" "EXISTS")?
                      ( "USING" [insertopt]=<usingOption>
                                ( "AND" [insertopt]=<usingOption> )* )?
                    ;
<usingOption> ::= "TIMESTAMP" <wholenumber>
                | "TTL" <wholenumber>
                ;
'''


def regular_column_names(table_meta):
    if not table_meta or not table_meta.columns:
        return []
    regular_columns = list(set(table_meta.columns.keys()) -
                           set([key.name for key in table_meta.partition_key]) -
                           set([key.name for key in table_meta.clustering_key]))
    return regular_columns


@completer_for('insertStatement', 'colname')
def insert_colname_completer(ctxt, cass):
    layout = get_table_meta(ctxt, cass)
    colnames = set(map(dequote_name, ctxt.get_binding('colname', ())))
    keycols = layout.primary_key
    for k in keycols:
        if k.name not in colnames:
            return [maybe_escape_name(k.name)]
    normalcols = set(regular_column_names(layout)) - colnames
    return map(maybe_escape_name, normalcols)


@completer_for('insertStatement', 'newval')
def insert_newval_completer(ctxt, cass):
    layout = get_table_meta(ctxt, cass)
    insertcols = map(dequote_name, ctxt.get_binding('colname'))
    valuesdone = ctxt.get_binding('newval', ())
    if len(valuesdone) >= len(insertcols):
        return []
    curcol = insertcols[len(valuesdone)]
    coltype = layout.columns[curcol].cql_type
    if coltype in ('map', 'set'):
        return ['{']
    if coltype == 'list':
        return ['[']
    if coltype == 'boolean':
        return ['true', 'false']

    return [Hint('<value for %s (%s)>' % (maybe_escape_name(curcol),
                                          coltype))]


@completer_for('insertStatement', 'valcomma')
def insert_valcomma_completer(ctxt, cass):
    layout = get_table_meta(ctxt, cass)
    numcols = len(ctxt.get_binding('colname', ()))
    numvals = len(ctxt.get_binding('newval', ()))
    if numcols > numvals:
        return [',']
    return [')']


@completer_for('insertStatement', 'insertopt')
def insert_option_completer(ctxt, cass):
    opts = set('TIMESTAMP TTL'.split())
    for opt in ctxt.get_binding('insertopt', ()):
        opts.discard(opt.split()[0])
    return opts


syntax_rules += r'''
<updateStatement> ::= "UPDATE" cf=<columnFamilyName>
                        ( "USING" [updateopt]=<usingOption>
                                  ( "AND" [updateopt]=<usingOption> )* )?
                        "SET" <assignment> ( "," <assignment> )*
                        "WHERE" <whereClause>
                        ( "IF" ( "EXISTS" | <conditions> ))?
                    ;
<assignment> ::= updatecol=<cident>
                    ( "=" update_rhs=( <term> | <cident> )
                                ( counterop=( "+" | "-" ) inc=<wholenumber>
                                | listadder="+" listcol=<cident> )?
                    | indexbracket="[" <term> "]" "=" <term> )
               ;
<conditions> ::=  <condition> ( "AND" <condition> )*
               ;
<condition> ::= <cident> ( "[" <term> "]" )? (("=" | "<" | ">" | "<=" | ">=" | "!=") <term>
                                             | "IN" "(" <term> ( "," <term> )* ")")
              ;
'''


@completer_for('updateStatement', 'updateopt')
def insert_option_completer(ctxt, cass):
    opts = set('TIMESTAMP TTL'.split())
    for opt in ctxt.get_binding('updateopt', ()):
        opts.discard(opt.split()[0])
    return opts


@completer_for('assignment', 'updatecol')
def update_col_completer(ctxt, cass):
    layout = get_table_meta(ctxt, cass)
    return map(maybe_escape_name, regular_column_names(layout))


@completer_for('assignment', 'update_rhs')
def update_countername_completer(ctxt, cass):
    layout = get_table_meta(ctxt, cass)
    curcol = dequote_name(ctxt.get_binding('updatecol', ''))
    coltype = layout.columns[curcol].cql_type
    if coltype == 'counter':
        return [maybe_escape_name(curcol)]
    if coltype in ('map', 'set'):
        return ["{"]
    if coltype == 'list':
        return ["["]
    return [Hint('<term (%s)>' % coltype)]


@completer_for('assignment', 'counterop')
def update_counterop_completer(ctxt, cass):
    layout = get_table_meta(ctxt, cass)
    curcol = dequote_name(ctxt.get_binding('updatecol', ''))
    return ['+', '-'] if layout.columns[curcol].cql_type == 'counter' else []


@completer_for('assignment', 'inc')
def update_counter_inc_completer(ctxt, cass):
    layout = get_table_meta(ctxt, cass)
    curcol = dequote_name(ctxt.get_binding('updatecol', ''))
    if layout.columns[curcol].cql_type == 'counter':
        return [Hint('<wholenumber>')]
    return []


@completer_for('assignment', 'listadder')
def update_listadder_completer(ctxt, cass):
    rhs = ctxt.get_binding('update_rhs')
    if rhs.startswith('['):
        return ['+']
    return []


@completer_for('assignment', 'listcol')
def update_listcol_completer(ctxt, cass):
    rhs = ctxt.get_binding('update_rhs')
    if rhs.startswith('['):
        colname = dequote_name(ctxt.get_binding('updatecol'))
        return [maybe_escape_name(colname)]
    return []


@completer_for('assignment', 'indexbracket')
def update_indexbracket_completer(ctxt, cass):
    layout = get_table_meta(ctxt, cass)
    curcol = dequote_name(ctxt.get_binding('updatecol', ''))
    coltype = layout.columns[curcol].cql_type
    if coltype in ('map', 'list'):
        return ['[']
    return []


syntax_rules += r'''
<deleteStatement> ::= "DELETE" ( <deleteSelector> ( "," <deleteSelector> )* )?
                        "FROM" cf=<columnFamilyName>
                        ( "USING" [delopt]=<deleteOption> )?
                        "WHERE" <whereClause>
                        ( "IF" ( "EXISTS" | <conditions> ) )?
                    ;
<deleteSelector> ::= delcol=<cident> ( memberbracket="[" memberselector=<term> "]" )?
                   ;
<deleteOption> ::= "TIMESTAMP" <wholenumber>
                 ;
'''


@completer_for('deleteStatement', 'delopt')
def delete_opt_completer(ctxt, cass):
    opts = set('TIMESTAMP'.split())
    for opt in ctxt.get_binding('delopt', ()):
        opts.discard(opt.split()[0])
    return opts


@completer_for('deleteSelector', 'delcol')
def delete_delcol_completer(ctxt, cass):
    layout = get_table_meta(ctxt, cass)
    return map(maybe_escape_name, regular_column_names(layout))


syntax_rules += r'''
<batchStatement> ::= "BEGIN" ( "UNLOGGED" | "COUNTER" )? "BATCH"
                        ( "USING" [batchopt]=<usingOption>
                                  ( "AND" [batchopt]=<usingOption> )* )?
                        [batchstmt]=<batchStatementMember> ";"?
                            ( [batchstmt]=<batchStatementMember> ";"? )*
                     "APPLY" "BATCH"
                   ;
<batchStatementMember> ::= <insertStatement>
                         | <updateStatement>
                         | <deleteStatement>
                         ;
'''


@completer_for('batchStatement', 'batchopt')
def batch_opt_completer(ctxt, cass):
    opts = set('TIMESTAMP'.split())
    for opt in ctxt.get_binding('batchopt', ()):
        opts.discard(opt.split()[0])
    return opts


syntax_rules += r'''
<truncateStatement> ::= "TRUNCATE" ("COLUMNFAMILY" | "TABLE")? cf=<columnFamilyName>
                      ;
'''

syntax_rules += r'''
<createKeyspaceStatement> ::= "CREATE" wat=( "KEYSPACE" | "SCHEMA" ) ("IF" "NOT" "EXISTS")?  ksname=<cfOrKsName>
                                "WITH" <property> ( "AND" <property> )*
                            ;
'''


@completer_for('createKeyspaceStatement', 'wat')
def create_ks_wat_completer(ctxt, cass):
    # would prefer to get rid of the "schema" nomenclature in cql3
    if ctxt.get_binding('partial', '') == '':
        return ['KEYSPACE']
    return ['KEYSPACE', 'SCHEMA']


syntax_rules += r'''
<createColumnFamilyStatement> ::= "CREATE" wat=( "COLUMNFAMILY" | "TABLE" ) ("IF" "NOT" "EXISTS")?
                                    ( ks=<nonSystemKeyspaceName> dot="." )? cf=<cfOrKsName>
                                    "(" ( <singleKeyCfSpec> | <compositeKeyCfSpec> ) ")"
                                   ( "WITH" <cfamProperty> ( "AND" <cfamProperty> )* )?
                                ;

<cfamProperty> ::= <property>
                 | "COMPACT" "STORAGE"
                 | "CLUSTERING" "ORDER" "BY" "(" <cfamOrdering>
                                                 ( "," <cfamOrdering> )* ")"
                 ;

<cfamOrdering> ::= [ordercol]=<cident> ( "ASC" | "DESC" )
                 ;

<singleKeyCfSpec> ::= [newcolname]=<cident> <storageType> "PRIMARY" "KEY"
                      ( "," [newcolname]=<cident> <storageType> )*
                    ;

<compositeKeyCfSpec> ::= [newcolname]=<cident> <storageType>
                         "," [newcolname]=<cident> <storageType> ( "static" )?
                         ( "," [newcolname]=<cident> <storageType> ( "static" )? )*
                         "," "PRIMARY" k="KEY" p="(" ( partkey=<pkDef> | [pkey]=<cident> )
                                                     ( c="," [pkey]=<cident> )* ")"
                       ;

<pkDef> ::= "(" [ptkey]=<cident> "," [ptkey]=<cident>
                               ( "," [ptkey]=<cident> )* ")"
          ;
'''


@completer_for('cfamOrdering', 'ordercol')
def create_cf_clustering_order_colname_completer(ctxt, cass):
    colnames = map(dequote_name, ctxt.get_binding('newcolname', ()))
    # Definitely some of these aren't valid for ordering, but I'm not sure
    # precisely which are. This is good enough for now
    return colnames


@completer_for('createColumnFamilyStatement', 'wat')
def create_cf_wat_completer(ctxt, cass):
    # would prefer to get rid of the "columnfamily" nomenclature in cql3
    if ctxt.get_binding('partial', '') == '':
        return ['TABLE']
    return ['TABLE', 'COLUMNFAMILY']


explain_completion('createColumnFamilyStatement', 'cf', '<new_table_name>')
explain_completion('compositeKeyCfSpec', 'newcolname', '<new_column_name>')


@completer_for('createColumnFamilyStatement', 'dot')
def create_cf_ks_dot_completer(ctxt, cass):
    ks = dequote_name(ctxt.get_binding('ks'))
    if ks in cass.get_keyspace_names():
        return ['.']
    return []


@completer_for('pkDef', 'ptkey')
def create_cf_pkdef_declaration_completer(ctxt, cass):
    cols_declared = ctxt.get_binding('newcolname')
    pieces_already = ctxt.get_binding('ptkey', ())
    pieces_already = map(dequote_name, pieces_already)
    while cols_declared[0] in pieces_already:
        cols_declared = cols_declared[1:]
        if len(cols_declared) < 2:
            return ()
    return [maybe_escape_name(cols_declared[0])]


@completer_for('compositeKeyCfSpec', 'pkey')
def create_cf_composite_key_declaration_completer(ctxt, cass):
    cols_declared = ctxt.get_binding('newcolname')
    pieces_already = ctxt.get_binding('ptkey', ()) + ctxt.get_binding('pkey', ())
    pieces_already = map(dequote_name, pieces_already)
    while cols_declared[0] in pieces_already:
        cols_declared = cols_declared[1:]
        if len(cols_declared) < 2:
            return ()
    return [maybe_escape_name(cols_declared[0])]


@completer_for('compositeKeyCfSpec', 'k')
def create_cf_composite_primary_key_keyword_completer(ctxt, cass):
    return ['KEY (']


@completer_for('compositeKeyCfSpec', 'p')
def create_cf_composite_primary_key_paren_completer(ctxt, cass):
    return ['(']


@completer_for('compositeKeyCfSpec', 'c')
def create_cf_composite_primary_key_comma_completer(ctxt, cass):
    cols_declared = ctxt.get_binding('newcolname')
    pieces_already = ctxt.get_binding('pkey', ())
    if len(pieces_already) >= len(cols_declared) - 1:
        return ()
    return [',']


syntax_rules += r'''

<idxName> ::= <identifier>
            | <quotedName>
            | <unreservedKeyword>;

<createIndexStatement> ::= "CREATE" "CUSTOM"? "INDEX" ("IF" "NOT" "EXISTS")? indexname=<idxName>? "ON"
                               cf=<columnFamilyName> "(" (
                                   col=<cident> |
                                   "keys(" col=<cident> ")" |
                                   "full(" col=<cident> ")"
                               ) ")"
                               ( "USING" <stringLiteral> ( "WITH" "OPTIONS" "=" <mapLiteral> )? )?
                         ;

<createMaterializedViewStatement> ::= "CREATE" "MATERIALIZED" "VIEW" ("IF" "NOT" "EXISTS")? <materializedViewName>?
                                      "AS" <selectStatement>
                                      "PRIMARY" "KEY" <pkDef>
                                    ;

<createUserTypeStatement> ::= "CREATE" "TYPE" ( ks=<nonSystemKeyspaceName> dot="." )? typename=<cfOrKsName> "(" newcol=<cident> <storageType>
                                ( "," [newcolname]=<cident> <storageType> )*
                            ")"
                         ;

<createFunctionStatement> ::= "CREATE" ("OR" "REPLACE")? "FUNCTION"
                            ("IF" "NOT" "EXISTS")?
                            <userFunctionName>
                            ( "(" ( newcol=<cident> <storageType>
                              ( "," [newcolname]=<cident> <storageType> )* )?
                            ")" )?
                            ("RETURNS" "NULL" | "CALLED") "ON" "NULL" "INPUT"
                            "RETURNS" <storageType>
                            "LANGUAGE" <cident> "AS" <stringLiteral>
                         ;

<createAggregateStatement> ::= "CREATE" ("OR" "REPLACE")? "AGGREGATE"
                            ("IF" "NOT" "EXISTS")?
                            <userAggregateName>
                            ( "("
                                 ( <storageType> ( "," <storageType> )* )?
                              ")" )?
                            "SFUNC" <refUserFunctionName>
                            "STYPE" <storageType>
                            ( "FINALFUNC" <refUserFunctionName> )?
                            ( "INITCOND" <term> )?
                         ;

'''

explain_completion('createIndexStatement', 'indexname', '<new_index_name>')
explain_completion('createUserTypeStatement', 'typename', '<new_type_name>')
explain_completion('createUserTypeStatement', 'newcol', '<new_field_name>')


@completer_for('createIndexStatement', 'col')
def create_index_col_completer(ctxt, cass):
    """ Return the columns for which an index doesn't exist yet. """
    layout = get_table_meta(ctxt, cass)
    idx_targets = [idx.index_options["target"] for idx in layout.indexes.itervalues()]
    colnames = [cd.name for cd in layout.columns.values() if cd.name not in idx_targets]
    return map(maybe_escape_name, colnames)


syntax_rules += r'''
<dropKeyspaceStatement> ::= "DROP" "KEYSPACE" ("IF" "EXISTS")? ksname=<nonSystemKeyspaceName>
                          ;

<dropColumnFamilyStatement> ::= "DROP" ( "COLUMNFAMILY" | "TABLE" ) ("IF" "EXISTS")? cf=<columnFamilyName>
                              ;

<indexName> ::= ( ksname=<idxOrKsName> dot="." )? idxname=<idxOrKsName> ;

<idxOrKsName> ::= <identifier>
               | <quotedName>
               | <unreservedKeyword>;

<dropIndexStatement> ::= "DROP" "INDEX" ("IF" "EXISTS")? idx=<indexName>
                       ;

<dropMaterializedViewStatement> ::= "DROP" "MATERIALIZED" "VIEW" ("IF" "EXISTS")? mv=<materializedViewName>
                                  ;

<dropUserTypeStatement> ::= "DROP" "TYPE" ut=<userTypeName>
                          ;

<dropFunctionStatement> ::= "DROP" "FUNCTION" ( "IF" "EXISTS" )? <userFunctionName>
                          ;

<dropAggregateStatement> ::= "DROP" "AGGREGATE" ( "IF" "EXISTS" )? <userAggregateName>
                          ;

'''


@completer_for('indexName', 'ksname')
def idx_ks_name_completer(ctxt, cass):
    return [maybe_escape_name(ks) + '.' for ks in cass.get_keyspace_names()]


@completer_for('indexName', 'dot')
def idx_ks_dot_completer(ctxt, cass):
    name = dequote_name(ctxt.get_binding('ksname'))
    if name in cass.get_keyspace_names():
        return ['.']
    return []


@completer_for('indexName', 'idxname')
def idx_ks_idx_name_completer(ctxt, cass):
    ks = ctxt.get_binding('ksname', None)
    if ks is not None:
        ks = dequote_name(ks)
    try:
        idxnames = cass.get_index_names(ks)
    except Exception:
        if ks is None:
            return ()
        raise
    return map(maybe_escape_name, idxnames)


syntax_rules += r'''
<alterTableStatement> ::= "ALTER" wat=( "COLUMNFAMILY" | "TABLE" ) cf=<columnFamilyName>
                               <alterInstructions>
                        ;
<alterInstructions> ::= "ADD" newcol=<cident> <storageType> ("static")?
                      | "DROP" existcol=<cident>
                      | "WITH" <cfamProperty> ( "AND" <cfamProperty> )*
                      | "RENAME" existcol=<cident> "TO" newcol=<cident>
                         ( "AND" existcol=<cident> "TO" newcol=<cident> )*
                      ;

<alterUserTypeStatement> ::= "ALTER" "TYPE" ut=<userTypeName>
                               <alterTypeInstructions>
                             ;
<alterTypeInstructions> ::= "ADD" newcol=<cident> <storageType>
                           | "RENAME" existcol=<cident> "TO" newcol=<cident>
                              ( "AND" existcol=<cident> "TO" newcol=<cident> )*
                           ;
'''


@completer_for('alterInstructions', 'existcol')
def alter_table_col_completer(ctxt, cass):
    layout = get_table_meta(ctxt, cass)
    cols = [str(md) for md in layout.columns]
    return map(maybe_escape_name, cols)


@completer_for('alterTypeInstructions', 'existcol')
def alter_type_field_completer(ctxt, cass):
    layout = get_ut_layout(ctxt, cass)
    fields = [tuple[0] for tuple in layout]
    return map(maybe_escape_name, fields)


explain_completion('alterInstructions', 'newcol', '<new_column_name>')
explain_completion('alterTypeInstructions', 'newcol', '<new_field_name>')


syntax_rules += r'''
<alterKeyspaceStatement> ::= "ALTER" wat=( "KEYSPACE" | "SCHEMA" ) ks=<alterableKeyspaceName>
                                 "WITH" <property> ( "AND" <property> )*
                           ;
'''

syntax_rules += r'''
<username> ::= name=( <identifier> | <stringLiteral> )
             ;

<createUserStatement> ::= "CREATE" "USER" ( "IF" "NOT" "EXISTS" )? <username>
                              ( "WITH" "PASSWORD" <stringLiteral> )?
                              ( "SUPERUSER" | "NOSUPERUSER" )?
                        ;

<alterUserStatement> ::= "ALTER" "USER" <username>
                              ( "WITH" "PASSWORD" <stringLiteral> )?
                              ( "SUPERUSER" | "NOSUPERUSER" )?
                       ;

<dropUserStatement> ::= "DROP" "USER" ( "IF" "EXISTS" )? <username>
                      ;

<listUsersStatement> ::= "LIST" "USERS"
                       ;
'''

syntax_rules += r'''
<rolename> ::= <identifier>
             | <quotedName>
             | <unreservedKeyword>
             ;

<createRoleStatement> ::= "CREATE" "ROLE" <rolename>
                              ( "WITH" <roleProperty> ("AND" <roleProperty>)*)?
                        ;

<alterRoleStatement> ::= "ALTER" "ROLE" <rolename>
                              ( "WITH" <roleProperty> ("AND" <roleProperty>)*)?
                       ;

<roleProperty> ::= "PASSWORD" "=" <stringLiteral>
                 | "OPTIONS" "=" <mapLiteral>
                 | "SUPERUSER" "=" <boolean>
                 | "LOGIN" "=" <boolean>
                 ;

<dropRoleStatement> ::= "DROP" "ROLE" <rolename>
                      ;

<grantRoleStatement> ::= "GRANT" <rolename> "TO" <rolename>
                       ;

<revokeRoleStatement> ::= "REVOKE" <rolename> "FROM" <rolename>
                        ;

<listRolesStatement> ::= "LIST" "ROLES"
                              ( "OF" <rolename> )? "NORECURSIVE"?
                       ;
'''

syntax_rules += r'''
<grantStatement> ::= "GRANT" <permissionExpr> "ON" <resource> "TO" <rolename>
                   ;

<revokeStatement> ::= "REVOKE" <permissionExpr> "ON" <resource> "FROM" <rolename>
                    ;

<listPermissionsStatement> ::= "LIST" <permissionExpr>
                                    ( "ON" <resource> )? ( "OF" <rolename> )? "NORECURSIVE"?
                             ;

<permission> ::= "AUTHORIZE"
               | "CREATE"
               | "ALTER"
               | "DROP"
               | "SELECT"
               | "MODIFY"
               | "DESCRIBE"
               | "EXECUTE"
               ;

<permissionExpr> ::= ( <permission> "PERMISSION"? )
                   | ( "ALL" "PERMISSIONS"? )
                   ;

<resource> ::= <dataResource>
             | <roleResource>
             | <functionResource>
             ;

<dataResource> ::= ( "ALL" "KEYSPACES" )
                 | ( "KEYSPACE" <keyspaceName> )
                 | ( "TABLE"? <columnFamilyName> )
                 ;

<roleResource> ::= ("ALL" "ROLES")
                 | ("ROLE" <rolename>)
                 ;

<functionResource> ::= ( "ALL" "FUNCTIONS" ("IN KEYSPACE" <keyspaceName>)? )
                     | ( "FUNCTION" <functionAggregateName>
                           ( "(" ( newcol=<cident> <storageType>
                             ( "," [newcolname]=<cident> <storageType> )* )?
                           ")" )
                       )
                     ;
'''


@completer_for('username', 'name')
def username_name_completer(ctxt, cass):
    def maybe_quote(name):
        if CqlRuleSet.is_valid_cql3_name(name):
            return name
        return "'%s'" % name

    # disable completion for CREATE USER.
    if ctxt.matched[0][1].upper() == 'CREATE':
        return [Hint('<username>')]

    session = cass.session
    return [maybe_quote(row.values()[0].replace("'", "''")) for row in session.execute("LIST USERS")]


@completer_for('rolename', 'role')
def rolename_completer(ctxt, cass):
    def maybe_quote(name):
        if CqlRuleSet.is_valid_cql3_name(name):
            return name
        return "'%s'" % name

    # disable completion for CREATE ROLE.
    if ctxt.matched[0][1].upper() == 'CREATE':
        return [Hint('<rolename>')]

    session = cass.session
    return [maybe_quote(row[0].replace("'", "''")) for row in session.execute("LIST ROLES")]


syntax_rules += r'''
<createTriggerStatement> ::= "CREATE" "TRIGGER" ( "IF" "NOT" "EXISTS" )? <cident>
                               "ON" cf=<columnFamilyName> "USING" class=<stringLiteral>
                           ;
<dropTriggerStatement> ::= "DROP" "TRIGGER" ( "IF" "EXISTS" )? triggername=<cident>
                             "ON" cf=<columnFamilyName>
                         ;
'''
explain_completion('createTriggerStatement', 'class', '\'fully qualified class name\'')


def get_trigger_names(ctxt, cass):
    ks = ctxt.get_binding('ksname', None)
    if ks is not None:
        ks = dequote_name(ks)
    return cass.get_trigger_names(ks)


@completer_for('dropTriggerStatement', 'triggername')
def alter_type_field_completer(ctxt, cass):
    names = get_trigger_names(ctxt, cass)
    return map(maybe_escape_name, names)


# END SYNTAX/COMPLETION RULE DEFINITIONS

CqlRuleSet.append_rules(syntax_rules)<|MERGE_RESOLUTION|>--- conflicted
+++ resolved
@@ -34,14 +34,9 @@
     def __str__(self):
         return 'Unexpected table structure; may not translate correctly to CQL. ' + self.msg
 
-<<<<<<< HEAD
+
 SYSTEM_KEYSPACES = ('system', 'system_schema', 'system_traces', 'system_auth', 'system_distributed')
 NONALTERBALE_KEYSPACES = ('system', 'system_schema')
-=======
-
-SYSTEM_KEYSPACES = ('system', 'system_traces', 'system_auth', 'system_distributed')
-NONALTERBALE_KEYSPACES = ('system')
->>>>>>> 503aec74
 
 
 class Cql3ParsingRuleSet(CqlParsingRuleSet):
@@ -617,7 +612,6 @@
     return map(maybe_escape_name, cfnames)
 
 
-<<<<<<< HEAD
 @completer_for('materializedViewName', 'mvname')
 def mv_name_completer(ctxt, cass):
     ks = ctxt.get_binding('ksname', None)
@@ -631,8 +625,7 @@
         raise
     return map(maybe_escape_name, mvnames)
 
-=======
->>>>>>> 503aec74
+
 completer_for('userTypeName', 'ksname')(cf_ks_name_completer)
 
 completer_for('userTypeName', 'dot')(cf_ks_dot_completer)
