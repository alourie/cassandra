--- conflicted
+++ resolved
@@ -58,13 +58,10 @@
 import static org.apache.cassandra.utils.FBUtilities.fromJsonMap;
 import static org.apache.cassandra.utils.FBUtilities.json;
 
-<<<<<<< HEAD
-=======
 /**
  * This class can be tricky to modify. Please read http://wiki.apache.org/cassandra/ConfigurationNotes for how to do so safely.
  */
 @Unmetered
->>>>>>> 1bb2dd90
 public final class CFMetaData
 {
     private static final Logger logger = LoggerFactory.getLogger(CFMetaData.class);
