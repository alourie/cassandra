/*
 * Licensed to the Apache Software Foundation (ASF) under one
 * or more contributor license agreements.  See the NOTICE file
 * distributed with this work for additional information
 * regarding copyright ownership.  The ASF licenses this file
 * to you under the Apache License, Version 2.0 (the
 * "License"); you may not use this file except in compliance
 * with the License.  You may obtain a copy of the License at
 *
 *     http://www.apache.org/licenses/LICENSE-2.0
 *
 * Unless required by applicable law or agreed to in writing, software
 * distributed under the License is distributed on an "AS IS" BASIS,
 * WITHOUT WARRANTIES OR CONDITIONS OF ANY KIND, either express or implied.
 * See the License for the specific language governing permissions and
 * limitations under the License.
 */
package org.apache.cassandra.net;

import java.io.*;
import java.lang.management.ManagementFactory;
import java.net.*;
import java.nio.channels.AsynchronousCloseException;
import java.nio.channels.ClosedChannelException;
import java.nio.channels.ServerSocketChannel;
import java.util.*;
import java.util.concurrent.ConcurrentMap;
import java.util.concurrent.TimeUnit;
import java.util.concurrent.atomic.AtomicInteger;

import javax.management.MBeanServer;
import javax.management.ObjectName;

import com.google.common.base.Function;
import com.google.common.collect.Lists;

import org.cliffc.high_scale_lib.NonBlockingHashMap;
import org.slf4j.Logger;
import org.slf4j.LoggerFactory;
import org.apache.cassandra.concurrent.Stage;
import org.apache.cassandra.concurrent.StageManager;
import org.apache.cassandra.concurrent.TracingAwareExecutorService;
import org.apache.cassandra.config.DatabaseDescriptor;
import org.apache.cassandra.config.EncryptionOptions.ServerEncryptionOptions;
import org.apache.cassandra.db.*;
import org.apache.cassandra.dht.BootStrapper;
import org.apache.cassandra.exceptions.ConfigurationException;
import org.apache.cassandra.gms.EchoMessage;
import org.apache.cassandra.gms.GossipDigestAck;
import org.apache.cassandra.gms.GossipDigestAck2;
import org.apache.cassandra.gms.GossipDigestSyn;
import org.apache.cassandra.io.IVersionedSerializer;
import org.apache.cassandra.io.util.FileUtils;
import org.apache.cassandra.locator.ILatencySubscriber;
import org.apache.cassandra.metrics.ConnectionMetrics;
import org.apache.cassandra.metrics.DroppedMessageMetrics;
import org.apache.cassandra.sink.SinkManager;
import org.apache.cassandra.repair.messages.RepairMessage;
import org.apache.cassandra.security.SSLFactory;
import org.apache.cassandra.service.*;
import org.apache.cassandra.service.paxos.Commit;
import org.apache.cassandra.service.paxos.PrepareResponse;
import org.apache.cassandra.tracing.TraceState;
import org.apache.cassandra.tracing.Tracing;
import org.apache.cassandra.utils.*;

public final class MessagingService implements MessagingServiceMBean
{
    public static final String MBEAN_NAME = "org.apache.cassandra.net:type=MessagingService";

    // 8 bits version, so don't waste versions
    public static final int VERSION_12  = 6;
    public static final int VERSION_20  = 7;
    public static final int current_version = VERSION_20;

    public boolean allNodesAtLeast20 = true;

    /**
     * we preface every message with this number so the recipient can validate the sender is sane
     */
    public static final int PROTOCOL_MAGIC = 0xCA552DFA;

    /* All verb handler identifiers */
    public enum Verb
    {
        MUTATION,
        @Deprecated BINARY,
        READ_REPAIR,
        READ,
        REQUEST_RESPONSE, // client-initiated reads and writes
        @Deprecated STREAM_INITIATE,
        @Deprecated STREAM_INITIATE_DONE,
        @Deprecated STREAM_REPLY,
        @Deprecated STREAM_REQUEST,
        RANGE_SLICE,
        @Deprecated BOOTSTRAP_TOKEN,
        @Deprecated TREE_REQUEST,
        @Deprecated TREE_RESPONSE,
        @Deprecated JOIN,
        GOSSIP_DIGEST_SYN,
        GOSSIP_DIGEST_ACK,
        GOSSIP_DIGEST_ACK2,
        @Deprecated DEFINITIONS_ANNOUNCE,
        DEFINITIONS_UPDATE,
        TRUNCATE,
        SCHEMA_CHECK,
        @Deprecated INDEX_SCAN,
        REPLICATION_FINISHED,
        INTERNAL_RESPONSE, // responses to internal calls
        COUNTER_MUTATION,
        @Deprecated STREAMING_REPAIR_REQUEST,
        @Deprecated STREAMING_REPAIR_RESPONSE,
        SNAPSHOT, // Similar to nt snapshot
        MIGRATION_REQUEST,
        GOSSIP_SHUTDOWN,
        _TRACE, // dummy verb so we can use MS.droppedMessages
        ECHO,
        REPAIR_MESSAGE,
        // use as padding for backwards compatability where a previous version needs to validate a verb from the future.
        PAXOS_PREPARE,
        PAXOS_PROPOSE,
        PAXOS_COMMIT,
        PAGED_RANGE,
        // remember to add new verbs at the end, since we serialize by ordinal
        UNUSED_1,
        UNUSED_2,
        UNUSED_3,
        ;
    }

    public static final EnumMap<MessagingService.Verb, Stage> verbStages = new EnumMap<MessagingService.Verb, Stage>(MessagingService.Verb.class)
    {{
        put(Verb.MUTATION, Stage.MUTATION);
        put(Verb.READ_REPAIR, Stage.MUTATION);
        put(Verb.TRUNCATE, Stage.MUTATION);
        put(Verb.COUNTER_MUTATION, Stage.MUTATION);
        put(Verb.PAXOS_PREPARE, Stage.MUTATION);
        put(Verb.PAXOS_PROPOSE, Stage.MUTATION);
        put(Verb.PAXOS_COMMIT, Stage.MUTATION);

        put(Verb.READ, Stage.READ);
        put(Verb.RANGE_SLICE, Stage.READ);
        put(Verb.INDEX_SCAN, Stage.READ);
        put(Verb.PAGED_RANGE, Stage.READ);

        put(Verb.REQUEST_RESPONSE, Stage.REQUEST_RESPONSE);
        put(Verb.INTERNAL_RESPONSE, Stage.INTERNAL_RESPONSE);

        put(Verb.STREAM_REPLY, Stage.MISC); // actually handled by FileStreamTask and streamExecutors
        put(Verb.STREAM_REQUEST, Stage.MISC);
        put(Verb.REPLICATION_FINISHED, Stage.MISC);
        put(Verb.SNAPSHOT, Stage.MISC);

        put(Verb.TREE_REQUEST, Stage.ANTI_ENTROPY);
        put(Verb.TREE_RESPONSE, Stage.ANTI_ENTROPY);
        put(Verb.STREAMING_REPAIR_REQUEST, Stage.ANTI_ENTROPY);
        put(Verb.STREAMING_REPAIR_RESPONSE, Stage.ANTI_ENTROPY);
        put(Verb.REPAIR_MESSAGE, Stage.ANTI_ENTROPY);
        put(Verb.GOSSIP_DIGEST_ACK, Stage.GOSSIP);
        put(Verb.GOSSIP_DIGEST_ACK2, Stage.GOSSIP);
        put(Verb.GOSSIP_DIGEST_SYN, Stage.GOSSIP);
        put(Verb.GOSSIP_SHUTDOWN, Stage.GOSSIP);

        put(Verb.DEFINITIONS_UPDATE, Stage.MIGRATION);
        put(Verb.SCHEMA_CHECK, Stage.MIGRATION);
        put(Verb.MIGRATION_REQUEST, Stage.MIGRATION);
        put(Verb.INDEX_SCAN, Stage.READ);
        put(Verb.REPLICATION_FINISHED, Stage.MISC);
        put(Verb.INTERNAL_RESPONSE, Stage.INTERNAL_RESPONSE);
        put(Verb.COUNTER_MUTATION, Stage.MUTATION);
        put(Verb.SNAPSHOT, Stage.MISC);
        put(Verb.ECHO, Stage.GOSSIP);

        put(Verb.UNUSED_1, Stage.INTERNAL_RESPONSE);
        put(Verb.UNUSED_2, Stage.INTERNAL_RESPONSE);
        put(Verb.UNUSED_3, Stage.INTERNAL_RESPONSE);
    }};

    /**
     * Messages we receive in IncomingTcpConnection have a Verb that tells us what kind of message it is.
     * Most of the time, this is enough to determine how to deserialize the message payload.
     * The exception is the REQUEST_RESPONSE verb, which just means "a reply to something you told me to do."
     * Traditionally, this was fine since each VerbHandler knew what type of payload it expected, and
     * handled the deserialization itself.  Now that we do that in ITC, to avoid the extra copy to an
     * intermediary byte[] (See CASSANDRA-3716), we need to wire that up to the CallbackInfo object
     * (see below).
     */
    public static final EnumMap<Verb, IVersionedSerializer<?>> verbSerializers = new EnumMap<Verb, IVersionedSerializer<?>>(Verb.class)
    {{
        put(Verb.REQUEST_RESPONSE, CallbackDeterminedSerializer.instance);
        put(Verb.INTERNAL_RESPONSE, CallbackDeterminedSerializer.instance);

        put(Verb.MUTATION, RowMutation.serializer);
        put(Verb.READ_REPAIR, RowMutation.serializer);
        put(Verb.READ, ReadCommand.serializer);
        put(Verb.RANGE_SLICE, RangeSliceCommand.serializer);
        put(Verb.PAGED_RANGE, PagedRangeCommand.serializer);
        put(Verb.BOOTSTRAP_TOKEN, BootStrapper.StringSerializer.instance);
        put(Verb.REPAIR_MESSAGE, RepairMessage.serializer);
        put(Verb.GOSSIP_DIGEST_ACK, GossipDigestAck.serializer);
        put(Verb.GOSSIP_DIGEST_ACK2, GossipDigestAck2.serializer);
        put(Verb.GOSSIP_DIGEST_SYN, GossipDigestSyn.serializer);
        put(Verb.DEFINITIONS_UPDATE, MigrationManager.MigrationsSerializer.instance);
        put(Verb.TRUNCATE, Truncation.serializer);
        put(Verb.REPLICATION_FINISHED, null);
        put(Verb.COUNTER_MUTATION, CounterMutation.serializer);
        put(Verb.SNAPSHOT, SnapshotCommand.serializer);
        put(Verb.ECHO, EchoMessage.serializer);
        put(Verb.PAXOS_PREPARE, Commit.serializer);
        put(Verb.PAXOS_PROPOSE, Commit.serializer);
        put(Verb.PAXOS_COMMIT, Commit.serializer);
    }};

    /**
     * A Map of what kind of serializer to wire up to a REQUEST_RESPONSE callback, based on outbound Verb.
     */
    public static final EnumMap<Verb, IVersionedSerializer<?>> callbackDeserializers = new EnumMap<Verb, IVersionedSerializer<?>>(Verb.class)
    {{
        put(Verb.MUTATION, WriteResponse.serializer);
        put(Verb.READ_REPAIR, WriteResponse.serializer);
        put(Verb.COUNTER_MUTATION, WriteResponse.serializer);
        put(Verb.RANGE_SLICE, RangeSliceReply.serializer);
        put(Verb.PAGED_RANGE, RangeSliceReply.serializer);
        put(Verb.READ, ReadResponse.serializer);
        put(Verb.TRUNCATE, TruncateResponse.serializer);
        put(Verb.SNAPSHOT, null);

        put(Verb.MIGRATION_REQUEST, MigrationManager.MigrationsSerializer.instance);
        put(Verb.SCHEMA_CHECK, UUIDSerializer.serializer);
        put(Verb.BOOTSTRAP_TOKEN, BootStrapper.StringSerializer.instance);
        put(Verb.REPLICATION_FINISHED, null);

        put(Verb.PAXOS_PREPARE, PrepareResponse.serializer);
        put(Verb.PAXOS_PROPOSE, BooleanSerializer.serializer);
    }};

    /* This records all the results mapped by message Id */
    private final ExpiringMap<Integer, CallbackInfo> callbacks;

    /**
     * a placeholder class that means "deserialize using the callback." We can't implement this without
     * special-case code in InboundTcpConnection because there is no way to pass the message id to IVersionedSerializer.
     */
    static class CallbackDeterminedSerializer implements IVersionedSerializer<Object>
    {
        public static final CallbackDeterminedSerializer instance = new CallbackDeterminedSerializer();

        public Object deserialize(DataInput in, int version) throws IOException
        {
            throw new UnsupportedOperationException();
        }

        public void serialize(Object o, DataOutput out, int version) throws IOException
        {
            throw new UnsupportedOperationException();
        }

        public long serializedSize(Object o, int version)
        {
            throw new UnsupportedOperationException();
        }
    }

    /* Lookup table for registering message handlers based on the verb. */
    private final Map<Verb, IVerbHandler> verbHandlers;

    private final ConcurrentMap<InetAddress, OutboundTcpConnectionPool> connectionManagers = new NonBlockingHashMap<InetAddress, OutboundTcpConnectionPool>();

    private static final Logger logger = LoggerFactory.getLogger(MessagingService.class);
    private static final int LOG_DROPPED_INTERVAL_IN_MS = 5000;

    private final List<SocketThread> socketThreads = Lists.newArrayList();
    private final SimpleCondition listenGate;

    /**
     * Verbs it's okay to drop if the request has been queued longer than the request timeout.  These
     * all correspond to client requests or something triggered by them; we don't want to
     * drop internal messages like bootstrap or repair notifications.
     */
    public static final EnumSet<Verb> DROPPABLE_VERBS = EnumSet.of(Verb.BINARY,
                                                                   Verb._TRACE,
                                                                   Verb.MUTATION,
                                                                   Verb.COUNTER_MUTATION,
                                                                   Verb.READ_REPAIR,
                                                                   Verb.READ,
                                                                   Verb.RANGE_SLICE,
                                                                   Verb.PAGED_RANGE,
                                                                   Verb.REQUEST_RESPONSE);

    // total dropped message counts for server lifetime
    private final Map<Verb, DroppedMessageMetrics> droppedMessages = new EnumMap<Verb, DroppedMessageMetrics>(Verb.class);
    // dropped count when last requested for the Recent api.  high concurrency isn't necessary here.
    private final Map<Verb, Integer> lastDroppedInternal = new EnumMap<Verb, Integer>(Verb.class);

    private final List<ILatencySubscriber> subscribers = new ArrayList<ILatencySubscriber>();

    // protocol versions of the other nodes in the cluster
    private final ConcurrentMap<InetAddress, Integer> versions = new NonBlockingHashMap<InetAddress, Integer>();

    private static class MSHandle
    {
        public static final MessagingService instance = new MessagingService();
    }
    public static MessagingService instance()
    {
        return MSHandle.instance;
    }

    private MessagingService()
    {
        for (Verb verb : DROPPABLE_VERBS)
        {
            droppedMessages.put(verb, new DroppedMessageMetrics(verb));
            lastDroppedInternal.put(verb, 0);
        }

        listenGate = new SimpleCondition();
        verbHandlers = new EnumMap<Verb, IVerbHandler>(Verb.class);
        Runnable logDropped = new Runnable()
        {
            public void run()
            {
                logDroppedMessages();
            }
        };
        StorageService.scheduledTasks.scheduleWithFixedDelay(logDropped, LOG_DROPPED_INTERVAL_IN_MS, LOG_DROPPED_INTERVAL_IN_MS, TimeUnit.MILLISECONDS);

        Function<Pair<Integer, ExpiringMap.CacheableObject<CallbackInfo>>, ?> timeoutReporter = new Function<Pair<Integer, ExpiringMap.CacheableObject<CallbackInfo>>, Object>()
        {
            public Object apply(Pair<Integer, ExpiringMap.CacheableObject<CallbackInfo>> pair)
            {
                CallbackInfo expiredCallbackInfo = pair.right.value;
                maybeAddLatency(expiredCallbackInfo.callback, expiredCallbackInfo.target, pair.right.timeout);
                ConnectionMetrics.totalTimeouts.mark();
                getConnectionPool(expiredCallbackInfo.target).incrementTimeout();

                if (expiredCallbackInfo.shouldHint())
                {
                    RowMutation rm = (RowMutation) ((WriteCallbackInfo) expiredCallbackInfo).sentMessage.payload;
                    return StorageProxy.submitHint(rm, expiredCallbackInfo.target, null);
                }

                return null;
            }
        };

        callbacks = new ExpiringMap<Integer, CallbackInfo>(DatabaseDescriptor.getMinRpcTimeout(), timeoutReporter);

        MBeanServer mbs = ManagementFactory.getPlatformMBeanServer();
        try
        {
            mbs.registerMBean(this, new ObjectName(MBEAN_NAME));
        }
        catch (Exception e)
        {
            throw new RuntimeException(e);
        }
    }

    /**
     * Track latency information for the dynamic snitch
     *
     * @param cb      the callback associated with this message -- this lets us know if it's a message type we're interested in
     * @param address the host that replied to the message
     * @param latency
     */
    public void maybeAddLatency(IAsyncCallback cb, InetAddress address, long latency)
    {
        if (cb.isLatencyForSnitch())
            addLatency(address, latency);
    }

    public void addLatency(InetAddress address, long latency)
    {
        for (ILatencySubscriber subscriber : subscribers)
            subscriber.receiveTiming(address, latency);
    }

    /**
     * called from gossiper when it notices a node is not responding.
     */
    public void convict(InetAddress ep)
    {
        logger.debug("Resetting pool for " + ep);
        getConnectionPool(ep).reset();
    }

    /**
     * Listen on the specified port.
     *
     * @param localEp InetAddress whose port to listen on.
     */
    public void listen(InetAddress localEp) throws ConfigurationException
    {
        callbacks.reset(); // hack to allow tests to stop/restart MS
        for (ServerSocket ss : getServerSockets(localEp))
        {
            SocketThread th = new SocketThread(ss, "ACCEPT-" + localEp);
            th.start();
            socketThreads.add(th);
        }
        listenGate.signalAll();
    }

    private List<ServerSocket> getServerSockets(InetAddress localEp) throws ConfigurationException
    {
        final List<ServerSocket> ss = new ArrayList<ServerSocket>(2);
        if (DatabaseDescriptor.getServerEncryptionOptions().internode_encryption != ServerEncryptionOptions.InternodeEncryption.none)
        {
            try
            {
                ss.add(SSLFactory.getServerSocket(DatabaseDescriptor.getServerEncryptionOptions(), localEp, DatabaseDescriptor.getSSLStoragePort()));
            }
            catch (IOException e)
            {
                throw new ConfigurationException("Unable to create ssl socket", e);
            }
            // setReuseAddress happens in the factory.
            logger.info("Starting Encrypted Messaging Service on SSL port {}", DatabaseDescriptor.getSSLStoragePort());
        }

        if (DatabaseDescriptor.getServerEncryptionOptions().internode_encryption != ServerEncryptionOptions.InternodeEncryption.all)
        {
            ServerSocketChannel serverChannel = null;
            try
            {
                serverChannel = ServerSocketChannel.open();
            }
            catch (IOException e)
            {
                throw new RuntimeException(e);
            }
            ServerSocket socket = serverChannel.socket();
            try
            {
                socket.setReuseAddress(true);
            }
            catch (SocketException e)
            {
                throw new ConfigurationException("Insufficient permissions to setReuseAddress", e);
            }
            InetSocketAddress address = new InetSocketAddress(localEp, DatabaseDescriptor.getStoragePort());
            try
            {
                socket.bind(address);
            }
            catch (BindException e)
            {
                if (e.getMessage().contains("in use"))
                    throw new ConfigurationException(address + " is in use by another process.  Change listen_address:storage_port in cassandra.yaml to values that do not conflict with other services");
                else if (e.getMessage().contains("Cannot assign requested address"))
                    throw new ConfigurationException("Unable to bind to address " + address
                                                     + ". Set listen_address in cassandra.yaml to an interface you can bind to, e.g., your private IP address on EC2");
                else
                    throw new RuntimeException(e);
            }
            catch (IOException e)
            {
                throw new RuntimeException(e);
            }
            logger.info("Starting Messaging Service on port {}", DatabaseDescriptor.getStoragePort());
            ss.add(socket);
        }
        return ss;
    }

    public void waitUntilListening()
    {
        try
        {
            listenGate.await();
        }
        catch (InterruptedException ie)
        {
            logger.debug("await interrupted");
        }
    }

    public boolean isListening()
    {
        return listenGate.isSignaled();
    }

    public void destroyConnectionPool(InetAddress to)
    {
        OutboundTcpConnectionPool cp = connectionManagers.get(to);
        if (cp == null)
            return;
        cp.close();
        connectionManagers.remove(to);
    }

    public OutboundTcpConnectionPool getConnectionPool(InetAddress to)
    {
        OutboundTcpConnectionPool cp = connectionManagers.get(to);
        if (cp == null)
        {
            cp = new OutboundTcpConnectionPool(to);
            OutboundTcpConnectionPool existingPool = connectionManagers.putIfAbsent(to, cp);
            if (existingPool != null)
            {
                cp.close();
                cp = existingPool;
            }
        }
        return cp;
    }
    

    public OutboundTcpConnection getConnection(InetAddress to, MessageOut msg)
    {
        return getConnectionPool(to).getConnection(msg);
    }

    /**
     * Register a verb and the corresponding verb handler with the
     * Messaging Service.
     *
     * @param verb
     * @param verbHandler handler for the specified verb
     */
    public void registerVerbHandlers(Verb verb, IVerbHandler verbHandler)
    {
        assert !verbHandlers.containsKey(verb);
        verbHandlers.put(verb, verbHandler);
    }

    /**
     * This method returns the verb handler associated with the registered
     * verb. If no handler has been registered then null is returned.
     *
     * @param type for which the verb handler is sought
     * @return a reference to IVerbHandler which is the handler for the specified verb
     */
    public IVerbHandler getVerbHandler(Verb type)
    {
        return verbHandlers.get(type);
    }

    public int addCallback(IAsyncCallback cb, MessageOut message, InetAddress to, long timeout)
    {
        assert message.verb != Verb.MUTATION; // mutations need to call the overload with a ConsistencyLevel
        int messageId = nextId();
        CallbackInfo previous = callbacks.put(messageId, new CallbackInfo(to, cb, callbackDeserializers.get(message.verb)), timeout);
        assert previous == null : String.format("Callback already exists for id %d! (%s)", messageId, previous);
        return messageId;
    }

    public int addCallback(IAsyncCallback cb, MessageOut<? extends IMutation> message, InetAddress to, long timeout, ConsistencyLevel consistencyLevel)
    {
        assert message.verb == Verb.MUTATION || message.verb == Verb.COUNTER_MUTATION;
        int messageId = nextId();
        CallbackInfo previous = callbacks.put(messageId, new WriteCallbackInfo(to, cb, message, callbackDeserializers.get(message.verb), consistencyLevel), timeout);
        assert previous == null : String.format("Callback already exists for id %d! (%s)", messageId, previous);
        return messageId;
    }

    private static final AtomicInteger idGen = new AtomicInteger(0);

    private static int nextId()
    {
        return idGen.incrementAndGet();
    }

    public int sendRR(MessageOut message, InetAddress to, IAsyncCallback cb)
    {
        return sendRR(message, to, cb, message.getTimeout());
    }

    /**
<<<<<<< HEAD
     * Send a non-mutation message to a given endpoint. This method specifies a callback
=======
     * A special version of sendRR that doesn't trigger a hint for the mutation on a timeout.
     * Used by BatchlogManager and HintedHandOffManager.
     */
    public void sendUnhintableMutation(RowMutation mutation, InetAddress to, IMessageCallback cb)
    {
        String id = nextId();
        callbacks.put(id, new CallbackInfo(to, cb, WriteResponse.serializer), DatabaseDescriptor.getWriteRpcTimeout());
        sendOneWay(mutation.createMessage(), id, to);
    }

    /**
     * Send a message to a given endpoint. This method specifies a callback
>>>>>>> 2890cc5b
     * which is invoked with the actual response.
     * Also holds the message (only mutation messages) to determine if it
     * needs to trigger a hint (uses StorageProxy for that).
     *
     * @param message message to be sent.
     * @param to      endpoint to which the message needs to be sent
     * @param cb      callback interface which is used to pass the responses or
     *                suggest that a timeout occurred to the invoker of the send().
     * @param timeout the timeout used for expiration
     * @return an reference to message id used to match with the result
     */
    public int sendRR(MessageOut message, InetAddress to, IAsyncCallback cb, long timeout)
    {
        int id = addCallback(cb, message, to, timeout);
        sendOneWay(message, id, to);
        return id;
    }

    /**
     * Send a mutation message to a given endpoint. This method specifies a callback
     * which is invoked with the actual response.
     * Also holds the message (only mutation messages) to determine if it
     * needs to trigger a hint (uses StorageProxy for that).
     *
     * @param message message to be sent.
     * @param to      endpoint to which the message needs to be sent
     * @param handler callback interface which is used to pass the responses or
     *                suggest that a timeout occurred to the invoker of the send().
     *                suggest that a timeout occurred to the invoker of the send().
     * @return an reference to message id used to match with the result
     */
    public int sendRR(MessageOut<? extends IMutation> message, InetAddress to, AbstractWriteResponseHandler handler)
    {
        int id = addCallback(handler, message, to, message.getTimeout(), handler.consistencyLevel);
        sendOneWay(message, id, to);
        return id;
    }

    public void sendOneWay(MessageOut message, InetAddress to)
    {
        sendOneWay(message, nextId(), to);
    }

    public void sendReply(MessageOut message, int id, InetAddress to)
    {
        sendOneWay(message, id, to);
    }

    /**
     * Send a message to a given endpoint. This method adheres to the fire and forget
     * style messaging.
     *
     * @param message messages to be sent.
     * @param to      endpoint to which the message needs to be sent
     */
    public void sendOneWay(MessageOut message, int id, InetAddress to)
    {
        if (logger.isTraceEnabled())
            logger.trace(FBUtilities.getBroadcastAddress() + " sending " + message.verb + " to " + id + "@" + to);

        if (to.equals(FBUtilities.getBroadcastAddress()))
            logger.trace("Message-to-self {} going over MessagingService", message);

        // message sinks are a testing hook
        MessageOut processedMessage = SinkManager.processOutboundMessage(message, id, to);
        if (processedMessage == null)
        {
            return;
        }

        // get pooled connection (really, connection queue)
        OutboundTcpConnection connection = getConnection(to, processedMessage);

        // write it
        connection.enqueue(processedMessage, id);
    }

    public <T> AsyncOneResponse<T> sendRR(MessageOut message, InetAddress to)
    {
        AsyncOneResponse<T> iar = new AsyncOneResponse<T>();
        sendRR(message, to, iar);
        return iar;
    }

    public void register(ILatencySubscriber subcriber)
    {
        subscribers.add(subcriber);
    }

    public void clearCallbacksUnsafe()
    {
        callbacks.reset();
    }

    /**
     * Wait for callbacks and don't allow any more to be created (since they could require writing hints)
     */
    public void shutdown()
    {
        logger.info("Waiting for messaging service to quiesce");
        // We may need to schedule hints on the mutation stage, so it's erroneous to shut down the mutation stage first
        assert !StageManager.getStage(Stage.MUTATION).isShutdown();

        // the important part
        callbacks.shutdownBlocking();

        // attempt to humor tests that try to stop and restart MS
        try
        {
            for (SocketThread th : socketThreads)
                th.close();
        }
        catch (IOException e)
        {
            throw new IOError(e);
        }
    }

    public void receive(MessageIn message, int id, long timestamp)
    {
        TraceState state = Tracing.instance.initializeFromMessage(message);
        if (state != null)
            state.trace("Message received from {}", message.from);

        Verb verb = message.verb;
        message = SinkManager.processInboundMessage(message, id);
        if (message == null)
        {
            incrementRejectedMessages(verb);
            return;
        }

        Runnable runnable = new MessageDeliveryTask(message, id, timestamp);
        TracingAwareExecutorService stage = StageManager.getStage(message.getMessageType());
        assert stage != null : "No stage for message type " + message.verb;

        stage.execute(runnable, state);
    }

    public void setCallbackForTests(int messageId, CallbackInfo callback)
    {
        callbacks.put(messageId, callback);
    }

    public CallbackInfo getRegisteredCallback(int messageId)
    {
        return callbacks.get(messageId);
    }

    public CallbackInfo removeRegisteredCallback(int messageId)
    {
        return callbacks.remove(messageId);
    }

    /**
     * @return System.nanoTime() when callback was created.
     */
    public long getRegisteredCallbackAge(int messageId)
    {
        return callbacks.getAge(messageId);
    }

    public static void validateMagic(int magic) throws IOException
    {
        if (magic != PROTOCOL_MAGIC)
            throw new IOException("invalid protocol header");
    }

    public static int getBits(int packed, int start, int count)
    {
        return packed >>> (start + 1) - count & ~(-1 << count);
    }

    /**
     * @return the last version associated with address, or @param version if this is the first such version
     */
    public int setVersion(InetAddress endpoint, int version)
    {
        logger.debug("Setting version {} for {}", version, endpoint);
        if (version < VERSION_20)
            allNodesAtLeast20 = false;
        Integer v = versions.put(endpoint, version);

        // if the version was increased to 2.0 or later, see if all nodes are >= 2.0 now
        if (v != null && v < VERSION_20 && version >= VERSION_20)
            refreshAllNodesAtLeast20();

        return v == null ? version : v;
    }

    public void resetVersion(InetAddress endpoint)
    {
        logger.debug("Reseting version for {}", endpoint);
        Integer removed = versions.remove(endpoint);
        if (removed != null && removed <= VERSION_20)
            refreshAllNodesAtLeast20();
    }

    private void refreshAllNodesAtLeast20()
    {
        for (Integer version: versions.values())
        {
            if (version < VERSION_20)
            {
                allNodesAtLeast20 = false;
                return;
            }
        }
        allNodesAtLeast20 = true;
    }

    public int getVersion(InetAddress endpoint)
    {
        Integer v = versions.get(endpoint);
        if (v == null)
        {
            // we don't know the version. assume current. we'll know soon enough if that was incorrect.
            logger.trace("Assuming current protocol version for {}", endpoint);
            return MessagingService.current_version;
        }
        else
            return Math.min(v, MessagingService.current_version);
    }

    public int getVersion(String endpoint) throws UnknownHostException
    {
        return getVersion(InetAddress.getByName(endpoint));
    }

    public int getRawVersion(InetAddress endpoint)
    {
        Integer v = versions.get(endpoint);
        if (v == null)
            throw new IllegalStateException("getRawVersion() was called without checking knowsVersion() result first");
        return v;
    }

    public boolean knowsVersion(InetAddress endpoint)
    {
        return versions.containsKey(endpoint);
    }

    public void incrementDroppedMessages(Verb verb)
    {
        assert DROPPABLE_VERBS.contains(verb) : "Verb " + verb + " should not legally be dropped";
        droppedMessages.get(verb).dropped.mark();
    }

    /**
     * Same as incrementDroppedMessages(), but allows non-droppable verbs. Called for IMessageSink-caused message drops.
     */
    private void incrementRejectedMessages(Verb verb)
    {
        DroppedMessageMetrics metrics = droppedMessages.get(verb);
        if (metrics == null)
        {
            metrics = new DroppedMessageMetrics(verb);
            droppedMessages.put(verb, metrics);
        }
        metrics.dropped.mark();
    }

    private void logDroppedMessages()
    {
        boolean logTpstats = false;
        for (Map.Entry<Verb, DroppedMessageMetrics> entry : droppedMessages.entrySet())
        {
            int dropped = (int) entry.getValue().dropped.count();
            Verb verb = entry.getKey();
            int recent = dropped - lastDroppedInternal.get(verb);
            if (recent > 0)
            {
                logTpstats = true;
                logger.info("{} {} messages dropped in last {}ms",
                             new Object[] {recent, verb, LOG_DROPPED_INTERVAL_IN_MS});
                lastDroppedInternal.put(verb, dropped);
            }
        }

        if (logTpstats)
            StatusLogger.log();
    }

    private static class SocketThread extends Thread
    {
        private final ServerSocket server;

        SocketThread(ServerSocket server, String name)
        {
            super(name);
            this.server = server;
        }

        public void run()
        {
            while (!server.isClosed())
            {
                Socket socket = null;
                try
                {
                    socket = server.accept();
                    if (!authenticate(socket))
                    {
                        logger.debug("remote failed to authenticate");
                        socket.close();
                        continue;
                    }

                    socket.setKeepAlive(true);
                    // determine the connection type to decide whether to buffer
                    DataInputStream in = new DataInputStream(socket.getInputStream());
                    MessagingService.validateMagic(in.readInt());
                    int header = in.readInt();
                    boolean isStream = MessagingService.getBits(header, 3, 1) == 1;
                    int version = MessagingService.getBits(header, 15, 8);
                    logger.debug("Connection version {} from {}", version, socket.getInetAddress());

                    Thread thread = isStream
                                  ? new IncomingStreamingConnection(version, socket)
                                  : new IncomingTcpConnection(version, MessagingService.getBits(header, 2, 1) == 1, socket);
                    thread.start();
                }
                catch (AsynchronousCloseException e)
                {
                    // this happens when another thread calls close().
                    logger.debug("Asynchronous close seen by server thread");
                    break;
                }
                catch (ClosedChannelException e)
                {
                    logger.debug("MessagingService server thread already closed");
                    break;
                }
                catch (IOException e)
                {
                    logger.debug("Error reading the socket " + socket, e);
                    FileUtils.closeQuietly(socket);
                }
            }
            logger.info("MessagingService has terminated the accept() thread");
        }

        void close() throws IOException
        {
            logger.debug("Closing accept() thread");
            server.close();
        }

        private boolean authenticate(Socket socket)
        {
            return DatabaseDescriptor.getInternodeAuthenticator().authenticate(socket.getInetAddress(), socket.getPort());
        }
    }

    public Map<String, Integer> getCommandPendingTasks()
    {
        Map<String, Integer> pendingTasks = new HashMap<String, Integer>();
        for (Map.Entry<InetAddress, OutboundTcpConnectionPool> entry : connectionManagers.entrySet())
            pendingTasks.put(entry.getKey().getHostAddress(), entry.getValue().cmdCon.getPendingMessages());
        return pendingTasks;
    }

    public int getCommandPendingTasks(InetAddress address)
    {
        OutboundTcpConnectionPool connection = connectionManagers.get(address);
        return connection == null ? 0 : connection.cmdCon.getPendingMessages();
    }

    public Map<String, Long> getCommandCompletedTasks()
    {
        Map<String, Long> completedTasks = new HashMap<String, Long>();
        for (Map.Entry<InetAddress, OutboundTcpConnectionPool> entry : connectionManagers.entrySet())
            completedTasks.put(entry.getKey().getHostAddress(), entry.getValue().cmdCon.getCompletedMesssages());
        return completedTasks;
    }

    public Map<String, Long> getCommandDroppedTasks()
    {
        Map<String, Long> droppedTasks = new HashMap<String, Long>();
        for (Map.Entry<InetAddress, OutboundTcpConnectionPool> entry : connectionManagers.entrySet())
            droppedTasks.put(entry.getKey().getHostAddress(), entry.getValue().cmdCon.getDroppedMessages());
        return droppedTasks;
    }

    public Map<String, Integer> getResponsePendingTasks()
    {
        Map<String, Integer> pendingTasks = new HashMap<String, Integer>();
        for (Map.Entry<InetAddress, OutboundTcpConnectionPool> entry : connectionManagers.entrySet())
            pendingTasks.put(entry.getKey().getHostAddress(), entry.getValue().ackCon.getPendingMessages());
        return pendingTasks;
    }

    public Map<String, Long> getResponseCompletedTasks()
    {
        Map<String, Long> completedTasks = new HashMap<String, Long>();
        for (Map.Entry<InetAddress, OutboundTcpConnectionPool> entry : connectionManagers.entrySet())
            completedTasks.put(entry.getKey().getHostAddress(), entry.getValue().ackCon.getCompletedMesssages());
        return completedTasks;
    }

    public Map<String, Integer> getDroppedMessages()
    {
        Map<String, Integer> map = new HashMap<String, Integer>();
        for (Map.Entry<Verb, DroppedMessageMetrics> entry : droppedMessages.entrySet())
            map.put(entry.getKey().toString(), (int) entry.getValue().dropped.count());
        return map;
    }

    public Map<String, Integer> getRecentlyDroppedMessages()
    {
        Map<String, Integer> map = new HashMap<String, Integer>();
        for (Map.Entry<Verb, DroppedMessageMetrics> entry : droppedMessages.entrySet())
            map.put(entry.getKey().toString(), entry.getValue().getRecentlyDropped());
        return map;
    }

    public long getTotalTimeouts()
    {
        return ConnectionMetrics.totalTimeouts.count();
    }

    public long getRecentTotalTimouts()
    {
        return ConnectionMetrics.getRecentTotalTimeout();
    }

    public Map<String, Long> getTimeoutsPerHost()
    {
        Map<String, Long> result = new HashMap<String, Long>();
        for (Map.Entry<InetAddress, OutboundTcpConnectionPool> entry: connectionManagers.entrySet())
        {
            String ip = entry.getKey().getHostAddress();
            long recent = entry.getValue().getTimeouts();
            result.put(ip, recent);
        }
        return result;
    }

    public Map<String, Long> getRecentTimeoutsPerHost()
    {
        Map<String, Long> result = new HashMap<String, Long>();
        for (Map.Entry<InetAddress, OutboundTcpConnectionPool> entry: connectionManagers.entrySet())
        {
            String ip = entry.getKey().getHostAddress();
            long recent = entry.getValue().getRecentTimeouts();
            result.put(ip, recent);
        }
        return result;
    }
}<|MERGE_RESOLUTION|>--- conflicted
+++ resolved
@@ -546,11 +546,23 @@
         return messageId;
     }
 
-    public int addCallback(IAsyncCallback cb, MessageOut<? extends IMutation> message, InetAddress to, long timeout, ConsistencyLevel consistencyLevel)
+    public int addCallback(IAsyncCallback cb,
+                           MessageOut<? extends IMutation> message,
+                           InetAddress to,
+                           long timeout,
+                           ConsistencyLevel consistencyLevel,
+                           boolean allowHints)
     {
         assert message.verb == Verb.MUTATION || message.verb == Verb.COUNTER_MUTATION;
         int messageId = nextId();
-        CallbackInfo previous = callbacks.put(messageId, new WriteCallbackInfo(to, cb, message, callbackDeserializers.get(message.verb), consistencyLevel), timeout);
+        CallbackInfo previous = callbacks.put(messageId,
+                                              new WriteCallbackInfo(to,
+                                                                    cb,
+                                                                    message,
+                                                                    callbackDeserializers.get(message.verb),
+                                                                    consistencyLevel,
+                                                                    allowHints),
+                                                                    timeout);
         assert previous == null : String.format("Callback already exists for id %d! (%s)", messageId, previous);
         return messageId;
     }
@@ -568,25 +580,8 @@
     }
 
     /**
-<<<<<<< HEAD
      * Send a non-mutation message to a given endpoint. This method specifies a callback
-=======
-     * A special version of sendRR that doesn't trigger a hint for the mutation on a timeout.
-     * Used by BatchlogManager and HintedHandOffManager.
-     */
-    public void sendUnhintableMutation(RowMutation mutation, InetAddress to, IMessageCallback cb)
-    {
-        String id = nextId();
-        callbacks.put(id, new CallbackInfo(to, cb, WriteResponse.serializer), DatabaseDescriptor.getWriteRpcTimeout());
-        sendOneWay(mutation.createMessage(), id, to);
-    }
-
-    /**
-     * Send a message to a given endpoint. This method specifies a callback
->>>>>>> 2890cc5b
      * which is invoked with the actual response.
-     * Also holds the message (only mutation messages) to determine if it
-     * needs to trigger a hint (uses StorageProxy for that).
      *
      * @param message message to be sent.
      * @param to      endpoint to which the message needs to be sent
@@ -612,12 +607,14 @@
      * @param to      endpoint to which the message needs to be sent
      * @param handler callback interface which is used to pass the responses or
      *                suggest that a timeout occurred to the invoker of the send().
-     *                suggest that a timeout occurred to the invoker of the send().
      * @return an reference to message id used to match with the result
      */
-    public int sendRR(MessageOut<? extends IMutation> message, InetAddress to, AbstractWriteResponseHandler handler)
-    {
-        int id = addCallback(handler, message, to, message.getTimeout(), handler.consistencyLevel);
+    public int sendRR(MessageOut<? extends IMutation> message,
+                      InetAddress to,
+                      AbstractWriteResponseHandler handler,
+                      boolean allowHints)
+    {
+        int id = addCallback(handler, message, to, message.getTimeout(), handler.consistencyLevel, allowHints);
         sendOneWay(message, id, to);
         return id;
     }
