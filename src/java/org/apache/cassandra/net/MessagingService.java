--- conflicted
+++ resolved
@@ -1604,15 +1604,9 @@
             if (!DatabaseDescriptor.getInternodeAuthenticator().authenticate(to.address, port))
                 return null;
 
-<<<<<<< HEAD
             VirtualEndpoint preferredRemote = SystemKeyspace.getPreferredIP(to);
             VirtualEndpoint local = FBUtilities.getLocalAddressAndPort();
-            ServerEncryptionOptions encryptionOptions = secure ? DatabaseDescriptor.getServerEncryptionOptions() : null;
-=======
-            InetAddressAndPort preferredRemote = SystemKeyspace.getPreferredIP(to);
-            InetAddressAndPort local = FBUtilities.getLocalAddressAndPort();
             ServerEncryptionOptions encryptionOptions = secure ? DatabaseDescriptor.getInternodeMessagingEncyptionOptions() : null;
->>>>>>> d6a67598
             IInternodeAuthenticator authenticator = DatabaseDescriptor.getInternodeAuthenticator();
 
             pool = new OutboundMessagingPool(preferredRemote, local, encryptionOptions, backPressure.newState(to), authenticator);
