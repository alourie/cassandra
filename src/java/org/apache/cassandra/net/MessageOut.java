--- conflicted
+++ resolved
@@ -30,12 +30,8 @@
 import org.apache.cassandra.db.TypeSizes;
 import org.apache.cassandra.io.IVersionedSerializer;
 import org.apache.cassandra.io.util.DataOutputPlus;
-<<<<<<< HEAD
 import org.apache.cassandra.locator.VirtualEndpoint;
-=======
-import org.apache.cassandra.locator.InetAddressAndPort;
 import org.apache.cassandra.net.async.OutboundConnectionIdentifier.ConnectionType;
->>>>>>> b86801e9
 import org.apache.cassandra.tracing.Tracing;
 import org.apache.cassandra.utils.FBUtilities;
 import org.apache.cassandra.utils.Pair;
@@ -151,11 +147,7 @@
     }
 
     @VisibleForTesting
-<<<<<<< HEAD
     public MessageOut(VirtualEndpoint from, MessagingService.Verb verb, T payload, IVersionedSerializer<T> serializer, List<Object> parameters)
-=======
-    public MessageOut(InetAddressAndPort from, MessagingService.Verb verb, T payload, IVersionedSerializer<T> serializer, List<Object> parameters, ConnectionType connectionType)
->>>>>>> b86801e9
     {
         this.from = from;
         this.verb = verb;
