--- conflicted
+++ resolved
@@ -52,13 +52,9 @@
         {
             try
             {
-<<<<<<< HEAD
-                seeds.add(VirtualEndpoint.getByName(host.trim()));
-=======
                 if(!host.trim().isEmpty()) {
-                    seeds.add(InetAddressAndPort.getByName(host.trim()));
+                    seeds.add(VirtualEndpoint.getByName(host.trim()));
                 }
->>>>>>> 4b4c05e0
             }
             catch (UnknownHostException ex)
             {
