/*
 * Licensed to the Apache Software Foundation (ASF) under one
 * or more contributor license agreements.  See the NOTICE file
 * distributed with this work for additional information
 * regarding copyright ownership.  The ASF licenses this file
 * to you under the Apache License, Version 2.0 (the
 * "License"); you may not use this file except in compliance
 * with the License.  You may obtain a copy of the License at
 *
 *     http://www.apache.org/licenses/LICENSE-2.0
 *
 * Unless required by applicable law or agreed to in writing, software
 * distributed under the License is distributed on an "AS IS" BASIS,
 * WITHOUT WARRANTIES OR CONDITIONS OF ANY KIND, either express or implied.
 * See the License for the specific language governing permissions and
 * limitations under the License.
 */
package org.apache.cassandra.dht;

import java.net.InetAddress;
import java.util.*;
import java.util.concurrent.ConcurrentHashMap;
import java.util.concurrent.CountDownLatch;

import com.google.common.collect.ArrayListMultimap;
import com.google.common.collect.HashMultimap;
import com.google.common.collect.Multimap;
import org.apache.cassandra.streaming.IStreamCallback;
import org.apache.cassandra.utils.FBUtilities;
import org.apache.commons.lang.StringUtils;
import org.slf4j.Logger;
import org.slf4j.LoggerFactory;

import org.apache.cassandra.config.DatabaseDescriptor;
import org.apache.cassandra.db.Table;
import org.apache.cassandra.gms.ApplicationState;
import org.apache.cassandra.gms.EndpointState;
import org.apache.cassandra.gms.FailureDetector;
import org.apache.cassandra.gms.Gossiper;
import org.apache.cassandra.gms.IEndpointStateChangeSubscriber;
import org.apache.cassandra.gms.IFailureDetectionEventListener;
import org.apache.cassandra.gms.IFailureDetector;
import org.apache.cassandra.gms.VersionedValue;
import org.apache.cassandra.locator.AbstractReplicationStrategy;
import org.apache.cassandra.locator.IEndpointSnitch;
import org.apache.cassandra.locator.TokenMetadata;
import org.apache.cassandra.streaming.OperationType;
import org.apache.cassandra.streaming.StreamIn;

/**
 * Assists in streaming ranges to a node.
 */
public class RangeStreamer implements IEndpointStateChangeSubscriber, IFailureDetectionEventListener
{
    private static final Logger logger = LoggerFactory.getLogger(RangeStreamer.class);

    private final TokenMetadata metadata;
    private final InetAddress address;
    private final OperationType opType;
    private final Multimap<String, Map.Entry<InetAddress, Collection<Range<Token>>>> toFetch = HashMultimap.create();
    private final Set<ISourceFilter> sourceFilters = new HashSet<ISourceFilter>();
    // protected for testing.
    protected CountDownLatch latch;
<<<<<<< HEAD
    protected volatile String exceptionMessage = null;
=======
    private Set<Range<Token>> completed = Collections.newSetFromMap(new ConcurrentHashMap<Range<Token>, Boolean>());
>>>>>>> d1d37203

    /**
     * A filter applied to sources to stream from when constructing a fetch map.
     */
    public static interface ISourceFilter
    {
        public boolean shouldInclude(InetAddress endpoint);
    }

    /**
     * Source filter which excludes any endpoints that are not alive according to a
     * failure detector.
     */
    public static class FailureDetectorSourceFilter implements ISourceFilter
    {
        private final IFailureDetector fd;

        public FailureDetectorSourceFilter(IFailureDetector fd)
        {
            this.fd = fd;
        }

        public boolean shouldInclude(InetAddress endpoint)
        {
            return fd.isAlive(endpoint);
        }
    }

    /**
     * Source filter which excludes any endpoints that are not in a specific data center.
     */
    public static class SingleDatacenterFilter implements ISourceFilter
    {
        private final String sourceDc;
        private final IEndpointSnitch snitch;

        public SingleDatacenterFilter(IEndpointSnitch snitch, String sourceDc)
        {
            this.sourceDc = sourceDc;
            this.snitch = snitch;
        }

        public boolean shouldInclude(InetAddress endpoint)
        {
            return snitch.getDatacenter(endpoint).equals(sourceDc);
        }
    }

    public RangeStreamer(TokenMetadata metadata, InetAddress address, OperationType opType)
    {
        this.metadata = metadata;
        this.address = address;
        this.opType = opType;
    }

    public void addSourceFilter(ISourceFilter filter)
    {
        sourceFilters.add(filter);
    }

    public void addRanges(String table, Collection<Range<Token>> ranges)
    {
        Multimap<Range<Token>, InetAddress> rangesForTable = getAllRangesWithSourcesFor(table, ranges);

        if (logger.isDebugEnabled())
        {
            for (Map.Entry<Range<Token>, InetAddress> entry: rangesForTable.entries())
                logger.debug(String.format("%s: range %s exists on %s", opType, entry.getKey(), entry.getValue()));
        }

        for (Map.Entry<InetAddress, Collection<Range<Token>>> entry : getRangeFetchMap(rangesForTable, sourceFilters).asMap().entrySet())
        {
            if (logger.isDebugEnabled())
            {
                for (Range r : entry.getValue())
                    logger.debug(String.format("%s: range %s from source %s for table %s", opType, r, entry.getKey(), table));
            }
            toFetch.put(table, entry);
        }
    }

    /**
     * Get a map of all ranges and their respective sources that are candidates for streaming the given ranges
     * to us. For each range, the list of sources is sorted by proximity relative to the given destAddress.
     */
    private Multimap<Range<Token>, InetAddress> getAllRangesWithSourcesFor(String table, Collection<Range<Token>> desiredRanges)
    {
        AbstractReplicationStrategy strat = Table.open(table).getReplicationStrategy();
        Multimap<Range<Token>, InetAddress> rangeAddresses = strat.getRangeAddresses(metadata.cloneOnlyTokenMap());

        Multimap<Range<Token>, InetAddress> rangeSources = ArrayListMultimap.create();
        for (Range<Token> desiredRange : desiredRanges)
        {
            for (Range<Token> range : rangeAddresses.keySet())
            {
                if (range.contains(desiredRange))
                {
                    List<InetAddress> preferred = DatabaseDescriptor.getEndpointSnitch().getSortedListByProximity(address, rangeAddresses.get(range));
                    rangeSources.putAll(desiredRange, preferred);
                    break;
                }
            }

            if (!rangeSources.keySet().contains(desiredRange))
                throw new IllegalStateException("No sources found for " + desiredRange);
        }

        return rangeSources;
    }

    /**
     * @param rangesWithSources The ranges we want to fetch (key) and their potential sources (value)
     * @param sourceFilters A (possibly empty) collection of source filters to apply. In addition to any filters given
     *                      here, we always exclude ourselves.
     * @return
     */
    private static Multimap<InetAddress, Range<Token>> getRangeFetchMap(Multimap<Range<Token>, InetAddress> rangesWithSources,
                                                                        Collection<ISourceFilter> sourceFilters)
    {
        Multimap<InetAddress, Range<Token>> rangeFetchMapMap = HashMultimap.create();
        for (Range<Token> range : rangesWithSources.keySet())
        {
            boolean foundSource = false;

            outer:
            for (InetAddress address : rangesWithSources.get(range))
            {
                if (address.equals(FBUtilities.getBroadcastAddress()))
                {
                    // If localhost is a source, we have found one, but we don't add it to the map to avoid streaming locally
                    foundSource = true;
                    continue;
                }

                for (ISourceFilter filter : sourceFilters)
                {
                    if (!filter.shouldInclude(address))
                        continue outer;
                }

                rangeFetchMapMap.put(address, range);
                foundSource = true;
                break; // ensure we only stream from one other node for each range
            }

            if (!foundSource)
                throw new IllegalStateException("unable to find sufficient sources for streaming range " + range);
        }

        return rangeFetchMapMap;
    }

    public static Multimap<InetAddress, Range<Token>> getWorkMap(Multimap<Range<Token>, InetAddress> rangesWithSourceTarget)
    {
        return getRangeFetchMap(rangesWithSourceTarget, Collections.<ISourceFilter>singleton(new FailureDetectorSourceFilter(FailureDetector.instance)));
    }

    // For testing purposes
    Multimap<String, Map.Entry<InetAddress, Collection<Range<Token>>>> toFetch()
    {
        return toFetch;
    }

    public void fetch()
    {
<<<<<<< HEAD
        latch = new CountDownLatch(toFetch().entries().size());
=======
        latch = new CountDownLatch(toFetch.entries().size());

>>>>>>> d1d37203
        for (Map.Entry<String, Map.Entry<InetAddress, Collection<Range<Token>>>> entry : toFetch.entries())
        {
            final String table = entry.getKey();
            final InetAddress source = entry.getValue().getKey();
            final Collection<Range<Token>> ranges = entry.getValue().getValue();
            /* Send messages to respective folks to stream data over to me */
            IStreamCallback callback = new IStreamCallback()
            {
                public void onSuccess()
                {
                    completed.addAll(ranges);
                    latch.countDown();
                    if (logger.isDebugEnabled())
                        logger.debug(String.format("Removed %s/%s as a %s source; remaining is %s",
                                     source, table, opType, latch.getCount()));
                }

                public void onFailure()
                {
                    latch.countDown();
                    logger.warn("Streaming from " + source + " failed");
                }
            };
            if (logger.isDebugEnabled())
                logger.debug("" + opType + "ing from " + source + " ranges " + StringUtils.join(ranges, ", "));
            StreamIn.requestRanges(source, table, ranges, callback, opType);
        }

        FailureDetector.instance.registerFailureDetectionEventListener(this);
        Gossiper.instance.register(this);
        try
        {
            latch.await();
<<<<<<< HEAD
            if (exceptionMessage != null)
                throw new RuntimeException(exceptionMessage);
=======
            for (Map.Entry<String, Map.Entry<InetAddress, Collection<Range<Token>>>> entry : toFetch.entries())
            {
                if (!completed.containsAll(entry.getValue().getValue()))
                    throw new RuntimeException(String.format("Unable to fetch range %s for keyspace %s from any hosts", entry.getValue().getValue(), entry.getKey()));
            }
>>>>>>> d1d37203
        }
        catch (InterruptedException e)
        {
            throw new AssertionError(e);
        }
        finally
        {
            FailureDetector.instance.unregisterFailureDetectionEventListener(this);
            Gossiper.instance.unregister(this);
        }
    }
    
    @Override
    public void onJoin(InetAddress endpoint, EndpointState epState) {}

    @Override
    public void onChange(InetAddress endpoint, ApplicationState state, VersionedValue value) {}

    @Override
    public void onAlive(InetAddress endpoint, EndpointState state) {}

    @Override
    public void onDead(InetAddress endpoint, EndpointState state) {}
    
    @Override
    public void onRemove(InetAddress endpoint)
    {
        convict(endpoint, Double.MAX_VALUE);
    }

    @Override
    public void onRestart(InetAddress endpoint, EndpointState epState)
    {
        convict(endpoint, Double.MAX_VALUE);
    }

    public void convict(InetAddress endpoint, double phi)
    {        
        // We want a higher confidence in the failure detection than usual because failing a repair wrongly has a high cost.
        // same logic as in RepairSession
        if (phi < 2 * DatabaseDescriptor.getPhiConvictThreshold())
            return;

        for (Map.Entry<InetAddress, Collection<Range<Token>>> value: toFetch().values())
        {
            if (value.getKey().equals(endpoint))
            {
                exceptionMessage = String.format("Node: %s died while streaming the ranges. Boostrap/rebuild Aborded.", endpoint);
                while (latch.getCount() > 0)
                    latch.countDown();
            }
        }
    }
}<|MERGE_RESOLUTION|>--- conflicted
+++ resolved
@@ -33,14 +33,8 @@
 
 import org.apache.cassandra.config.DatabaseDescriptor;
 import org.apache.cassandra.db.Table;
-import org.apache.cassandra.gms.ApplicationState;
-import org.apache.cassandra.gms.EndpointState;
 import org.apache.cassandra.gms.FailureDetector;
-import org.apache.cassandra.gms.Gossiper;
-import org.apache.cassandra.gms.IEndpointStateChangeSubscriber;
-import org.apache.cassandra.gms.IFailureDetectionEventListener;
 import org.apache.cassandra.gms.IFailureDetector;
-import org.apache.cassandra.gms.VersionedValue;
 import org.apache.cassandra.locator.AbstractReplicationStrategy;
 import org.apache.cassandra.locator.IEndpointSnitch;
 import org.apache.cassandra.locator.TokenMetadata;
@@ -50,7 +44,7 @@
 /**
  * Assists in streaming ranges to a node.
  */
-public class RangeStreamer implements IEndpointStateChangeSubscriber, IFailureDetectionEventListener
+public class RangeStreamer
 {
     private static final Logger logger = LoggerFactory.getLogger(RangeStreamer.class);
 
@@ -61,11 +55,7 @@
     private final Set<ISourceFilter> sourceFilters = new HashSet<ISourceFilter>();
     // protected for testing.
     protected CountDownLatch latch;
-<<<<<<< HEAD
-    protected volatile String exceptionMessage = null;
-=======
     private Set<Range<Token>> completed = Collections.newSetFromMap(new ConcurrentHashMap<Range<Token>, Boolean>());
->>>>>>> d1d37203
 
     /**
      * A filter applied to sources to stream from when constructing a fetch map.
@@ -231,12 +221,8 @@
 
     public void fetch()
     {
-<<<<<<< HEAD
-        latch = new CountDownLatch(toFetch().entries().size());
-=======
         latch = new CountDownLatch(toFetch.entries().size());
 
->>>>>>> d1d37203
         for (Map.Entry<String, Map.Entry<InetAddress, Collection<Range<Token>>>> entry : toFetch.entries())
         {
             final String table = entry.getKey();
@@ -265,72 +251,18 @@
             StreamIn.requestRanges(source, table, ranges, callback, opType);
         }
 
-        FailureDetector.instance.registerFailureDetectionEventListener(this);
-        Gossiper.instance.register(this);
         try
         {
             latch.await();
-<<<<<<< HEAD
-            if (exceptionMessage != null)
-                throw new RuntimeException(exceptionMessage);
-=======
             for (Map.Entry<String, Map.Entry<InetAddress, Collection<Range<Token>>>> entry : toFetch.entries())
             {
                 if (!completed.containsAll(entry.getValue().getValue()))
                     throw new RuntimeException(String.format("Unable to fetch range %s for keyspace %s from any hosts", entry.getValue().getValue(), entry.getKey()));
             }
->>>>>>> d1d37203
         }
         catch (InterruptedException e)
         {
             throw new AssertionError(e);
         }
-        finally
-        {
-            FailureDetector.instance.unregisterFailureDetectionEventListener(this);
-            Gossiper.instance.unregister(this);
-        }
-    }
-    
-    @Override
-    public void onJoin(InetAddress endpoint, EndpointState epState) {}
-
-    @Override
-    public void onChange(InetAddress endpoint, ApplicationState state, VersionedValue value) {}
-
-    @Override
-    public void onAlive(InetAddress endpoint, EndpointState state) {}
-
-    @Override
-    public void onDead(InetAddress endpoint, EndpointState state) {}
-    
-    @Override
-    public void onRemove(InetAddress endpoint)
-    {
-        convict(endpoint, Double.MAX_VALUE);
-    }
-
-    @Override
-    public void onRestart(InetAddress endpoint, EndpointState epState)
-    {
-        convict(endpoint, Double.MAX_VALUE);
-    }
-
-    public void convict(InetAddress endpoint, double phi)
-    {        
-        // We want a higher confidence in the failure detection than usual because failing a repair wrongly has a high cost.
-        // same logic as in RepairSession
-        if (phi < 2 * DatabaseDescriptor.getPhiConvictThreshold())
-            return;
-
-        for (Map.Entry<InetAddress, Collection<Range<Token>>> value: toFetch().values())
-        {
-            if (value.getKey().equals(endpoint))
-            {
-                exceptionMessage = String.format("Node: %s died while streaming the ranges. Boostrap/rebuild Aborded.", endpoint);
-                while (latch.getCount() > 0)
-                    latch.countDown();
-            }
-        }
     }
 }