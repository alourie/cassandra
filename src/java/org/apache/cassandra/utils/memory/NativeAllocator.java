--- conflicted
+++ resolved
@@ -17,12 +17,6 @@
  */
 package org.apache.cassandra.utils.memory;
 
-<<<<<<< HEAD
-=======
-import java.lang.reflect.Field;
-import java.util.HashMap;
-import java.util.Map;
->>>>>>> 51f7cad4
 import java.util.concurrent.ConcurrentLinkedQueue;
 import java.util.concurrent.Semaphore;
 import java.util.concurrent.atomic.AtomicInteger;
@@ -42,12 +36,6 @@
 import org.apache.cassandra.db.NativeExpiringCell;
 import org.apache.cassandra.io.util.IAllocator;
 import org.apache.cassandra.utils.concurrent.OpOrder;
-<<<<<<< HEAD
-import org.slf4j.Logger;
-import org.slf4j.LoggerFactory;
-=======
-import sun.misc.Unsafe;
->>>>>>> 51f7cad4
 
 public class NativeAllocator extends MemtableAllocator
 {
@@ -56,8 +44,6 @@
     private final static int MIN_REGION_SIZE = 8 * 1024;
 
     private static final IAllocator allocator = DatabaseDescriptor.getoffHeapMemoryAllocator();
-
-    private static final IAllocator allocator = DatabaseDescriptor.getoffHeapMemoryAllocator();
     
     // globally stash any Regions we allocate but are beaten to using, and use these up before allocating any more
     private static final Map<Integer, RaceAllocated> RACE_ALLOCATED = new HashMap<>();
@@ -115,21 +101,7 @@
     {
         assert size >= 0;
         if (size > MAX_CLONED_SIZE)
-<<<<<<< HEAD
-        {
-            unslabbed.addAndGet(size);
-            Region region = new Region(allocator.allocate(size), size);
-            regions.add(region);
-
-            long peer;
-            if ((peer = region.allocate(size)) == -1)
-                throw new AssertionError();
-
-            return peer;
-        }
-=======
             return allocateOversize(size, opGroup);
->>>>>>> 51f7cad4
 
         while (true)
         {
@@ -199,29 +171,6 @@
         final Semaphore permits = new Semaphore(8);
         boolean stash(Region region)
         {
-<<<<<<< HEAD
-            // Try to get the region
-            Region region = currentRegion.get();
-            if (region != null)
-                return region;
-
-            // No current region, so we want to allocate one. We race
-            // against other allocators to CAS in a Region, and if we fail we stash the region for re-use
-            region = RACE_ALLOCATED.poll();
-            if (region == null)
-                region = new Region(allocator.allocate(REGION_SIZE), REGION_SIZE);
-            if (currentRegion.compareAndSet(null, region))
-            {
-                regions.add(region);
-                regionCount.incrementAndGet();
-                logger.trace("{} regions now allocated in {}", regionCount, this);
-                return region;
-            }
-
-            // someone else won race - that's fine, we'll try to grab theirs
-            // in the next iteration of the loop.
-            RACE_ALLOCATED.add(region);
-=======
             if (!permits.tryAcquire())
                 return false;
             stash.add(region);
@@ -233,7 +182,6 @@
             if (next != null)
                 permits.release();
             return next;
->>>>>>> 51f7cad4
         }
     }
 
