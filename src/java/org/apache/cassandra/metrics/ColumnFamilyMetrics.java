--- conflicted
+++ resolved
@@ -304,15 +304,10 @@
                 return Math.max(requests, 1); // to avoid NaN.
             }
         });
-<<<<<<< HEAD
-        tombstoneScannedHistogram = Metrics.newHistogram(factory.createMetricName("TombstoneScannedHistogram"));
-        liveScannedHistogram = Metrics.newHistogram(factory.createMetricName("LiveScannedHistogram"));
+        tombstoneScannedHistogram = Metrics.newHistogram(factory.createMetricName("TombstoneScannedHistogram"), true);
+        liveScannedHistogram = Metrics.newHistogram(factory.createMetricName("LiveScannedHistogram"), true);
         coordinatorReadLatency = Metrics.newTimer(factory.createMetricName("CoordinatorReadLatency"), TimeUnit.MICROSECONDS, TimeUnit.SECONDS);
         coordinatorScanLatency = Metrics.newTimer(factory.createMetricName("CoordinatorScanLatency"), TimeUnit.MICROSECONDS, TimeUnit.SECONDS);
-=======
-        tombstoneScannedHistogram = Metrics.newHistogram(factory.createMetricName("TombstoneScannedHistogram"), true);
-        liveScannedHistogram = Metrics.newHistogram(factory.createMetricName("LiveScannedHistogram"), true);
->>>>>>> f31e399a
     }
 
     public void updateSSTableIterated(int count)
