--- conflicted
+++ resolved
@@ -778,11 +778,7 @@
 
                 // We need to get the partition deletion and include it if it's live. In any case though, we're done with that sstable.
                 sstable.incrementReadCount();
-<<<<<<< HEAD
-                try (UnfilteredRowIterator iter = StorageHook.instance.makeRowIterator(cfs, sstable, partitionKey(), Slices.ALL, columnFilter(), filter.isReversed(), isForThrift()))
-=======
-                try (UnfilteredRowIterator iter = filter.filter(sstable.iterator(partitionKey(), columnFilter(), filter.isReversed(), isForThrift())))
->>>>>>> 2d6fd782
+                try (UnfilteredRowIterator iter = StorageHook.instance.makeRowIterator(cfs, sstable, partitionKey(), filter.getSlices(metadata()), columnFilter(), filter.isReversed(), isForThrift()))
                 {
                     sstablesIterated++;
                     if (!iter.partitionLevelDeletion().isLive())
