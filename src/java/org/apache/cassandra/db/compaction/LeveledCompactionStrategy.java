--- conflicted
+++ resolved
@@ -46,10 +46,6 @@
 
     @VisibleForTesting
     final LeveledManifest manifest;
-<<<<<<< HEAD
-=======
-    private final String SSTABLE_SIZE_OPTION = "sstable_size_in_mb";
->>>>>>> b8874ad1
     private final int maxSSTableSizeInMB;
 
     public LeveledCompactionStrategy(ColumnFamilyStore cfs, Map<String, String> options)
