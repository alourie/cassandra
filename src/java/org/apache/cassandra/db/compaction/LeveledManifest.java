--- conflicted
+++ resolved
@@ -338,15 +338,9 @@
                 {
                     int nextLevel = getNextLevel(candidates);
                     candidates = getOverlappingStarvedSSTables(nextLevel, candidates);
-<<<<<<< HEAD
-                    if (logger.isDebugEnabled())
-                        logger.debug("Compaction candidates for L{} are {}", i, toString(candidates));
-                    return new CompactionCandidate(candidates, nextLevel, cfs.getCompactionStrategyManager().getMaxSSTableBytes());
-=======
                     if (logger.isTraceEnabled())
                         logger.trace("Compaction candidates for L{} are {}", i, toString(candidates));
-                    return new CompactionCandidate(candidates, nextLevel, cfs.getCompactionStrategy().getMaxSSTableBytes());
->>>>>>> 4a849efe
+                    return new CompactionCandidate(candidates, nextLevel, cfs.getCompactionStrategyManager().getMaxSSTableBytes());
                 }
                 else
                 {
