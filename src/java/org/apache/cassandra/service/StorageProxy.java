/*
 * Licensed to the Apache Software Foundation (ASF) under one
 * or more contributor license agreements.  See the NOTICE file
 * distributed with this work for additional information
 * regarding copyright ownership.  The ASF licenses this file
 * to you under the Apache License, Version 2.0 (the
 * "License"); you may not use this file except in compliance
 * with the License.  You may obtain a copy of the License at
 *
 *     http://www.apache.org/licenses/LICENSE-2.0
 *
 * Unless required by applicable law or agreed to in writing, software
 * distributed under the License is distributed on an "AS IS" BASIS,
 * WITHOUT WARRANTIES OR CONDITIONS OF ANY KIND, either express or implied.
 * See the License for the specific language governing permissions and
 * limitations under the License.
 */
package org.apache.cassandra.service;

import java.io.IOException;
import java.lang.management.ManagementFactory;
import java.net.InetAddress;
import java.nio.ByteBuffer;
import java.util.*;
import java.util.concurrent.*;
import java.util.concurrent.atomic.AtomicInteger;
import javax.management.MBeanServer;
import javax.management.ObjectName;

import com.google.common.base.Predicate;
import com.google.common.cache.CacheLoader;
import com.google.common.collect.*;
import com.google.common.util.concurrent.Uninterruptibles;
import org.apache.cassandra.metrics.*;
import org.apache.commons.lang3.StringUtils;
import org.slf4j.Logger;
import org.slf4j.LoggerFactory;

import org.apache.cassandra.concurrent.Stage;
import org.apache.cassandra.concurrent.StageManager;
import org.apache.cassandra.config.CFMetaData;
import org.apache.cassandra.config.DatabaseDescriptor;
import org.apache.cassandra.config.Schema;
import org.apache.cassandra.db.*;
import org.apache.cassandra.db.Keyspace;
import org.apache.cassandra.db.index.SecondaryIndex;
import org.apache.cassandra.db.index.SecondaryIndexSearcher;
import org.apache.cassandra.db.marshal.UUIDType;
import org.apache.cassandra.dht.AbstractBounds;
import org.apache.cassandra.dht.Bounds;
import org.apache.cassandra.dht.RingPosition;
import org.apache.cassandra.dht.Token;
import org.apache.cassandra.exceptions.*;
import org.apache.cassandra.gms.FailureDetector;
import org.apache.cassandra.gms.Gossiper;
import org.apache.cassandra.io.util.DataOutputBuffer;
import org.apache.cassandra.locator.AbstractReplicationStrategy;
import org.apache.cassandra.locator.IEndpointSnitch;
import org.apache.cassandra.locator.LocalStrategy;
import org.apache.cassandra.locator.TokenMetadata;
import org.apache.cassandra.net.*;
import org.apache.cassandra.service.paxos.*;
import org.apache.cassandra.sink.SinkManager;
import org.apache.cassandra.tracing.Tracing;
import org.apache.cassandra.triggers.TriggerExecutor;
import org.apache.cassandra.utils.*;

public class StorageProxy implements StorageProxyMBean
{
    public static final String MBEAN_NAME = "org.apache.cassandra.db:type=StorageProxy";
    private static final Logger logger = LoggerFactory.getLogger(StorageProxy.class);
    static final boolean OPTIMIZE_LOCAL_REQUESTS = true; // set to false to test messagingservice path on single node

    public static final String UNREACHABLE = "UNREACHABLE";

    private static final WritePerformer standardWritePerformer;
    private static final WritePerformer counterWritePerformer;
    private static final WritePerformer counterWriteOnCoordinatorPerformer;

    public static final StorageProxy instance = new StorageProxy();

    private static volatile int maxHintsInProgress = 128 * FBUtilities.getAvailableProcessors();
    private static final CacheLoader<InetAddress, AtomicInteger> hintsInProgress = new CacheLoader<InetAddress, AtomicInteger>()
    {
        public AtomicInteger load(InetAddress inetAddress)
        {
            return new AtomicInteger(0);
        }
    };
    private static final ClientRequestMetrics readMetrics = new ClientRequestMetrics("Read");
    private static final ClientRequestMetrics rangeMetrics = new ClientRequestMetrics("RangeSlice");
    private static final ClientRequestMetrics writeMetrics = new ClientRequestMetrics("Write");
    private static final CASClientRequestMetrics casWriteMetrics = new CASClientRequestMetrics("CASWrite");
    private static final CASClientRequestMetrics casReadMetrics = new CASClientRequestMetrics("CASRead");

    private static final double CONCURRENT_SUBREQUESTS_MARGIN = 0.10;

    private StorageProxy() {}

    static
    {
        MBeanServer mbs = ManagementFactory.getPlatformMBeanServer();
        try
        {
            mbs.registerMBean(instance, new ObjectName(MBEAN_NAME));
        }
        catch (Exception e)
        {
            throw new RuntimeException(e);
        }

        standardWritePerformer = new WritePerformer()
        {
            public void apply(IMutation mutation,
                              Iterable<InetAddress> targets,
                              AbstractWriteResponseHandler responseHandler,
                              String localDataCenter,
                              ConsistencyLevel consistency_level)
            throws OverloadedException
            {
                assert mutation instanceof Mutation;
                sendToHintedEndpoints((Mutation) mutation, targets, responseHandler, localDataCenter);
            }
        };

        /*
         * We execute counter writes in 2 places: either directly in the coordinator node if it is a replica, or
         * in CounterMutationVerbHandler on a replica othewise. The write must be executed on the COUNTER_MUTATION stage
         * but on the latter case, the verb handler already run on the COUNTER_MUTATION stage, so we must not execute the
         * underlying on the stage otherwise we risk a deadlock. Hence two different performer.
         */
        counterWritePerformer = new WritePerformer()
        {
            public void apply(IMutation mutation,
                              Iterable<InetAddress> targets,
                              AbstractWriteResponseHandler responseHandler,
                              String localDataCenter,
                              ConsistencyLevel consistencyLevel)
            {
                counterWriteTask(mutation, targets, responseHandler, localDataCenter).run();
            }
        };

        counterWriteOnCoordinatorPerformer = new WritePerformer()
        {
            public void apply(IMutation mutation,
                              Iterable<InetAddress> targets,
                              AbstractWriteResponseHandler responseHandler,
                              String localDataCenter,
                              ConsistencyLevel consistencyLevel)
            {
                StageManager.getStage(Stage.COUNTER_MUTATION)
                            .execute(counterWriteTask(mutation, targets, responseHandler, localDataCenter));
            }
        };
    }

    /**
     * Apply @param updates if and only if the current values in the row for @param key
     * match the provided @param conditions.  The algorithm is "raw" Paxos: that is, Paxos
     * minus leader election -- any node in the cluster may propose changes for any row,
     * which (that is, the row) is the unit of values being proposed, not single columns.
     *
     * The Paxos cohort is only the replicas for the given key, not the entire cluster.
     * So we expect performance to be reasonable, but CAS is still intended to be used
     * "when you really need it," not for all your updates.
     *
     * There are three phases to Paxos:
     *  1. Prepare: the coordinator generates a ballot (timeUUID in our case) and asks replicas to (a) promise
     *     not to accept updates from older ballots and (b) tell us about the most recent update it has already
     *     accepted.
     *  2. Accept: if a majority of replicas reply, the coordinator asks replicas to accept the value of the
     *     highest proposal ballot it heard about, or a new value if no in-progress proposals were reported.
     *  3. Commit (Learn): if a majority of replicas acknowledge the accept request, we can commit the new
     *     value.
     *
     *  Commit procedure is not covered in "Paxos Made Simple," and only briefly mentioned in "Paxos Made Live,"
     *  so here is our approach:
     *   3a. The coordinator sends a commit message to all replicas with the ballot and value.
     *   3b. Because of 1-2, this will be the highest-seen commit ballot.  The replicas will note that,
     *       and send it with subsequent promise replies.  This allows us to discard acceptance records
     *       for successfully committed replicas, without allowing incomplete proposals to commit erroneously
     *       later on.
     *
     *  Note that since we are performing a CAS rather than a simple update, we perform a read (of committed
     *  values) between the prepare and accept phases.  This gives us a slightly longer window for another
     *  coordinator to come along and trump our own promise with a newer one but is otherwise safe.
     *
     * @param keyspaceName the keyspace for the CAS
     * @param cfName the column family for the CAS
     * @param key the row key for the row to CAS
     * @param request the conditions for the CAS to apply as well as the update to perform if the conditions hold.
     * @param consistencyForPaxos the consistency for the paxos prepare and propose round. This can only be either SERIAL or LOCAL_SERIAL.
     * @param consistencyForCommit the consistency for write done during the commit phase. This can be anything, except SERIAL or LOCAL_SERIAL.
     *
     * @return null if the operation succeeds in updating the row, or the current values corresponding to conditions.
     * (since, if the CAS doesn't succeed, it means the current value do not match the conditions).
     */
    public static ColumnFamily cas(String keyspaceName,
                                   String cfName,
                                   ByteBuffer key,
                                   CASRequest request,
                                   ConsistencyLevel consistencyForPaxos,
                                   ConsistencyLevel consistencyForCommit,
                                   ClientState state)
    throws UnavailableException, IsBootstrappingException, ReadTimeoutException, WriteTimeoutException, InvalidRequestException
    {
        final long start = System.nanoTime();
        int contentions = 0;
        try
        {
            consistencyForPaxos.validateForCas();
            consistencyForCommit.validateForCasCommit(keyspaceName);

            CFMetaData metadata = Schema.instance.getCFMetaData(keyspaceName, cfName);

            long timeout = TimeUnit.MILLISECONDS.toNanos(DatabaseDescriptor.getCasContentionTimeout());
            while (System.nanoTime() - start < timeout)
            {
                // for simplicity, we'll do a single liveness check at the start of each attempt
                Pair<List<InetAddress>, Integer> p = getPaxosParticipants(keyspaceName, key, consistencyForPaxos);
                List<InetAddress> liveEndpoints = p.left;
                int requiredParticipants = p.right;

                final Pair<UUID, Integer> pair = beginAndRepairPaxos(start, key, metadata, liveEndpoints, requiredParticipants, consistencyForPaxos, consistencyForCommit, true, state);
                final UUID ballot = pair.left;
                contentions += pair.right;
                // read the current values and check they validate the conditions
                Tracing.trace("Reading existing values for CAS precondition");
                long timestamp = System.currentTimeMillis();
                ReadCommand readCommand = ReadCommand.create(keyspaceName, key, cfName, timestamp, request.readFilter());
                List<Row> rows = read(Arrays.asList(readCommand), consistencyForPaxos == ConsistencyLevel.LOCAL_SERIAL ? ConsistencyLevel.LOCAL_QUORUM : ConsistencyLevel.QUORUM);
                ColumnFamily current = rows.get(0).cf;
                if (!request.appliesTo(current))
                {
                    Tracing.trace("CAS precondition does not match current values {}", current);
                    // We should not return null as this means success
                    casWriteMetrics.conditionNotMet.inc();
                    return current == null ? ArrayBackedSortedColumns.factory.create(metadata) : current;
                }

                // finish the paxos round w/ the desired updates
                // TODO turn null updates into delete?
                ColumnFamily updates = request.makeUpdates(current);

                // Apply triggers to cas updates. A consideration here is that
                // triggers emit Mutations, and so a given trigger implementation
                // may generate mutations for partitions other than the one this
                // paxos round is scoped for. In this case, TriggerExecutor will
                // validate that the generated mutations are targetted at the same
                // partition as the initial updates and reject (via an
                // InvalidRequestException) any which aren't.
                updates = TriggerExecutor.instance.execute(key, updates);

                Commit proposal = Commit.newProposal(key, ballot, updates);
                Tracing.trace("CAS precondition is met; proposing client-requested updates for {}", ballot);
                if (proposePaxos(proposal, liveEndpoints, requiredParticipants, true, consistencyForPaxos))
                {
                    commitPaxos(proposal, consistencyForCommit);
                    Tracing.trace("CAS successful");
                    return null;
                }

                Tracing.trace("Paxos proposal not accepted (pre-empted by a higher ballot)");
                contentions++;
                Uninterruptibles.sleepUninterruptibly(ThreadLocalRandom.current().nextInt(100), TimeUnit.MILLISECONDS);
                // continue to retry
            }

            throw new WriteTimeoutException(WriteType.CAS, consistencyForPaxos, 0, consistencyForPaxos.blockFor(Keyspace.open(keyspaceName)));
        }
        catch (WriteTimeoutException|ReadTimeoutException e)
        {
            casWriteMetrics.timeouts.mark();
            throw e;
        }
        catch(UnavailableException e)
        {
            casWriteMetrics.unavailables.mark();
            throw e;
        }
        finally
        {
            if(contentions > 0)
                casWriteMetrics.contention.update(contentions);
            casWriteMetrics.addNano(System.nanoTime() - start);
        }
    }

    private static Predicate<InetAddress> sameDCPredicateFor(final String dc)
    {
        final IEndpointSnitch snitch = DatabaseDescriptor.getEndpointSnitch();
        return new Predicate<InetAddress>()
        {
            public boolean apply(InetAddress host)
            {
                return dc.equals(snitch.getDatacenter(host));
            }
        };
    }

    private static Pair<List<InetAddress>, Integer> getPaxosParticipants(String keyspaceName, ByteBuffer key, ConsistencyLevel consistencyForPaxos) throws UnavailableException
    {
        Token tk = StorageService.getPartitioner().getToken(key);
        List<InetAddress> naturalEndpoints = StorageService.instance.getNaturalEndpoints(keyspaceName, tk);
        Collection<InetAddress> pendingEndpoints = StorageService.instance.getTokenMetadata().pendingEndpointsFor(tk, keyspaceName);

        if (consistencyForPaxos == ConsistencyLevel.LOCAL_SERIAL)
        {
            // Restrict naturalEndpoints and pendingEndpoints to node in the local DC only
            String localDc = DatabaseDescriptor.getEndpointSnitch().getDatacenter(FBUtilities.getBroadcastAddress());
            Predicate<InetAddress> isLocalDc = sameDCPredicateFor(localDc);
            naturalEndpoints = ImmutableList.copyOf(Iterables.filter(naturalEndpoints, isLocalDc));
            pendingEndpoints = ImmutableList.copyOf(Iterables.filter(pendingEndpoints, isLocalDc));
        }
        int participants = pendingEndpoints.size() + naturalEndpoints.size();
        int requiredParticipants = participants + 1  / 2; // See CASSANDRA-833
        List<InetAddress> liveEndpoints = ImmutableList.copyOf(Iterables.filter(Iterables.concat(naturalEndpoints, pendingEndpoints), IAsyncCallback.isAlive));
        if (liveEndpoints.size() < requiredParticipants)
            throw new UnavailableException(consistencyForPaxos, requiredParticipants, liveEndpoints.size());

        // We cannot allow CAS operations with 2 or more pending endpoints, see #8346.
        // Note that we fake an impossible number of required nodes in the unavailable exception
        // to nail home the point that it's an impossible operation no matter how many nodes are live.
        if (pendingEndpoints.size() > 1)
            throw new UnavailableException(String.format("Cannot perform LWT operation as there is more than one (%d) pending range movement", pendingEndpoints.size()),
                                           consistencyForPaxos,
                                           participants + 1,
                                           liveEndpoints.size());

        return Pair.create(liveEndpoints, requiredParticipants);
    }

    /**
     * begin a Paxos session by sending a prepare request and completing any in-progress requests seen in the replies
     *
     * @return the Paxos ballot promised by the replicas if no in-progress requests were seen and a quorum of
     * nodes have seen the mostRecentCommit.  Otherwise, return null.
     */
    private static Pair<UUID, Integer> beginAndRepairPaxos(long start,
                                                           ByteBuffer key,
                                                           CFMetaData metadata,
                                                           List<InetAddress> liveEndpoints,
                                                           int requiredParticipants,
                                                           ConsistencyLevel consistencyForPaxos,
                                                           ConsistencyLevel consistencyForCommit,
                                                           final boolean isWrite,
                                                           ClientState state)
    throws WriteTimeoutException
    {
        long timeout = TimeUnit.MILLISECONDS.toNanos(DatabaseDescriptor.getCasContentionTimeout());

        PrepareCallback summary = null;
        int contentions = 0;
        while (System.nanoTime() - start < timeout)
        {
            // We don't want to use a timestamp that is older than the last one assigned by the ClientState or operations
            // may appear out-of-order (#7801). But note that state.getTimestamp() is in microseconds while the ballot
            // timestamp is only in milliseconds
            long currentTime = (state.getTimestamp() / 1000) + 1;
            long ballotMillis = summary == null
                              ? currentTime
                              : Math.max(currentTime, 1 + UUIDGen.unixTimestamp(summary.mostRecentInProgressCommit.ballot));
            UUID ballot = UUIDGen.getTimeUUID(ballotMillis);

            // prepare
            Tracing.trace("Preparing {}", ballot);
            Commit toPrepare = Commit.newPrepare(key, metadata, ballot);
            summary = preparePaxos(toPrepare, liveEndpoints, requiredParticipants, consistencyForPaxos);
            if (!summary.promised)
            {
                Tracing.trace("Some replicas have already promised a higher ballot than ours; aborting");
                contentions++;
                // sleep a random amount to give the other proposer a chance to finish
                Uninterruptibles.sleepUninterruptibly(ThreadLocalRandom.current().nextInt(100), TimeUnit.MILLISECONDS);
                continue;
            }

            Commit inProgress = summary.mostRecentInProgressCommitWithUpdate;
            Commit mostRecent = summary.mostRecentCommit;

            // If we have an in-progress ballot greater than the MRC we know, then it's an in-progress round that
            // needs to be completed, so do it.
            if (!inProgress.update.isEmpty() && inProgress.isAfter(mostRecent))
            {
                Tracing.trace("Finishing incomplete paxos round {}", inProgress);
                if(isWrite)
                    casWriteMetrics.unfinishedCommit.inc();
                else
                    casReadMetrics.unfinishedCommit.inc();
                Commit refreshedInProgress = Commit.newProposal(inProgress.key, ballot, inProgress.update);
                if (proposePaxos(refreshedInProgress, liveEndpoints, requiredParticipants, false, consistencyForPaxos))
                {
                    commitPaxos(refreshedInProgress, consistencyForCommit);
                }
                else
                {
                    Tracing.trace("Some replicas have already promised a higher ballot than ours; aborting");
                    // sleep a random amount to give the other proposer a chance to finish
                    contentions++;
                    Uninterruptibles.sleepUninterruptibly(ThreadLocalRandom.current().nextInt(100), TimeUnit.MILLISECONDS);
                }
                continue;
            }

            // To be able to propose our value on a new round, we need a quorum of replica to have learn the previous one. Why is explained at:
            // https://issues.apache.org/jira/browse/CASSANDRA-5062?focusedCommentId=13619810&page=com.atlassian.jira.plugin.system.issuetabpanels:comment-tabpanel#comment-13619810)
            // Since we waited for quorum nodes, if some of them haven't seen the last commit (which may just be a timing issue, but may also
            // mean we lost messages), we pro-actively "repair" those nodes, and retry.
            Iterable<InetAddress> missingMRC = summary.replicasMissingMostRecentCommit();
            if (Iterables.size(missingMRC) > 0)
            {
                Tracing.trace("Repairing replicas that missed the most recent commit");
                sendCommit(mostRecent, missingMRC);
                // TODO: provided commits don't invalid the prepare we just did above (which they don't), we could just wait
                // for all the missingMRC to acknowledge this commit and then move on with proposing our value. But that means
                // adding the ability to have commitPaxos block, which is exactly CASSANDRA-5442 will do. So once we have that
                // latter ticket, we can pass CL.ALL to the commit above and remove the 'continue'.
                continue;
            }

            // We might commit this ballot and we want to ensure operations starting after this CAS succeed will be assigned
            // a timestamp greater that the one of this ballot, so operation order is preserved (#7801)
            state.updateLastTimestamp(ballotMillis * 1000);

            return Pair.create(ballot, contentions);
        }

        throw new WriteTimeoutException(WriteType.CAS, consistencyForPaxos, 0, consistencyForPaxos.blockFor(Keyspace.open(metadata.ksName)));
    }

    /**
     * Unlike commitPaxos, this does not wait for replies
     */
    private static void sendCommit(Commit commit, Iterable<InetAddress> replicas)
    {
        MessageOut<Commit> message = new MessageOut<Commit>(MessagingService.Verb.PAXOS_COMMIT, commit, Commit.serializer);
        for (InetAddress target : replicas)
            MessagingService.instance().sendOneWay(message, target);
    }

    private static PrepareCallback preparePaxos(Commit toPrepare, List<InetAddress> endpoints, int requiredParticipants, ConsistencyLevel consistencyForPaxos)
    throws WriteTimeoutException
    {
        PrepareCallback callback = new PrepareCallback(toPrepare.key, toPrepare.update.metadata(), requiredParticipants, consistencyForPaxos);
        MessageOut<Commit> message = new MessageOut<Commit>(MessagingService.Verb.PAXOS_PREPARE, toPrepare, Commit.serializer);
        for (InetAddress target : endpoints)
            MessagingService.instance().sendRR(message, target, callback);
        callback.await();
        return callback;
    }

    private static boolean proposePaxos(Commit proposal, List<InetAddress> endpoints, int requiredParticipants, boolean timeoutIfPartial, ConsistencyLevel consistencyLevel)
    throws WriteTimeoutException
    {
        ProposeCallback callback = new ProposeCallback(endpoints.size(), requiredParticipants, !timeoutIfPartial, consistencyLevel);
        MessageOut<Commit> message = new MessageOut<Commit>(MessagingService.Verb.PAXOS_PROPOSE, proposal, Commit.serializer);
        for (InetAddress target : endpoints)
            MessagingService.instance().sendRR(message, target, callback);

        callback.await();

        if (callback.isSuccessful())
            return true;

        if (timeoutIfPartial && !callback.isFullyRefused())
            throw new WriteTimeoutException(WriteType.CAS, consistencyLevel, callback.getAcceptCount(), requiredParticipants);

        return false;
    }

    private static void commitPaxos(Commit proposal, ConsistencyLevel consistencyLevel) throws WriteTimeoutException
    {
        boolean shouldBlock = consistencyLevel != ConsistencyLevel.ANY;
        Keyspace keyspace = Keyspace.open(proposal.update.metadata().ksName);

        Token tk = StorageService.getPartitioner().getToken(proposal.key);
        List<InetAddress> naturalEndpoints = StorageService.instance.getNaturalEndpoints(keyspace.getName(), tk);
        Collection<InetAddress> pendingEndpoints = StorageService.instance.getTokenMetadata().pendingEndpointsFor(tk, keyspace.getName());

        AbstractWriteResponseHandler responseHandler = null;
        if (shouldBlock)
        {
            AbstractReplicationStrategy rs = keyspace.getReplicationStrategy();
            responseHandler = rs.getWriteResponseHandler(naturalEndpoints, pendingEndpoints, consistencyLevel, null, WriteType.SIMPLE);
        }

        MessageOut<Commit> message = new MessageOut<Commit>(MessagingService.Verb.PAXOS_COMMIT, proposal, Commit.serializer);
        for (InetAddress destination : Iterables.concat(naturalEndpoints, pendingEndpoints))
        {
            if (FailureDetector.instance.isAlive(destination))
            {
                if (shouldBlock)
                    MessagingService.instance().sendRR(message, destination, responseHandler);
                else
                    MessagingService.instance().sendOneWay(message, destination);
            }
        }

        if (shouldBlock)
            responseHandler.get();
    }

    /**
     * Use this method to have these Mutations applied
     * across all replicas. This method will take care
     * of the possibility of a replica being down and hint
     * the data across to some other replica.
     *
     * @param mutations the mutations to be applied across the replicas
     * @param consistency_level the consistency level for the operation
     */
    public static void mutate(Collection<? extends IMutation> mutations, ConsistencyLevel consistency_level)
    throws UnavailableException, OverloadedException, WriteTimeoutException
    {
        Tracing.trace("Determining replicas for mutation");
        final String localDataCenter = DatabaseDescriptor.getEndpointSnitch().getDatacenter(FBUtilities.getBroadcastAddress());

        long startTime = System.nanoTime();
        List<AbstractWriteResponseHandler> responseHandlers = new ArrayList<>(mutations.size());

        try
        {
            for (IMutation mutation : mutations)
            {
                if (mutation instanceof CounterMutation)
                {
                    responseHandlers.add(mutateCounter((CounterMutation)mutation, localDataCenter));
                }
                else
                {
                    WriteType wt = mutations.size() <= 1 ? WriteType.SIMPLE : WriteType.UNLOGGED_BATCH;
                    responseHandlers.add(performWrite(mutation, consistency_level, localDataCenter, standardWritePerformer, null, wt));
                }
            }

            // wait for writes.  throws TimeoutException if necessary
            for (AbstractWriteResponseHandler responseHandler : responseHandlers)
            {
                responseHandler.get();
            }
        }
        catch (WriteTimeoutException ex)
        {
            if (consistency_level == ConsistencyLevel.ANY)
            {
                // hint all the mutations (except counters, which can't be safely retried).  This means
                // we'll re-hint any successful ones; doesn't seem worth it to track individual success
                // just for this unusual case.
                for (IMutation mutation : mutations)
                {
                    if (mutation instanceof CounterMutation)
                        continue;

                    Token tk = StorageService.getPartitioner().getToken(mutation.key());
                    List<InetAddress> naturalEndpoints = StorageService.instance.getNaturalEndpoints(mutation.getKeyspaceName(), tk);
                    Collection<InetAddress> pendingEndpoints = StorageService.instance.getTokenMetadata().pendingEndpointsFor(tk, mutation.getKeyspaceName());
                    for (InetAddress target : Iterables.concat(naturalEndpoints, pendingEndpoints))
                    {
                        // local writes can timeout, but cannot be dropped (see LocalMutationRunnable and
                        // CASSANDRA-6510), so there is no need to hint or retry
                        if (!target.equals(FBUtilities.getBroadcastAddress()) && shouldHint(target))
                            submitHint((Mutation) mutation, target, null);
                    }
                }
                Tracing.trace("Wrote hint to satisfy CL.ANY after no replicas acknowledged the write");
            }
            else
            {
                writeMetrics.timeouts.mark();
                ClientRequestMetrics.writeTimeouts.inc();
                Tracing.trace("Write timeout; received {} of {} required replies", ex.received, ex.blockFor);
                throw ex;
            }
        }
        catch (UnavailableException e)
        {
            writeMetrics.unavailables.mark();
            ClientRequestMetrics.writeUnavailables.inc();
            Tracing.trace("Unavailable");
            throw e;
        }
        catch (OverloadedException e)
        {
            ClientRequestMetrics.writeUnavailables.inc();
            Tracing.trace("Overloaded");
            throw e;
        }
        finally
        {
            writeMetrics.addNano(System.nanoTime() - startTime);
        }
    }

    @SuppressWarnings("unchecked")
    public static void mutateWithTriggers(Collection<? extends IMutation> mutations,
                                          ConsistencyLevel consistencyLevel,
                                          boolean mutateAtomically)
    throws WriteTimeoutException, UnavailableException, OverloadedException, InvalidRequestException
    {
        Collection<Mutation> augmented = TriggerExecutor.instance.execute(mutations);

        if (augmented != null)
            mutateAtomically(augmented, consistencyLevel);
        else if (mutateAtomically)
            mutateAtomically((Collection<Mutation>) mutations, consistencyLevel);
        else
            mutate(mutations, consistencyLevel);
    }

    /**
     * See mutate. Adds additional steps before and after writing a batch.
     * Before writing the batch (but after doing availability check against the FD for the row replicas):
     *      write the entire batch to a batchlog elsewhere in the cluster.
     * After: remove the batchlog entry (after writing hints for the batch rows, if necessary).
     *
     * @param mutations the Mutations to be applied across the replicas
     * @param consistency_level the consistency level for the operation
     */
    public static void mutateAtomically(Collection<Mutation> mutations, ConsistencyLevel consistency_level)
    throws UnavailableException, OverloadedException, WriteTimeoutException
    {
        Tracing.trace("Determining replicas for atomic batch");
        long startTime = System.nanoTime();

        List<WriteResponseHandlerWrapper> wrappers = new ArrayList<WriteResponseHandlerWrapper>(mutations.size());
        String localDataCenter = DatabaseDescriptor.getEndpointSnitch().getDatacenter(FBUtilities.getBroadcastAddress());

        try
        {
            // add a handler for each mutation - includes checking availability, but doesn't initiate any writes, yet
            for (Mutation mutation : mutations)
            {
                WriteResponseHandlerWrapper wrapper = wrapResponseHandler(mutation, consistency_level, WriteType.BATCH);
                // exit early if we can't fulfill the CL at this time.
                wrapper.handler.assureSufficientLiveNodes();
                wrappers.add(wrapper);
            }

            // write to the batchlog
            Collection<InetAddress> batchlogEndpoints = getBatchlogEndpoints(localDataCenter, consistency_level);
            UUID batchUUID = UUIDGen.getTimeUUID();
            syncWriteToBatchlog(mutations, batchlogEndpoints, batchUUID);

            // now actually perform the writes and wait for them to complete
            syncWriteBatchedMutations(wrappers, localDataCenter);

            // remove the batchlog entries asynchronously
            asyncRemoveFromBatchlog(batchlogEndpoints, batchUUID);
        }
        catch (UnavailableException e)
        {
            writeMetrics.unavailables.mark();
            ClientRequestMetrics.writeUnavailables.inc();
            Tracing.trace("Unavailable");
            throw e;
        }
        catch (WriteTimeoutException e)
        {
            writeMetrics.timeouts.mark();
            ClientRequestMetrics.writeTimeouts.inc();
            Tracing.trace("Write timeout; received {} of {} required replies", e.received, e.blockFor);
            throw e;
        }
        finally
        {
            writeMetrics.addNano(System.nanoTime() - startTime);
        }
    }

    private static void syncWriteToBatchlog(Collection<Mutation> mutations, Collection<InetAddress> endpoints, UUID uuid)
    throws WriteTimeoutException
    {
        AbstractWriteResponseHandler handler = new WriteResponseHandler(endpoints,
                                                                        Collections.<InetAddress>emptyList(),
                                                                        ConsistencyLevel.ONE,
                                                                        Keyspace.open(Keyspace.SYSTEM_KS),
                                                                        null,
                                                                        WriteType.BATCH_LOG);

        MessageOut<Mutation> message = BatchlogManager.getBatchlogMutationFor(mutations, uuid, MessagingService.current_version)
                                                      .createMessage();
        for (InetAddress target : endpoints)
        {
            int targetVersion = MessagingService.instance().getVersion(target);
            if (target.equals(FBUtilities.getBroadcastAddress()) && OPTIMIZE_LOCAL_REQUESTS)
            {
                insertLocal(message.payload, handler);
            }
            else if (targetVersion == MessagingService.current_version)
            {
                MessagingService.instance().sendRR(message, target, handler, false);
            }
            else
            {
                MessagingService.instance().sendRR(BatchlogManager.getBatchlogMutationFor(mutations, uuid, targetVersion)
                                                                  .createMessage(),
                                                   target,
                                                   handler,
                                                   false);
            }
        }

        handler.get();
    }

    private static void asyncRemoveFromBatchlog(Collection<InetAddress> endpoints, UUID uuid)
    {
        AbstractWriteResponseHandler handler = new WriteResponseHandler(endpoints,
                                                                        Collections.<InetAddress>emptyList(),
                                                                        ConsistencyLevel.ANY,
                                                                        Keyspace.open(Keyspace.SYSTEM_KS),
                                                                        null,
                                                                        WriteType.SIMPLE);
        Mutation mutation = new Mutation(Keyspace.SYSTEM_KS, UUIDType.instance.decompose(uuid));
        mutation.delete(SystemKeyspace.BATCHLOG_CF, FBUtilities.timestampMicros());
        MessageOut<Mutation> message = mutation.createMessage();
        for (InetAddress target : endpoints)
        {
            if (target.equals(FBUtilities.getBroadcastAddress()) && OPTIMIZE_LOCAL_REQUESTS)
                insertLocal(message.payload, handler);
            else
                MessagingService.instance().sendRR(message, target, handler, false);
        }
    }

    private static void syncWriteBatchedMutations(List<WriteResponseHandlerWrapper> wrappers, String localDataCenter)
    throws WriteTimeoutException, OverloadedException
    {
        for (WriteResponseHandlerWrapper wrapper : wrappers)
        {
            Iterable<InetAddress> endpoints = Iterables.concat(wrapper.handler.naturalEndpoints, wrapper.handler.pendingEndpoints);
            sendToHintedEndpoints(wrapper.mutation, endpoints, wrapper.handler, localDataCenter);
        }

        for (WriteResponseHandlerWrapper wrapper : wrappers)
            wrapper.handler.get();
    }

    /**
     * Perform the write of a mutation given a WritePerformer.
     * Gather the list of write endpoints, apply locally and/or forward the mutation to
     * said write endpoint (deletaged to the actual WritePerformer) and wait for the
     * responses based on consistency level.
     *
     * @param mutation the mutation to be applied
     * @param consistency_level the consistency level for the write operation
     * @param performer the WritePerformer in charge of appliying the mutation
     * given the list of write endpoints (either standardWritePerformer for
     * standard writes or counterWritePerformer for counter writes).
     * @param callback an optional callback to be run if and when the write is
     * successful.
     */
    public static AbstractWriteResponseHandler performWrite(IMutation mutation,
                                                            ConsistencyLevel consistency_level,
                                                            String localDataCenter,
                                                            WritePerformer performer,
                                                            Runnable callback,
                                                            WriteType writeType)
    throws UnavailableException, OverloadedException
    {
        String keyspaceName = mutation.getKeyspaceName();
        AbstractReplicationStrategy rs = Keyspace.open(keyspaceName).getReplicationStrategy();

        Token tk = StorageService.getPartitioner().getToken(mutation.key());
        List<InetAddress> naturalEndpoints = StorageService.instance.getNaturalEndpoints(keyspaceName, tk);
        Collection<InetAddress> pendingEndpoints = StorageService.instance.getTokenMetadata().pendingEndpointsFor(tk, keyspaceName);

        AbstractWriteResponseHandler responseHandler = rs.getWriteResponseHandler(naturalEndpoints, pendingEndpoints, consistency_level, callback, writeType);

        // exit early if we can't fulfill the CL at this time
        responseHandler.assureSufficientLiveNodes();

        performer.apply(mutation, Iterables.concat(naturalEndpoints, pendingEndpoints), responseHandler, localDataCenter, consistency_level);
        return responseHandler;
    }

    // same as above except does not initiate writes (but does perform availability checks).
    private static WriteResponseHandlerWrapper wrapResponseHandler(Mutation mutation, ConsistencyLevel consistency_level, WriteType writeType)
    {
        AbstractReplicationStrategy rs = Keyspace.open(mutation.getKeyspaceName()).getReplicationStrategy();
        String keyspaceName = mutation.getKeyspaceName();
        Token tk = StorageService.getPartitioner().getToken(mutation.key());
        List<InetAddress> naturalEndpoints = StorageService.instance.getNaturalEndpoints(keyspaceName, tk);
        Collection<InetAddress> pendingEndpoints = StorageService.instance.getTokenMetadata().pendingEndpointsFor(tk, keyspaceName);
        AbstractWriteResponseHandler responseHandler = rs.getWriteResponseHandler(naturalEndpoints, pendingEndpoints, consistency_level, null, writeType);
        return new WriteResponseHandlerWrapper(responseHandler, mutation);
    }

    // used by atomic_batch_mutate to decouple availability check from the write itself, caches consistency level and endpoints.
    private static class WriteResponseHandlerWrapper
    {
        final AbstractWriteResponseHandler handler;
        final Mutation mutation;

        WriteResponseHandlerWrapper(AbstractWriteResponseHandler handler, Mutation mutation)
        {
            this.handler = handler;
            this.mutation = mutation;
        }
    }

    /*
     * Replicas are picked manually:
     * - replicas should be alive according to the failure detector
     * - replicas should be in the local datacenter
     * - choose min(2, number of qualifying candiates above)
     * - allow the local node to be the only replica only if it's a single-node DC
     */
    private static Collection<InetAddress> getBatchlogEndpoints(String localDataCenter, ConsistencyLevel consistencyLevel)
    throws UnavailableException
    {
        TokenMetadata.Topology topology = StorageService.instance.getTokenMetadata().cachedOnlyTokenMap().getTopology();
        Multimap<String, InetAddress> localEndpoints = HashMultimap.create(topology.getDatacenterRacks().get(localDataCenter));
        String localRack = DatabaseDescriptor.getEndpointSnitch().getRack(FBUtilities.getBroadcastAddress());

        Collection<InetAddress> chosenEndpoints = new BatchlogManager.EndpointFilter(localRack, localEndpoints).filter();
        if (chosenEndpoints.isEmpty())
        {
            if (consistencyLevel == ConsistencyLevel.ANY)
                return Collections.singleton(FBUtilities.getBroadcastAddress());

            throw new UnavailableException(ConsistencyLevel.ONE, 1, 0);
        }

        return chosenEndpoints;
    }

    /**
     * Send the mutations to the right targets, write it locally if it corresponds or writes a hint when the node
     * is not available.
     *
     * Note about hints:
     *
     * | Hinted Handoff | Consist. Level |
     * | on             |       >=1      | --> wait for hints. We DO NOT notify the handler with handler.response() for hints;
     * | on             |       ANY      | --> wait for hints. Responses count towards consistency.
     * | off            |       >=1      | --> DO NOT fire hints. And DO NOT wait for them to complete.
     * | off            |       ANY      | --> DO NOT fire hints. And DO NOT wait for them to complete.
     *
     * @throws OverloadedException if the hints cannot be written/enqueued
     */
    public static void sendToHintedEndpoints(final Mutation mutation,
                                             Iterable<InetAddress> targets,
                                             AbstractWriteResponseHandler responseHandler,
                                             String localDataCenter)
    throws OverloadedException
    {
        // extra-datacenter replicas, grouped by dc
        Map<String, Collection<InetAddress>> dcGroups = null;
        // only need to create a Message for non-local writes
        MessageOut<Mutation> message = null;

        boolean insertLocal = false;


        for (InetAddress destination : targets)
        {
            // avoid OOMing due to excess hints.  we need to do this check even for "live" nodes, since we can
            // still generate hints for those if it's overloaded or simply dead but not yet known-to-be-dead.
            // The idea is that if we have over maxHintsInProgress hints in flight, this is probably due to
            // a small number of nodes causing problems, so we should avoid shutting down writes completely to
            // healthy nodes.  Any node with no hintsInProgress is considered healthy.
            if (StorageMetrics.totalHintsInProgress.count() > maxHintsInProgress
                    && (getHintsInProgressFor(destination).get() > 0 && shouldHint(destination)))
            {
                throw new OverloadedException("Too many in flight hints: " + StorageMetrics.totalHintsInProgress.count());
            }

            if (FailureDetector.instance.isAlive(destination))
            {
                if (destination.equals(FBUtilities.getBroadcastAddress()) && OPTIMIZE_LOCAL_REQUESTS)
                {
                    insertLocal = true;
                } else
                {
                    // belongs on a different server
                    if (message == null)
                        message = mutation.createMessage();
                    String dc = DatabaseDescriptor.getEndpointSnitch().getDatacenter(destination);
                    // direct writes to local DC or old Cassandra versions
                    // (1.1 knows how to forward old-style String message IDs; updated to int in 2.0)
                    if (localDataCenter.equals(dc))
                    {
                        MessagingService.instance().sendRR(message, destination, responseHandler, true);
                    } else
                    {
                        Collection<InetAddress> messages = (dcGroups != null) ? dcGroups.get(dc) : null;
                        if (messages == null)
                        {
                            messages = new ArrayList<InetAddress>(3); // most DCs will have <= 3 replicas
                            if (dcGroups == null)
                                dcGroups = new HashMap<String, Collection<InetAddress>>();
                            dcGroups.put(dc, messages);
                        }
                        messages.add(destination);
                    }
                }
            } else
            {
                if (!shouldHint(destination))
                    continue;

                // Schedule a local hint
                submitHint(mutation, destination, responseHandler);
            }
        }

        if (insertLocal)
            insertLocal(mutation, responseHandler);

        if (dcGroups != null)
        {
            // for each datacenter, send the message to one node to relay the write to other replicas
            if (message == null)
                message = mutation.createMessage();

            for (Collection<InetAddress> dcTargets : dcGroups.values())
                sendMessagesToNonlocalDC(message, dcTargets, responseHandler);
        }
    }

    private static AtomicInteger getHintsInProgressFor(InetAddress destination)
    {
        try
        {
            return hintsInProgress.load(destination);
        }
        catch (Exception e)
        {
            throw new AssertionError(e);
        }
    }

    public static Future<Void> submitHint(final Mutation mutation,
                                          final InetAddress target,
                                          final AbstractWriteResponseHandler responseHandler)
    {
        // local write that time out should be handled by LocalMutationRunnable
        assert !target.equals(FBUtilities.getBroadcastAddress()) : target;

        HintRunnable runnable = new HintRunnable(target)
        {
            public void runMayThrow()
            {
                int ttl = HintedHandOffManager.calculateHintTTL(mutation);
                if (ttl > 0)
                {
                    logger.debug("Adding hint for {}", target);
                    writeHintForMutation(mutation, System.currentTimeMillis(), ttl, target);
                    // Notify the handler only for CL == ANY
                    if (responseHandler != null && responseHandler.consistencyLevel == ConsistencyLevel.ANY)
                        responseHandler.response(null);
                } else
                {
                    logger.debug("Skipped writing hint for {} (ttl {})", target, ttl);
                }
            }
        };

        return submitHint(runnable);
    }

    private static Future<Void> submitHint(HintRunnable runnable)
    {
        StorageMetrics.totalHintsInProgress.inc();
        getHintsInProgressFor(runnable.target).incrementAndGet();
        return (Future<Void>) StageManager.getStage(Stage.MUTATION).submit(runnable);
    }

    /**
     * @param now current time in milliseconds - relevant for hint replay handling of truncated CFs
     */
    public static void writeHintForMutation(Mutation mutation, long now, int ttl, InetAddress target)
    {
        assert ttl > 0;
        UUID hostId = StorageService.instance.getTokenMetadata().getHostId(target);
        assert hostId != null : "Missing host ID for " + target.getHostAddress();
        HintedHandOffManager.instance.hintFor(mutation, now, ttl, hostId).apply();
        StorageMetrics.totalHints.inc();
    }

    private static void sendMessagesToNonlocalDC(MessageOut<? extends IMutation> message, Collection<InetAddress> targets, AbstractWriteResponseHandler handler)
    {
        Iterator<InetAddress> iter = targets.iterator();
        InetAddress target = iter.next();

        // Add the other destinations of the same message as a FORWARD_HEADER entry
        DataOutputBuffer out = new DataOutputBuffer();
        try
        {
            out.writeInt(targets.size() - 1);
            while (iter.hasNext())
            {
                InetAddress destination = iter.next();
                CompactEndpointSerializationHelper.serialize(destination, out);
                int id = MessagingService.instance().addCallback(handler,
                                                                 message,
                                                                 destination,
                                                                 message.getTimeout(),
                                                                 handler.consistencyLevel,
                                                                 true);
                out.writeInt(id);
                logger.trace("Adding FWD message to {}@{}", id, destination);
            }
            message = message.withParameter(Mutation.FORWARD_TO, out.getData());
            // send the combined message + forward headers
            int id = MessagingService.instance().sendRR(message, target, handler, true);
            logger.trace("Sending message to {}@{}", id, target);
        }
        catch (IOException e)
        {
            // DataOutputBuffer is in-memory, doesn't throw IOException
            throw new AssertionError(e);
        }
    }

    private static void insertLocal(final Mutation mutation, final AbstractWriteResponseHandler responseHandler)
    {

        StageManager.getStage(Stage.MUTATION).maybeExecuteImmediately(new LocalMutationRunnable()
        {
            public void runMayThrow()
            {
                IMutation processed = SinkManager.processWriteRequest(mutation);
                if (processed != null)
                {
                    ((Mutation) processed).apply();
                    responseHandler.response(null);
                }
            }
        });
    }

    /**
     * Handle counter mutation on the coordinator host.
     *
     * A counter mutation needs to first be applied to a replica (that we'll call the leader for the mutation) before being
     * replicated to the other endpoint. To achieve so, there is two case:
     *   1) the coordinator host is a replica: we proceed to applying the update locally and replicate throug
     *   applyCounterMutationOnCoordinator
     *   2) the coordinator is not a replica: we forward the (counter)mutation to a chosen replica (that will proceed through
     *   applyCounterMutationOnLeader upon receive) and wait for its acknowledgment.
     *
     * Implementation note: We check if we can fulfill the CL on the coordinator host even if he is not a replica to allow
     * quicker response and because the WriteResponseHandlers don't make it easy to send back an error. We also always gather
     * the write latencies at the coordinator node to make gathering point similar to the case of standard writes.
     */
    public static AbstractWriteResponseHandler mutateCounter(CounterMutation cm, String localDataCenter) throws UnavailableException, OverloadedException
    {
        InetAddress endpoint = findSuitableEndpoint(cm.getKeyspaceName(), cm.key(), localDataCenter, cm.consistency());

        if (endpoint.equals(FBUtilities.getBroadcastAddress()))
        {
            return applyCounterMutationOnCoordinator(cm, localDataCenter);
        }
        else
        {
            // Exit now if we can't fulfill the CL here instead of forwarding to the leader replica
            String keyspaceName = cm.getKeyspaceName();
            AbstractReplicationStrategy rs = Keyspace.open(keyspaceName).getReplicationStrategy();
            Token tk = StorageService.getPartitioner().getToken(cm.key());
            List<InetAddress> naturalEndpoints = StorageService.instance.getNaturalEndpoints(keyspaceName, tk);
            Collection<InetAddress> pendingEndpoints = StorageService.instance.getTokenMetadata().pendingEndpointsFor(tk, keyspaceName);

            rs.getWriteResponseHandler(naturalEndpoints, pendingEndpoints, cm.consistency(), null, WriteType.COUNTER).assureSufficientLiveNodes();

            // Forward the actual update to the chosen leader replica
            AbstractWriteResponseHandler responseHandler = new WriteResponseHandler(endpoint, WriteType.COUNTER);

            Tracing.trace("Enqueuing counter update to {}", endpoint);
            MessagingService.instance().sendRR(cm.makeMutationMessage(), endpoint, responseHandler, false);
            return responseHandler;
        }
    }

    /**
     * Find a suitable replica as leader for counter update.
     * For now, we pick a random replica in the local DC (or ask the snitch if
     * there is no replica alive in the local DC).
     * TODO: if we track the latency of the counter writes (which makes sense
     * contrarily to standard writes since there is a read involved), we could
     * trust the dynamic snitch entirely, which may be a better solution. It
     * is unclear we want to mix those latencies with read latencies, so this
     * may be a bit involved.
     */
    private static InetAddress findSuitableEndpoint(String keyspaceName, ByteBuffer key, String localDataCenter, ConsistencyLevel cl) throws UnavailableException
    {
        Keyspace keyspace = Keyspace.open(keyspaceName);
        IEndpointSnitch snitch = DatabaseDescriptor.getEndpointSnitch();
        List<InetAddress> endpoints = StorageService.instance.getLiveNaturalEndpoints(keyspace, key);
        if (endpoints.isEmpty())
            // TODO have a way to compute the consistency level
            throw new UnavailableException(cl, cl.blockFor(keyspace), 0);

        List<InetAddress> localEndpoints = new ArrayList<InetAddress>();
        for (InetAddress endpoint : endpoints)
        {
            if (snitch.getDatacenter(endpoint).equals(localDataCenter))
                localEndpoints.add(endpoint);
        }
        if (localEndpoints.isEmpty())
        {
            // No endpoint in local DC, pick the closest endpoint according to the snitch
            snitch.sortByProximity(FBUtilities.getBroadcastAddress(), endpoints);
            return endpoints.get(0);
        }
        else
        {
            return localEndpoints.get(ThreadLocalRandom.current().nextInt(localEndpoints.size()));
        }
    }

    // Must be called on a replica of the mutation. This replica becomes the
    // leader of this mutation.
    public static AbstractWriteResponseHandler applyCounterMutationOnLeader(CounterMutation cm, String localDataCenter, Runnable callback)
    throws UnavailableException, OverloadedException
    {
        return performWrite(cm, cm.consistency(), localDataCenter, counterWritePerformer, callback, WriteType.COUNTER);
    }

    // Same as applyCounterMutationOnLeader but must with the difference that it use the MUTATION stage to execute the write (while
    // applyCounterMutationOnLeader assumes it is on the MUTATION stage already)
    public static AbstractWriteResponseHandler applyCounterMutationOnCoordinator(CounterMutation cm, String localDataCenter)
    throws UnavailableException, OverloadedException
    {
        return performWrite(cm, cm.consistency(), localDataCenter, counterWriteOnCoordinatorPerformer, null, WriteType.COUNTER);
    }

    private static Runnable counterWriteTask(final IMutation mutation,
                                             final Iterable<InetAddress> targets,
                                             final AbstractWriteResponseHandler responseHandler,
                                             final String localDataCenter)
    {
        return new DroppableRunnable(MessagingService.Verb.COUNTER_MUTATION)
        {
            @Override
            public void runMayThrow() throws OverloadedException, WriteTimeoutException
            {
                IMutation processed = SinkManager.processWriteRequest(mutation);
                if (processed == null)
                    return;

                assert processed instanceof CounterMutation;
                CounterMutation cm = (CounterMutation) processed;

                Mutation result = cm.apply();
                responseHandler.response(null);

                Set<InetAddress> remotes = Sets.difference(ImmutableSet.copyOf(targets),
                            ImmutableSet.of(FBUtilities.getBroadcastAddress()));
                if (!remotes.isEmpty())
                    sendToHintedEndpoints(result, remotes, responseHandler, localDataCenter);
            }
        };
    }

    private static boolean systemKeyspaceQuery(List<ReadCommand> cmds)
    {
        for (ReadCommand cmd : cmds)
            if (!cmd.ksName.equals(Keyspace.SYSTEM_KS))
                return false;
        return true;
    }

    public static List<Row> read(List<ReadCommand> commands, ConsistencyLevel consistencyLevel)
    throws UnavailableException, IsBootstrappingException, ReadTimeoutException, InvalidRequestException
    {
        // When using serial CL, the ClientState should be provided
        assert !consistencyLevel.isSerialConsistency();
        return read(commands, consistencyLevel, null);
    }

    /**
     * Performs the actual reading of a row out of the StorageService, fetching
     * a specific set of column names from a given column family.
     */
    public static List<Row> read(List<ReadCommand> commands, ConsistencyLevel consistencyLevel, ClientState state)
    throws UnavailableException, IsBootstrappingException, ReadTimeoutException, InvalidRequestException
    {
        if (StorageService.instance.isBootstrapMode() && !systemKeyspaceQuery(commands))
        {
            readMetrics.unavailables.mark();
            ClientRequestMetrics.readUnavailables.inc();
            throw new IsBootstrappingException();
        }

        return consistencyLevel.isSerialConsistency()
             ? readWithPaxos(commands, consistencyLevel, state)
             : readRegular(commands, consistencyLevel);
    }

    private static List<Row> readWithPaxos(List<ReadCommand> commands, ConsistencyLevel consistencyLevel, ClientState state)
    throws InvalidRequestException, UnavailableException, ReadTimeoutException
    {
        assert state != null;

        long start = System.nanoTime();
        List<Row> rows = null;

        try
        {
            // make sure any in-progress paxos writes are done (i.e., committed to a majority of replicas), before performing a quorum read
            if (commands.size() > 1)
                throw new InvalidRequestException("SERIAL/LOCAL_SERIAL consistency may only be requested for one row at a time");
            ReadCommand command = commands.get(0);

            CFMetaData metadata = Schema.instance.getCFMetaData(command.ksName, command.cfName);
            Pair<List<InetAddress>, Integer> p = getPaxosParticipants(command.ksName, command.key, consistencyLevel);
            List<InetAddress> liveEndpoints = p.left;
            int requiredParticipants = p.right;

            // does the work of applying in-progress writes; throws UAE or timeout if it can't
            final ConsistencyLevel consistencyForCommitOrFetch = consistencyLevel == ConsistencyLevel.LOCAL_SERIAL
                                                                                   ? ConsistencyLevel.LOCAL_QUORUM
                                                                                   : ConsistencyLevel.QUORUM;
            try
            {
                final Pair<UUID, Integer> pair = beginAndRepairPaxos(start, command.key, metadata, liveEndpoints, requiredParticipants, consistencyLevel, consistencyForCommitOrFetch, false, state);
                if (pair.right > 0)
                    casReadMetrics.contention.update(pair.right);
            }
            catch (WriteTimeoutException e)
            {
                throw new ReadTimeoutException(consistencyLevel, 0, consistencyLevel.blockFor(Keyspace.open(command.ksName)), false);
            }

            rows = fetchRows(commands, consistencyForCommitOrFetch);
        }
        catch (UnavailableException e)
        {
            readMetrics.unavailables.mark();
            ClientRequestMetrics.readUnavailables.inc();
            casReadMetrics.unavailables.mark();
            throw e;
        }
        catch (ReadTimeoutException e)
        {
            readMetrics.timeouts.mark();
            ClientRequestMetrics.readTimeouts.inc();
            casReadMetrics.timeouts.mark();
            throw e;
        }
        finally
        {
            long latency = System.nanoTime() - start;
            readMetrics.addNano(latency);
            casReadMetrics.addNano(latency);
            // TODO avoid giving every command the same latency number.  Can fix this in CASSADRA-5329
            for (ReadCommand command : commands)
                Keyspace.open(command.ksName).getColumnFamilyStore(command.cfName).metric.coordinatorReadLatency.update(latency, TimeUnit.NANOSECONDS);
        }

        return rows;
    }

    private static List<Row> readRegular(List<ReadCommand> commands, ConsistencyLevel consistencyLevel)
    throws UnavailableException, ReadTimeoutException
    {
        long start = System.nanoTime();
        List<Row> rows = null;

        try
        {
            rows = fetchRows(commands, consistencyLevel);
        }
        catch (UnavailableException e)
        {
            readMetrics.unavailables.mark();
            ClientRequestMetrics.readUnavailables.inc();
            throw e;
        }
        catch (ReadTimeoutException e)
        {
            readMetrics.timeouts.mark();
            ClientRequestMetrics.readTimeouts.inc();
            throw e;
        }
        finally
        {
            long latency = System.nanoTime() - start;
            readMetrics.addNano(latency);
            // TODO avoid giving every command the same latency number.  Can fix this in CASSADRA-5329
            for (ReadCommand command : commands)
                Keyspace.open(command.ksName).getColumnFamilyStore(command.cfName).metric.coordinatorReadLatency.update(latency, TimeUnit.NANOSECONDS);
        }

        return rows;
    }

    /**
     * This function executes local and remote reads, and blocks for the results:
     *
     * 1. Get the replica locations, sorted by response time according to the snitch
     * 2. Send a data request to the closest replica, and digest requests to either
     *    a) all the replicas, if read repair is enabled
     *    b) the closest R-1 replicas, where R is the number required to satisfy the ConsistencyLevel
     * 3. Wait for a response from R replicas
     * 4. If the digests (if any) match the data return the data
     * 5. else carry out read repair by getting data from all the nodes.
     */
    private static List<Row> fetchRows(List<ReadCommand> initialCommands, ConsistencyLevel consistencyLevel)
    throws UnavailableException, ReadTimeoutException
    {
        List<Row> rows = new ArrayList<>(initialCommands.size());
        // (avoid allocating a new list in the common case of nothing-to-retry)
        List<ReadCommand> commandsToRetry = Collections.emptyList();

        do
        {
            List<ReadCommand> commands = commandsToRetry.isEmpty() ? initialCommands : commandsToRetry;
            AbstractReadExecutor[] readExecutors = new AbstractReadExecutor[commands.size()];

            if (!commandsToRetry.isEmpty())
                Tracing.trace("Retrying {} commands", commandsToRetry.size());

            // send out read requests
            for (int i = 0; i < commands.size(); i++)
            {
                ReadCommand command = commands.get(i);
                assert !command.isDigestQuery();

                AbstractReadExecutor exec = AbstractReadExecutor.getReadExecutor(command, consistencyLevel);
                exec.executeAsync();
                readExecutors[i] = exec;
            }

            for (AbstractReadExecutor exec : readExecutors)
                exec.maybeTryAdditionalReplicas();

            // read results and make a second pass for any digest mismatches
            List<ReadCommand> repairCommands = null;
            List<ReadCallback<ReadResponse, Row>> repairResponseHandlers = null;
            for (AbstractReadExecutor exec: readExecutors)
            {
                try
                {
                    Row row = exec.get();
                    if (row != null)
                    {
                        exec.command.maybeTrim(row);
                        rows.add(row);
                    }

                    if (logger.isDebugEnabled())
                        logger.debug("Read: {} ms.", TimeUnit.NANOSECONDS.toMillis(System.nanoTime() - exec.handler.start));
                }
                catch (ReadTimeoutException ex)
                {
                    int blockFor = consistencyLevel.blockFor(Keyspace.open(exec.command.getKeyspace()));
                    int responseCount = exec.handler.getReceivedCount();
                    String gotData = responseCount > 0
                                   ? exec.resolver.isDataPresent() ? " (including data)" : " (only digests)"
                                   : "";

                    if (Tracing.isTracing())
                    {
                        Tracing.trace("Timed out; received {} of {} responses{}",
                                      new Object[]{ responseCount, blockFor, gotData });
                    }
                    else if (logger.isDebugEnabled())
                    {
                        logger.debug("Read timeout; received {} of {} responses{}", responseCount, blockFor, gotData);
                    }
                    throw ex;
                }
                catch (DigestMismatchException ex)
                {
                    Tracing.trace("Digest mismatch: {}", ex);

                    ReadRepairMetrics.repairedBlocking.mark();

                    // Do a full data read to resolve the correct response (and repair node that need be)
                    RowDataResolver resolver = new RowDataResolver(exec.command.ksName, exec.command.key, exec.command.filter(), exec.command.timestamp);
                    ReadCallback<ReadResponse, Row> repairHandler = new ReadCallback<>(resolver,
                                                                                       ConsistencyLevel.ALL,
                                                                                       exec.getContactedReplicas().size(),
                                                                                       exec.command,
                                                                                       Keyspace.open(exec.command.getKeyspace()),
                                                                                       exec.handler.endpoints);

                    if (repairCommands == null)
                    {
                        repairCommands = new ArrayList<>();
                        repairResponseHandlers = new ArrayList<>();
                    }
                    repairCommands.add(exec.command);
                    repairResponseHandlers.add(repairHandler);

                    MessageOut<ReadCommand> message = exec.command.createMessage();
                    for (InetAddress endpoint : exec.getContactedReplicas())
                    {
                        Tracing.trace("Enqueuing full data read to {}", endpoint);
                        MessagingService.instance().sendRR(message, endpoint, repairHandler);
                    }
                }
            }

            commandsToRetry.clear();

            // read the results for the digest mismatch retries
            if (repairResponseHandlers != null)
            {
                for (int i = 0; i < repairCommands.size(); i++)
                {
                    ReadCommand command = repairCommands.get(i);
                    ReadCallback<ReadResponse, Row> handler = repairResponseHandlers.get(i);

                    Row row;
                    try
                    {
                        row = handler.get();
                    }
                    catch (DigestMismatchException e)
                    {
                        throw new AssertionError(e); // full data requested from each node here, no digests should be sent
                    }
                    catch (ReadTimeoutException e)
                    {
                        if (Tracing.isTracing())
                            Tracing.trace("Timed out waiting on digest mismatch repair requests");
                        else
                            logger.debug("Timed out waiting on digest mismatch repair requests");
                        // the caught exception here will have CL.ALL from the repair command,
                        // not whatever CL the initial command was at (CASSANDRA-7947)
                        int blockFor = consistencyLevel.blockFor(Keyspace.open(command.getKeyspace()));
                        throw new ReadTimeoutException(consistencyLevel, blockFor-1, blockFor, true);
                    }

                    RowDataResolver resolver = (RowDataResolver)handler.resolver;
                    try
                    {
                        // wait for the repair writes to be acknowledged, to minimize impact on any replica that's
                        // behind on writes in case the out-of-sync row is read multiple times in quick succession
                        FBUtilities.waitOnFutures(resolver.repairResults, DatabaseDescriptor.getWriteRpcTimeout());
                    }
                    catch (TimeoutException e)
                    {
                        if (Tracing.isTracing())
                            Tracing.trace("Timed out waiting on digest mismatch repair acknowledgements");
                        else
                            logger.debug("Timed out waiting on digest mismatch repair acknowledgements");
                        int blockFor = consistencyLevel.blockFor(Keyspace.open(command.getKeyspace()));
                        throw new ReadTimeoutException(consistencyLevel, blockFor-1, blockFor, true);
                    }

                    // retry any potential short reads
                    ReadCommand retryCommand = command.maybeGenerateRetryCommand(resolver, row);
                    if (retryCommand != null)
                    {
                        Tracing.trace("Issuing retry for read command");
                        if (commandsToRetry == Collections.EMPTY_LIST)
                            commandsToRetry = new ArrayList<>();
                        commandsToRetry.add(retryCommand);
                        continue;
                    }

                    if (row != null)
                    {
                        command.maybeTrim(row);
                        rows.add(row);
                    }
                }
            }
        } while (!commandsToRetry.isEmpty());

        return rows;
    }

    static class LocalReadRunnable extends DroppableRunnable
    {
        private final ReadCommand command;
        private final ReadCallback<ReadResponse, Row> handler;
        private final long start = System.nanoTime();

        LocalReadRunnable(ReadCommand command, ReadCallback<ReadResponse, Row> handler)
        {
            super(MessagingService.Verb.READ);
            this.command = command;
            this.handler = handler;
        }

        protected void runMayThrow()
        {
            Keyspace keyspace = Keyspace.open(command.ksName);
            Row r = command.getRow(keyspace);
            ReadResponse result = ReadVerbHandler.getResponse(command, r);
            MessagingService.instance().addLatency(FBUtilities.getBroadcastAddress(), TimeUnit.NANOSECONDS.toMillis(System.nanoTime() - start));
            handler.response(result);
        }
    }

    static class LocalRangeSliceRunnable extends DroppableRunnable
    {
        private final AbstractRangeCommand command;
        private final ReadCallback<RangeSliceReply, Iterable<Row>> handler;
        private final long start = System.nanoTime();

        LocalRangeSliceRunnable(AbstractRangeCommand command, ReadCallback<RangeSliceReply, Iterable<Row>> handler)
        {
            super(MessagingService.Verb.RANGE_SLICE);
            this.command = command;
            this.handler = handler;
        }

        protected void runMayThrow()
        {
            RangeSliceReply result = new RangeSliceReply(command.executeLocally());
            MessagingService.instance().addLatency(FBUtilities.getBroadcastAddress(), TimeUnit.NANOSECONDS.toMillis(System.nanoTime() - start));
            handler.response(result);
        }
    }

    public static List<InetAddress> getLiveSortedEndpoints(Keyspace keyspace, ByteBuffer key)
    {
        return getLiveSortedEndpoints(keyspace, StorageService.getPartitioner().decorateKey(key));
    }

    private static List<InetAddress> getLiveSortedEndpoints(Keyspace keyspace, RingPosition pos)
    {
        List<InetAddress> liveEndpoints = StorageService.instance.getLiveNaturalEndpoints(keyspace, pos);
        DatabaseDescriptor.getEndpointSnitch().sortByProximity(FBUtilities.getBroadcastAddress(), liveEndpoints);
        return liveEndpoints;
    }

    private static List<InetAddress> intersection(List<InetAddress> l1, List<InetAddress> l2)
    {
        // Note: we don't use Guava Sets.intersection() for 3 reasons:
        //   1) retainAll would be inefficient if l1 and l2 are large but in practice both are the replicas for a range and
        //   so will be very small (< RF). In that case, retainAll is in fact more efficient.
        //   2) we do ultimately need a list so converting everything to sets don't make sense
        //   3) l1 and l2 are sorted by proximity. The use of retainAll  maintain that sorting in the result, while using sets wouldn't.
        List<InetAddress> inter = new ArrayList<InetAddress>(l1);
        inter.retainAll(l2);
        return inter;
    }

    /**
     * Estimate the number of result rows (either cql3 rows or storage rows, as called for by the command) per
     * range in the ring based on our local data.  This assumes that ranges are uniformly distributed across the cluster
     * and that the queried data is also uniformly distributed.
     */
    private static float estimateResultRowsPerRange(AbstractRangeCommand command, Keyspace keyspace)
    {
        ColumnFamilyStore cfs = keyspace.getColumnFamilyStore(command.columnFamily);
        float resultRowsPerRange = Float.POSITIVE_INFINITY;
        if (command.rowFilter != null && !command.rowFilter.isEmpty())
        {
            List<SecondaryIndexSearcher> searchers = cfs.indexManager.getIndexSearchersForQuery(command.rowFilter);
            if (searchers.isEmpty())
            {
                resultRowsPerRange = calculateResultRowsUsingEstimatedKeys(cfs);
            }
            else
            {
                // Secondary index query (cql3 or otherwise).  Estimate result rows based on most selective 2ary index.
                for (SecondaryIndexSearcher searcher : searchers)
                {
                    // use our own mean column count as our estimate for how many matching rows each node will have
                    SecondaryIndex highestSelectivityIndex = searcher.highestSelectivityIndex(command.rowFilter);
                    resultRowsPerRange = Math.min(resultRowsPerRange, highestSelectivityIndex.estimateResultRows());
                }
            }
        }
        else if (!command.countCQL3Rows())
        {
            // non-cql3 query
            resultRowsPerRange = cfs.estimateKeys();
        }
        else
        {
            resultRowsPerRange = calculateResultRowsUsingEstimatedKeys(cfs);
        }

        // adjust resultRowsPerRange by the number of tokens this node has and the replication factor for this ks
        return (resultRowsPerRange / DatabaseDescriptor.getNumTokens()) / keyspace.getReplicationStrategy().getReplicationFactor();
    }

    private static float calculateResultRowsUsingEstimatedKeys(ColumnFamilyStore cfs)
    {
        if (cfs.metadata.comparator.isDense())
        {
            // one storage row per result row, so use key estimate directly
            return cfs.estimateKeys();
        }
        else
        {
            float resultRowsPerStorageRow = ((float) cfs.getMeanColumns()) / cfs.metadata.regularColumns().size();
            return resultRowsPerStorageRow * (cfs.estimateKeys());
        }
    }

    public static List<Row> getRangeSlice(AbstractRangeCommand command, ConsistencyLevel consistency_level)
    throws UnavailableException, ReadTimeoutException
    {
        Tracing.trace("Computing ranges to query");
        long startTime = System.nanoTime();

        Keyspace keyspace = Keyspace.open(command.keyspace);
        List<Row> rows;
        // now scan until we have enough results
        try
        {
            int liveRowCount = 0;
            boolean countLiveRows = command.countCQL3Rows() || command.ignoredTombstonedPartitions();
            rows = new ArrayList<>();

            // when dealing with LocalStrategy keyspaces, we can skip the range splitting and merging (which can be
            // expensive in clusters with vnodes)
            List<? extends AbstractBounds<RowPosition>> ranges;
            if (keyspace.getReplicationStrategy() instanceof LocalStrategy)
                ranges = command.keyRange.unwrap();
            else
                ranges = getRestrictedRanges(command.keyRange);

            // our estimate of how many result rows there will be per-range
            float resultRowsPerRange = estimateResultRowsPerRange(command, keyspace);
            // underestimate how many rows we will get per-range in order to increase the likelihood that we'll
            // fetch enough rows in the first round
            resultRowsPerRange -= resultRowsPerRange * CONCURRENT_SUBREQUESTS_MARGIN;
            int concurrencyFactor = resultRowsPerRange == 0.0
                                  ? 1
                                  : Math.max(1, Math.min(ranges.size(), (int) Math.ceil(command.limit() / resultRowsPerRange)));
            logger.debug("Estimated result rows per range: {}; requested rows: {}, ranges.size(): {}; concurrent range requests: {}",
                         resultRowsPerRange, command.limit(), ranges.size(), concurrencyFactor);
            Tracing.trace("Submitting range requests on {} ranges with a concurrency of {} ({} rows per range expected)", new Object[]{ ranges.size(), concurrencyFactor, resultRowsPerRange});

            boolean haveSufficientRows = false;
            int i = 0;
            AbstractBounds<RowPosition> nextRange = null;
            List<InetAddress> nextEndpoints = null;
            List<InetAddress> nextFilteredEndpoints = null;
            while (i < ranges.size())
            {
                List<Pair<AbstractRangeCommand, ReadCallback<RangeSliceReply, Iterable<Row>>>> scanHandlers = new ArrayList<>(concurrencyFactor);
                int concurrentFetchStartingIndex = i;
                int concurrentRequests = 0;
                while ((i - concurrentFetchStartingIndex) < concurrencyFactor)
                {
                    AbstractBounds<RowPosition> range = nextRange == null
                                                      ? ranges.get(i)
                                                      : nextRange;
                    List<InetAddress> liveEndpoints = nextEndpoints == null
                                                    ? getLiveSortedEndpoints(keyspace, range.right)
                                                    : nextEndpoints;
                    List<InetAddress> filteredEndpoints = nextFilteredEndpoints == null
                                                        ? consistency_level.filterForQuery(keyspace, liveEndpoints)
                                                        : nextFilteredEndpoints;
                    ++i;
                    ++concurrentRequests;

                    // getRestrictedRange has broken the queried range into per-[vnode] token ranges, but this doesn't take
                    // the replication factor into account. If the intersection of live endpoints for 2 consecutive ranges
                    // still meets the CL requirements, then we can merge both ranges into the same RangeSliceCommand.
                    while (i < ranges.size())
                    {
                        nextRange = ranges.get(i);
                        nextEndpoints = getLiveSortedEndpoints(keyspace, nextRange.right);
                        nextFilteredEndpoints = consistency_level.filterForQuery(keyspace, nextEndpoints);

                        // If the current range right is the min token, we should stop merging because CFS.getRangeSlice
                        // don't know how to deal with a wrapping range.
                        // Note: it would be slightly more efficient to have CFS.getRangeSlice on the destination nodes unwraps
                        // the range if necessary and deal with it. However, we can't start sending wrapped range without breaking
                        // wire compatibility, so It's likely easier not to bother;
                        if (range.right.isMinimum())
                            break;

                        List<InetAddress> merged = intersection(liveEndpoints, nextEndpoints);

                        // Check if there is enough endpoint for the merge to be possible.
                        if (!consistency_level.isSufficientLiveNodes(keyspace, merged))
                            break;

                        List<InetAddress> filteredMerged = consistency_level.filterForQuery(keyspace, merged);

                        // Estimate whether merging will be a win or not
                        if (!DatabaseDescriptor.getEndpointSnitch().isWorthMergingForRangeQuery(filteredMerged, filteredEndpoints, nextFilteredEndpoints))
                            break;

                        // If we get there, merge this range and the next one
                        range = range.withNewRight(nextRange.right);
                        liveEndpoints = merged;
                        filteredEndpoints = filteredMerged;
                        ++i;
                    }

                    AbstractRangeCommand nodeCmd = command.forSubRange(range);

                    // collect replies and resolve according to consistency level
                    RangeSliceResponseResolver resolver = new RangeSliceResponseResolver(nodeCmd.keyspace, command.timestamp);
                    List<InetAddress> minimalEndpoints = filteredEndpoints.subList(0, Math.min(filteredEndpoints.size(), consistency_level.blockFor(keyspace)));
                    ReadCallback<RangeSliceReply, Iterable<Row>> handler = new ReadCallback<>(resolver, consistency_level, nodeCmd, minimalEndpoints);
                    handler.assureSufficientLiveNodes();
                    resolver.setSources(filteredEndpoints);
                    if (filteredEndpoints.size() == 1
                        && filteredEndpoints.get(0).equals(FBUtilities.getBroadcastAddress())
                        && OPTIMIZE_LOCAL_REQUESTS)
                    {
<<<<<<< HEAD
                        StageManager.getStage(Stage.READ).execute(new LocalRangeSliceRunnable(nodeCmd, handler), Tracing.instance.get());
=======
                        rows.add(row);
                        if (countLiveRows)
                            liveRowCount += row.getLiveCount(command.predicate, command.timestamp);
>>>>>>> dd62f7bf
                    }
                    else
                    {
                        MessageOut<? extends AbstractRangeCommand> message = nodeCmd.createMessage();
                        for (InetAddress endpoint : filteredEndpoints)
                        {
                            Tracing.trace("Enqueuing request to {}", endpoint);
                            MessagingService.instance().sendRR(message, endpoint, handler);
                        }
                    }
                    scanHandlers.add(Pair.create(nodeCmd, handler));
                }
                Tracing.trace("Submitted {} concurrent range requests covering {} ranges", concurrentRequests, i - concurrentFetchStartingIndex);

                List<AsyncOneResponse> repairResponses = new ArrayList<>();
                for (Pair<AbstractRangeCommand, ReadCallback<RangeSliceReply, Iterable<Row>>> cmdPairHandler : scanHandlers)
                {
                    AbstractRangeCommand nodeCmd = cmdPairHandler.left;
                    ReadCallback<RangeSliceReply, Iterable<Row>> handler = cmdPairHandler.right;
                    RangeSliceResponseResolver resolver = (RangeSliceResponseResolver)handler.resolver;

                    try
                    {
                        for (Row row : handler.get())
                        {
                            rows.add(row);
                            if (nodeCmd.countCQL3Rows())
                                cql3RowCount += row.getLiveCount(command.predicate, command.timestamp);
                        }
                        repairResponses.addAll(resolver.repairResults);
                    }
                    catch (ReadTimeoutException ex)
                    {
                        // we timed out waiting for responses
                        int blockFor = consistency_level.blockFor(keyspace);
                        int responseCount = resolver.responses.size();
                        String gotData = responseCount > 0
                                         ? resolver.isDataPresent() ? " (including data)" : " (only digests)"
                                         : "";

                        if (Tracing.isTracing())
                        {
                            Tracing.trace("Timed out; received {} of {} responses{} for range {} of {}",
                                          new Object[]{ responseCount, blockFor, gotData, i, ranges.size() });
                        }
                        else if (logger.isDebugEnabled())
                        {
                            logger.debug("Range slice timeout; received {} of {} responses{} for range {} of {}",
                                         responseCount, blockFor, gotData, i, ranges.size());
                        }
                        throw ex;
                    }
                    catch (DigestMismatchException e)
                    {
                        throw new AssertionError(e); // no digests in range slices yet
                    }

                    // if we're done, great, otherwise, move to the next range
                    int count = nodeCmd.countCQL3Rows() ? cql3RowCount : rows.size();
                    if (count >= nodeCmd.limit())
                    {
                        haveSufficientRows = true;
                        break;
                    }
                }

                try
                {
                    FBUtilities.waitOnFutures(repairResponses, DatabaseDescriptor.getWriteRpcTimeout());
                }
                catch (TimeoutException ex)
                {
                    // We got all responses, but timed out while repairing
                    int blockFor = consistency_level.blockFor(keyspace);
                    if (Tracing.isTracing())
                        Tracing.trace("Timed out while read-repairing after receiving all {} data and digest responses", blockFor);
                    else
                        logger.debug("Range slice timeout while read-repairing after receiving all {} data and digest responses", blockFor);
                    throw new ReadTimeoutException(consistency_level, blockFor-1, blockFor, true);
                }

                if (haveSufficientRows)
                    return trim(command, rows);

                // we didn't get enough rows in our concurrent fetch; recalculate our concurrency factor
                // based on the results we've seen so far (as long as we still have ranges left to query)
                if (i < ranges.size())
                {
                    float fetchedRows = command.countCQL3Rows() ? cql3RowCount : rows.size();
                    float remainingRows = command.limit() - fetchedRows;
                    float actualRowsPerRange;
                    if (fetchedRows == 0.0)
                    {
                        // we haven't actually gotten any results, so query all remaining ranges at once
                        actualRowsPerRange = 0.0f;
                        concurrencyFactor = ranges.size() - i;
                    }
                    else
                    {
                        actualRowsPerRange = i / fetchedRows;
                        concurrencyFactor = Math.max(1, Math.min(ranges.size() - i, Math.round(remainingRows / actualRowsPerRange)));
                    }
                    logger.debug("Didn't get enough response rows; actual rows per range: {}; remaining rows: {}, new concurrent requests: {}",
                                 actualRowsPerRange, (int) remainingRows, concurrencyFactor);
                }
<<<<<<< HEAD
=======

                // if we're done, great, otherwise, move to the next range
                int count = countLiveRows ? liveRowCount : rows.size();
                if (count >= nodeCmd.limit())
                    break;
>>>>>>> dd62f7bf
            }
        }
        finally
        {
            long latency = System.nanoTime() - startTime;
            rangeMetrics.addNano(latency);
            Keyspace.open(command.keyspace).getColumnFamilyStore(command.columnFamily).metric.coordinatorScanLatency.update(latency, TimeUnit.NANOSECONDS);
        }
        return trim(command, rows);
    }

    private static List<Row> trim(AbstractRangeCommand command, List<Row> rows)
    {
        // for CQL3 queries, let the caller trim the results
        if (command.countCQL3Rows() || command.ignoredTombstonedPartitions())
            return rows;
        else
            return rows.size() > command.limit() ? rows.subList(0, command.limit()) : rows;
    }

    public Map<String, List<String>> getSchemaVersions()
    {
        return describeSchemaVersions();
    }

    /**
     * initiate a request/response session with each live node to check whether or not everybody is using the same
     * migration id. This is useful for determining if a schema change has propagated through the cluster. Disagreement
     * is assumed if any node fails to respond.
     */
    public static Map<String, List<String>> describeSchemaVersions()
    {
        final String myVersion = Schema.instance.getVersion().toString();
        final Map<InetAddress, UUID> versions = new ConcurrentHashMap<InetAddress, UUID>();
        final Set<InetAddress> liveHosts = Gossiper.instance.getLiveMembers();
        final CountDownLatch latch = new CountDownLatch(liveHosts.size());

        IAsyncCallback<UUID> cb = new IAsyncCallback<UUID>()
        {
            public void response(MessageIn<UUID> message)
            {
                // record the response from the remote node.
                versions.put(message.from, message.payload);
                latch.countDown();
            }

            public boolean isLatencyForSnitch()
            {
                return false;
            }
        };
        // an empty message acts as a request to the SchemaCheckVerbHandler.
        MessageOut message = new MessageOut(MessagingService.Verb.SCHEMA_CHECK);
        for (InetAddress endpoint : liveHosts)
            MessagingService.instance().sendRR(message, endpoint, cb);

        try
        {
            // wait for as long as possible. timeout-1s if possible.
            latch.await(DatabaseDescriptor.getRpcTimeout(), TimeUnit.MILLISECONDS);
        }
        catch (InterruptedException ex)
        {
            throw new AssertionError("This latch shouldn't have been interrupted.");
        }

        // maps versions to hosts that are on that version.
        Map<String, List<String>> results = new HashMap<String, List<String>>();
        Iterable<InetAddress> allHosts = Iterables.concat(Gossiper.instance.getLiveMembers(), Gossiper.instance.getUnreachableMembers());
        for (InetAddress host : allHosts)
        {
            UUID version = versions.get(host);
            String stringVersion = version == null ? UNREACHABLE : version.toString();
            List<String> hosts = results.get(stringVersion);
            if (hosts == null)
            {
                hosts = new ArrayList<String>();
                results.put(stringVersion, hosts);
            }
            hosts.add(host.getHostAddress());
        }

        // we're done: the results map is ready to return to the client.  the rest is just debug logging:
        if (results.get(UNREACHABLE) != null)
            logger.debug("Hosts not in agreement. Didn't get a response from everybody: {}", StringUtils.join(results.get(UNREACHABLE), ","));
        for (Map.Entry<String, List<String>> entry : results.entrySet())
        {
            // check for version disagreement. log the hosts that don't agree.
            if (entry.getKey().equals(UNREACHABLE) || entry.getKey().equals(myVersion))
                continue;
            for (String host : entry.getValue())
                logger.debug("{} disagrees ({})", host, entry.getKey());
        }
        if (results.size() == 1)
            logger.debug("Schemas are in agreement.");

        return results;
    }

    /**
     * Compute all ranges we're going to query, in sorted order. Nodes can be replica destinations for many ranges,
     * so we need to restrict each scan to the specific range we want, or else we'd get duplicate results.
     */
    static <T extends RingPosition<T>> List<AbstractBounds<T>> getRestrictedRanges(final AbstractBounds<T> queryRange)
    {
        // special case for bounds containing exactly 1 (non-minimum) token
        if (queryRange instanceof Bounds && queryRange.left.equals(queryRange.right) && !queryRange.left.isMinimum(StorageService.getPartitioner()))
        {
            return Collections.singletonList(queryRange);
        }

        TokenMetadata tokenMetadata = StorageService.instance.getTokenMetadata();

        List<AbstractBounds<T>> ranges = new ArrayList<AbstractBounds<T>>();
        // divide the queryRange into pieces delimited by the ring and minimum tokens
        Iterator<Token> ringIter = TokenMetadata.ringIterator(tokenMetadata.sortedTokens(), queryRange.left.getToken(), true);
        AbstractBounds<T> remainder = queryRange;
        while (ringIter.hasNext())
        {
            /*
             * remainder can be a range/bounds of token _or_ keys and we want to split it with a token:
             *   - if remainder is tokens, then we'll just split using the provided token.
             *   - if remainder is keys, we want to split using token.upperBoundKey. For instance, if remainder
             *     is [DK(10, 'foo'), DK(20, 'bar')], and we have 3 nodes with tokens 0, 15, 30. We want to
             *     split remainder to A=[DK(10, 'foo'), 15] and B=(15, DK(20, 'bar')]. But since we can't mix
             *     tokens and keys at the same time in a range, we uses 15.upperBoundKey() to have A include all
             *     keys having 15 as token and B include none of those (since that is what our node owns).
             * asSplitValue() abstracts that choice.
             */
            Token upperBoundToken = ringIter.next();
            T upperBound = (T)upperBoundToken.upperBound(queryRange.left.getClass());
            if (!remainder.left.equals(upperBound) && !remainder.contains(upperBound))
                // no more splits
                break;
            Pair<AbstractBounds<T>,AbstractBounds<T>> splits = remainder.split(upperBound);
            if (splits == null)
                continue;

            ranges.add(splits.left);
            remainder = splits.right;
        }
        ranges.add(remainder);

        return ranges;
    }

    public long getReadOperations()
    {
        return readMetrics.latency.count();
    }

    public long getTotalReadLatencyMicros()
    {
        return readMetrics.totalLatency.count();
    }

    public double getRecentReadLatencyMicros()
    {
        return readMetrics.getRecentLatency();
    }

    public long[] getTotalReadLatencyHistogramMicros()
    {
        return readMetrics.totalLatencyHistogram.getBuckets(false);
    }

    public long[] getRecentReadLatencyHistogramMicros()
    {
        return readMetrics.recentLatencyHistogram.getBuckets(true);
    }

    public long getRangeOperations()
    {
        return rangeMetrics.latency.count();
    }

    public long getTotalRangeLatencyMicros()
    {
        return rangeMetrics.totalLatency.count();
    }

    public double getRecentRangeLatencyMicros()
    {
        return rangeMetrics.getRecentLatency();
    }

    public long[] getTotalRangeLatencyHistogramMicros()
    {
        return rangeMetrics.totalLatencyHistogram.getBuckets(false);
    }

    public long[] getRecentRangeLatencyHistogramMicros()
    {
        return rangeMetrics.recentLatencyHistogram.getBuckets(true);
    }

    public long getWriteOperations()
    {
        return writeMetrics.latency.count();
    }

    public long getTotalWriteLatencyMicros()
    {
        return writeMetrics.totalLatency.count();
    }

    public double getRecentWriteLatencyMicros()
    {
        return writeMetrics.getRecentLatency();
    }

    public long[] getTotalWriteLatencyHistogramMicros()
    {
        return writeMetrics.totalLatencyHistogram.getBuckets(false);
    }

    public long[] getRecentWriteLatencyHistogramMicros()
    {
        return writeMetrics.recentLatencyHistogram.getBuckets(true);
    }

    public boolean getHintedHandoffEnabled()
    {
        return DatabaseDescriptor.hintedHandoffEnabled();
    }

    public Set<String> getHintedHandoffEnabledByDC()
    {
        return DatabaseDescriptor.hintedHandoffEnabledByDC();
    }

    public void setHintedHandoffEnabled(boolean b)
    {
        DatabaseDescriptor.setHintedHandoffEnabled(b);
    }

    public void setHintedHandoffEnabledByDCList(String dcNames)
    {
        DatabaseDescriptor.setHintedHandoffEnabled(dcNames);
    }

    public int getMaxHintWindow()
    {
        return DatabaseDescriptor.getMaxHintWindow();
    }

    public void setMaxHintWindow(int ms)
    {
        DatabaseDescriptor.setMaxHintWindow(ms);
    }

    public static boolean shouldHint(InetAddress ep)
    {
        if (DatabaseDescriptor.shouldHintByDC())
        {
            final String dc = DatabaseDescriptor.getEndpointSnitch().getDatacenter(ep);
            //Disable DC specific hints
            if(!DatabaseDescriptor.hintedHandoffEnabled(dc))
            {
                HintedHandOffManager.instance.metrics.incrPastWindow(ep);
                return false;
            }
        }
        else if (!DatabaseDescriptor.hintedHandoffEnabled())
        {
            HintedHandOffManager.instance.metrics.incrPastWindow(ep);
            return false;
        }

        boolean hintWindowExpired = Gossiper.instance.getEndpointDowntime(ep) > DatabaseDescriptor.getMaxHintWindow();
        if (hintWindowExpired)
        {
            HintedHandOffManager.instance.metrics.incrPastWindow(ep);
            Tracing.trace("Not hinting {} which has been down {}ms", ep, Gossiper.instance.getEndpointDowntime(ep));
        }
        return !hintWindowExpired;
    }

    /**
     * Performs the truncate operatoin, which effectively deletes all data from
     * the column family cfname
     * @param keyspace
     * @param cfname
     * @throws UnavailableException If some of the hosts in the ring are down.
     * @throws TimeoutException
     * @throws IOException
     */
    public static void truncateBlocking(String keyspace, String cfname) throws UnavailableException, TimeoutException, IOException
    {
        logger.debug("Starting a blocking truncate operation on keyspace {}, CF {}", keyspace, cfname);
        if (isAnyStorageHostDown())
        {
            logger.info("Cannot perform truncate, some hosts are down");
            // Since the truncate operation is so aggressive and is typically only
            // invoked by an admin, for simplicity we require that all nodes are up
            // to perform the operation.
            int liveMembers = Gossiper.instance.getLiveMembers().size();
            throw new UnavailableException(ConsistencyLevel.ALL, liveMembers + Gossiper.instance.getUnreachableMembers().size(), liveMembers);
        }

        Set<InetAddress> allEndpoints = Gossiper.instance.getLiveTokenOwners();
        
        int blockFor = allEndpoints.size();
        final TruncateResponseHandler responseHandler = new TruncateResponseHandler(blockFor);

        // Send out the truncate calls and track the responses with the callbacks.
        Tracing.trace("Enqueuing truncate messages to hosts {}", allEndpoints);
        final Truncation truncation = new Truncation(keyspace, cfname);
        MessageOut<Truncation> message = truncation.createMessage();
        for (InetAddress endpoint : allEndpoints)
            MessagingService.instance().sendRR(message, endpoint, responseHandler);

        // Wait for all
        try
        {
            responseHandler.get();
        }
        catch (TimeoutException e)
        {
            Tracing.trace("Timed out");
            throw e;
        }
    }

    /**
     * Asks the gossiper if there are any nodes that are currently down.
     * @return true if the gossiper thinks all nodes are up.
     */
    private static boolean isAnyStorageHostDown()
    {
        return !Gossiper.instance.getUnreachableTokenOwners().isEmpty();
    }
    
    public interface WritePerformer
    {
        public void apply(IMutation mutation,
                          Iterable<InetAddress> targets,
                          AbstractWriteResponseHandler responseHandler,
                          String localDataCenter,
                          ConsistencyLevel consistencyLevel) throws OverloadedException;
    }

    /**
     * A Runnable that aborts if it doesn't start running before it times out
     */
    private static abstract class DroppableRunnable implements Runnable
    {
        private final long constructionTime = System.nanoTime();
        private final MessagingService.Verb verb;

        public DroppableRunnable(MessagingService.Verb verb)
        {
            this.verb = verb;
        }

        public final void run()
        {

            if (TimeUnit.NANOSECONDS.toMillis(System.nanoTime() - constructionTime) > DatabaseDescriptor.getTimeout(verb))
            {
                MessagingService.instance().incrementDroppedMessages(verb);
                return;
            }
            try
            {
                runMayThrow();
            } catch (Exception e)
            {
                throw new RuntimeException(e);
            }
        }

        abstract protected void runMayThrow() throws Exception;
    }

    /**
     * Like DroppableRunnable, but if it aborts, it will rerun (on the mutation stage) after
     * marking itself as a hint in progress so that the hint backpressure mechanism can function.
     */
    private static abstract class LocalMutationRunnable implements Runnable
    {
        private final long constructionTime = System.currentTimeMillis();

        public final void run()
        {
            if (System.currentTimeMillis() > constructionTime + DatabaseDescriptor.getTimeout(MessagingService.Verb.MUTATION))
            {
                MessagingService.instance().incrementDroppedMessages(MessagingService.Verb.MUTATION);
                HintRunnable runnable = new HintRunnable(FBUtilities.getBroadcastAddress())
                {
                    protected void runMayThrow() throws Exception
                    {
                        LocalMutationRunnable.this.runMayThrow();
                    }
                };
                submitHint(runnable);
                return;
            }

            try
            {
                runMayThrow();
            }
            catch (Exception e)
            {
                throw new RuntimeException(e);
            }
        }

        abstract protected void runMayThrow() throws Exception;
    }

    /**
     * HintRunnable will decrease totalHintsInProgress and targetHints when finished.
     * It is the caller's responsibility to increment them initially.
     */
    private abstract static class HintRunnable implements Runnable
    {
        public final InetAddress target;

        protected HintRunnable(InetAddress target)
        {
            this.target = target;
        }

        public void run()
        {
            try
            {
                runMayThrow();
            }
            catch (Exception e)
            {
                throw new RuntimeException(e);
            }
            finally
            {
                StorageMetrics.totalHintsInProgress.dec();
                getHintsInProgressFor(target).decrementAndGet();
            }
        }

        abstract protected void runMayThrow() throws Exception;
    }

    public long getTotalHints()
    {
        return StorageMetrics.totalHints.count();
    }

    public int getMaxHintsInProgress()
    {
        return maxHintsInProgress;
    }

    public void setMaxHintsInProgress(int qs)
    {
        maxHintsInProgress = qs;
    }

    public int getHintsInProgress()
    {
        return (int) StorageMetrics.totalHintsInProgress.count();
    }

    public void verifyNoHintsInProgress()
    {
        if (getHintsInProgress() > 0)
            logger.warn("Some hints were not written before shutdown.  This is not supposed to happen.  You should (a) run repair, and (b) file a bug report");
    }

    public Long getRpcTimeout() { return DatabaseDescriptor.getRpcTimeout(); }
    public void setRpcTimeout(Long timeoutInMillis) { DatabaseDescriptor.setRpcTimeout(timeoutInMillis); }

    public Long getReadRpcTimeout() { return DatabaseDescriptor.getReadRpcTimeout(); }
    public void setReadRpcTimeout(Long timeoutInMillis) { DatabaseDescriptor.setReadRpcTimeout(timeoutInMillis); }

    public Long getWriteRpcTimeout() { return DatabaseDescriptor.getWriteRpcTimeout(); }
    public void setWriteRpcTimeout(Long timeoutInMillis) { DatabaseDescriptor.setWriteRpcTimeout(timeoutInMillis); }

    public Long getCounterWriteRpcTimeout() { return DatabaseDescriptor.getCounterWriteRpcTimeout(); }
    public void setCounterWriteRpcTimeout(Long timeoutInMillis) { DatabaseDescriptor.setCounterWriteRpcTimeout(timeoutInMillis); }

    public Long getCasContentionTimeout() { return DatabaseDescriptor.getCasContentionTimeout(); }
    public void setCasContentionTimeout(Long timeoutInMillis) { DatabaseDescriptor.setCasContentionTimeout(timeoutInMillis); }

    public Long getRangeRpcTimeout() { return DatabaseDescriptor.getRangeRpcTimeout(); }
    public void setRangeRpcTimeout(Long timeoutInMillis) { DatabaseDescriptor.setRangeRpcTimeout(timeoutInMillis); }

    public Long getTruncateRpcTimeout() { return DatabaseDescriptor.getTruncateRpcTimeout(); }
    public void setTruncateRpcTimeout(Long timeoutInMillis) { DatabaseDescriptor.setTruncateRpcTimeout(timeoutInMillis); }
    public void reloadTriggerClasses() { TriggerExecutor.instance.reloadClasses(); }

    
    public long getReadRepairAttempted() {
        return ReadRepairMetrics.attempted.count();
    }
    
    public long getReadRepairRepairedBlocking() {
        return ReadRepairMetrics.repairedBlocking.count();
    }
    
    public long getReadRepairRepairedBackground() {
        return ReadRepairMetrics.repairedBackground.count();
    }
}<|MERGE_RESOLUTION|>--- conflicted
+++ resolved
@@ -1697,13 +1697,7 @@
                         && filteredEndpoints.get(0).equals(FBUtilities.getBroadcastAddress())
                         && OPTIMIZE_LOCAL_REQUESTS)
                     {
-<<<<<<< HEAD
                         StageManager.getStage(Stage.READ).execute(new LocalRangeSliceRunnable(nodeCmd, handler), Tracing.instance.get());
-=======
-                        rows.add(row);
-                        if (countLiveRows)
-                            liveRowCount += row.getLiveCount(command.predicate, command.timestamp);
->>>>>>> dd62f7bf
                     }
                     else
                     {
@@ -1730,8 +1724,8 @@
                         for (Row row : handler.get())
                         {
                             rows.add(row);
-                            if (nodeCmd.countCQL3Rows())
-                                cql3RowCount += row.getLiveCount(command.predicate, command.timestamp);
+                            if (countLiveRows)
+                                liveRowCount += row.getLiveCount(command.predicate, command.timestamp);
                         }
                         repairResponses.addAll(resolver.repairResults);
                     }
@@ -1762,7 +1756,7 @@
                     }
 
                     // if we're done, great, otherwise, move to the next range
-                    int count = nodeCmd.countCQL3Rows() ? cql3RowCount : rows.size();
+                    int count = countLiveRows ? liveRowCount : rows.size();
                     if (count >= nodeCmd.limit())
                     {
                         haveSufficientRows = true;
@@ -1792,7 +1786,7 @@
                 // based on the results we've seen so far (as long as we still have ranges left to query)
                 if (i < ranges.size())
                 {
-                    float fetchedRows = command.countCQL3Rows() ? cql3RowCount : rows.size();
+                    float fetchedRows = countLiveRows ? liveRowCount : rows.size();
                     float remainingRows = command.limit() - fetchedRows;
                     float actualRowsPerRange;
                     if (fetchedRows == 0.0)
@@ -1809,14 +1803,6 @@
                     logger.debug("Didn't get enough response rows; actual rows per range: {}; remaining rows: {}, new concurrent requests: {}",
                                  actualRowsPerRange, (int) remainingRows, concurrencyFactor);
                 }
-<<<<<<< HEAD
-=======
-
-                // if we're done, great, otherwise, move to the next range
-                int count = countLiveRows ? liveRowCount : rows.size();
-                if (count >= nodeCmd.limit())
-                    break;
->>>>>>> dd62f7bf
             }
         }
         finally
