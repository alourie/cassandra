/*
 * Licensed to the Apache Software Foundation (ASF) under one
 * or more contributor license agreements.  See the NOTICE file
 * distributed with this work for additional information
 * regarding copyright ownership.  The ASF licenses this file
 * to you under the Apache License, Version 2.0 (the
 * "License"); you may not use this file except in compliance
 * with the License.  You may obtain a copy of the License at
 *
 *     http://www.apache.org/licenses/LICENSE-2.0
 *
 * Unless required by applicable law or agreed to in writing, software
 * distributed under the License is distributed on an "AS IS" BASIS,
 * WITHOUT WARRANTIES OR CONDITIONS OF ANY KIND, either express or implied.
 * See the License for the specific language governing permissions and
 * limitations under the License.
 */
package org.apache.cassandra.streaming;

import java.util.*;

import org.apache.cassandra.locator.VirtualEndpoint;
import org.slf4j.Logger;
import org.slf4j.LoggerFactory;

import org.apache.cassandra.concurrent.DebuggableThreadPoolExecutor;
import org.apache.cassandra.utils.FBUtilities;

/**
 * {@link StreamCoordinator} is a helper class that abstracts away maintaining multiple
 * StreamSession and ProgressInfo instances per peer.
 *
 * This class coordinates multiple SessionStreams per peer in both the outgoing StreamPlan context and on the
 * inbound StreamResultFuture context.
 */
public class StreamCoordinator
{
    private static final Logger logger = LoggerFactory.getLogger(StreamCoordinator.class);

    /**
     * Executor strictly for establishing the initial connections. Once we're connected to the other end the rest of the
     * streaming is handled directly by the {@link StreamingMessageSender}'s incoming and outgoing threads.
     */
    private static final DebuggableThreadPoolExecutor streamExecutor = DebuggableThreadPoolExecutor.createWithFixedPoolSize("StreamConnectionEstablisher",
                                                                                                                            FBUtilities.getAvailableProcessors());
    private final boolean connectSequentially;

<<<<<<< HEAD
    private Map<VirtualEndpoint, HostStreamingData> peerSessions = new HashMap<>();
=======
    private Map<InetAddressAndPort, HostStreamingData> peerSessions = new HashMap<>();
    private final StreamOperation streamOperation;
>>>>>>> c09e298a
    private final int connectionsPerHost;
    private StreamConnectionFactory factory;
    private Iterator<StreamSession> sessionsToConnect = null;
    private final UUID pendingRepair;
    private final PreviewKind previewKind;

    public StreamCoordinator(StreamOperation streamOperation, int connectionsPerHost, StreamConnectionFactory factory,
                             boolean connectSequentially, UUID pendingRepair, PreviewKind previewKind)
    {
        this.streamOperation = streamOperation;
        this.connectionsPerHost = connectionsPerHost;
        this.factory = factory;
        this.connectSequentially = connectSequentially;
        this.pendingRepair = pendingRepair;
        this.previewKind = previewKind;
    }

    public void setConnectionFactory(StreamConnectionFactory factory)
    {
        this.factory = factory;
    }

    /**
     * @return true if any stream session is active
     */
    public synchronized boolean hasActiveSessions()
    {
        for (HostStreamingData data : peerSessions.values())
        {
            if (data.hasActiveSessions())
                return true;
        }
        return false;
    }

    public synchronized Collection<StreamSession> getAllStreamSessions()
    {
        Collection<StreamSession> results = new ArrayList<>();
        for (HostStreamingData data : peerSessions.values())
        {
            results.addAll(data.getAllStreamSessions());
        }
        return results;
    }

    public boolean isReceiving()
    {
        return connectionsPerHost == 0;
    }

    public void connect(StreamResultFuture future)
    {
        if (this.connectSequentially)
            connectSequentially(future);
        else
            connectAllStreamSessions();
    }

    private void connectAllStreamSessions()
    {
        for (HostStreamingData data : peerSessions.values())
            data.connectAllStreamSessions();
    }

    private void connectSequentially(StreamResultFuture future)
    {
        sessionsToConnect = getAllStreamSessions().iterator();
        future.addEventListener(new StreamEventHandler()
        {
            public void handleStreamEvent(StreamEvent event)
            {
                if (event.eventType == StreamEvent.Type.STREAM_PREPARED || event.eventType == StreamEvent.Type.STREAM_COMPLETE)
                    connectNext();
            }

            public void onSuccess(StreamState result)
            {

            }

            public void onFailure(Throwable t)
            {

            }
        });
        connectNext();
    }

    private void connectNext()
    {
        if (sessionsToConnect == null)
            return;

        if (sessionsToConnect.hasNext())
        {
            StreamSession next = sessionsToConnect.next();
            logger.debug("Connecting next session {} with {}.", next.planId(), next.peer.toString());
            streamExecutor.execute(new StreamSessionConnector(next));
        }
        else
            logger.debug("Finished connecting all sessions");
    }

    public synchronized Set<VirtualEndpoint> getPeers()
    {
        return new HashSet<>(peerSessions.keySet());
    }

    public synchronized StreamSession getOrCreateNextSession(VirtualEndpoint peer, VirtualEndpoint connecting)
    {
        return getOrCreateHostData(peer).getOrCreateNextSession(peer, connecting);
    }

    public synchronized StreamSession getOrCreateSessionById(VirtualEndpoint peer, int id, VirtualEndpoint connecting)
    {
        return getOrCreateHostData(peer).getOrCreateSessionById(peer, id, connecting);
    }

    public StreamSession getSessionById(VirtualEndpoint peer, int id)
    {
        return getHostData(peer).getSessionById(id);
    }

    public synchronized void updateProgress(ProgressInfo info)
    {
        getHostData(info.peer).updateProgress(info);
    }

    public synchronized void addSessionInfo(SessionInfo session)
    {
        HostStreamingData data = getOrCreateHostData(session.peer);
        data.addSessionInfo(session);
    }

    public synchronized Set<SessionInfo> getAllSessionInfo()
    {
        Set<SessionInfo> result = new HashSet<>();
        for (HostStreamingData data : peerSessions.values())
        {
            result.addAll(data.getAllSessionInfo());
        }
        return result;
    }

<<<<<<< HEAD
    public synchronized void transferFiles(VirtualEndpoint to, Collection<StreamSession.SSTableStreamingSections> sstableDetails)
=======
    public synchronized void transferStreams(InetAddressAndPort to, Collection<OutgoingStream> streams)
>>>>>>> c09e298a
    {
        HostStreamingData sessionList = getOrCreateHostData(to);

        if (connectionsPerHost > 1)
        {
            List<Collection<OutgoingStream>> buckets = bucketStreams(streams);

            for (Collection<OutgoingStream> bucket : buckets)
            {
                StreamSession session = sessionList.getOrCreateNextSession(to, to);
                session.addTransferStreams(bucket);
            }
        }
        else
        {
            StreamSession session = sessionList.getOrCreateNextSession(to, to);
            session.addTransferStreams(streams);
        }
    }

    private List<Collection<OutgoingStream>> bucketStreams(Collection<OutgoingStream> streams)
    {
        // There's no point in divvying things up into more buckets than we have sstableDetails
        int targetSlices = Math.min(streams.size(), connectionsPerHost);
        int step = Math.round((float) streams.size() / (float) targetSlices);
        int index = 0;

        List<Collection<OutgoingStream>> result = new ArrayList<>();
        List<OutgoingStream> slice = null;

        for (OutgoingStream stream: streams)
        {
            if (index % step == 0)
            {
                slice = new ArrayList<>();
                result.add(slice);
            }
            slice.add(stream);
            ++index;
        }
        return result;
    }

    private HostStreamingData getHostData(VirtualEndpoint peer)
    {
        HostStreamingData data = peerSessions.get(peer);
        if (data == null)
            throw new IllegalArgumentException("Unknown peer requested: " + peer);
        return data;
    }

    private HostStreamingData getOrCreateHostData(VirtualEndpoint peer)
    {
        HostStreamingData data = peerSessions.get(peer);
        if (data == null)
        {
            data = new HostStreamingData();
            peerSessions.put(peer, data);
        }
        return data;
    }

    public UUID getPendingRepair()
    {
        return pendingRepair;
    }

    private static class StreamSessionConnector implements Runnable
    {
        private final StreamSession session;
        public StreamSessionConnector(StreamSession session)
        {
            this.session = session;
        }

        @Override
        public void run()
        {
            session.start();
            logger.info("[Stream #{}, ID#{}] Beginning stream session with {}", session.planId(), session.sessionIndex(), session.peer);
        }
    }

    private class HostStreamingData
    {
        private final Map<Integer, StreamSession> streamSessions = new HashMap<>();
        private final Map<Integer, SessionInfo> sessionInfos = new HashMap<>();

        private int lastReturned = -1;

        public boolean hasActiveSessions()
        {
            for (StreamSession session : streamSessions.values())
            {
                StreamSession.State state = session.state();
                if (state != StreamSession.State.COMPLETE && state != StreamSession.State.FAILED)
                    return true;
            }
            return false;
        }

        public StreamSession getOrCreateNextSession(VirtualEndpoint peer, VirtualEndpoint connecting)
        {
            // create
            if (streamSessions.size() < connectionsPerHost)
            {
                StreamSession session = new StreamSession(streamOperation, peer, connecting, factory, streamSessions.size(), pendingRepair, previewKind);
                streamSessions.put(++lastReturned, session);
                return session;
            }
            // get
            else
            {
                if (lastReturned >= streamSessions.size() - 1)
                    lastReturned = 0;

                return streamSessions.get(lastReturned++);
            }
        }

        public void connectAllStreamSessions()
        {
            for (StreamSession session : streamSessions.values())
            {
                streamExecutor.execute(new StreamSessionConnector(session));
            }
        }

        public Collection<StreamSession> getAllStreamSessions()
        {
            return Collections.unmodifiableCollection(streamSessions.values());
        }

        public StreamSession getOrCreateSessionById(VirtualEndpoint peer, int id, VirtualEndpoint connecting)
        {
            StreamSession session = streamSessions.get(id);
            if (session == null)
            {
                session = new StreamSession(streamOperation, peer, connecting, factory, id, pendingRepair, previewKind);
                streamSessions.put(id, session);
            }
            return session;
        }

        public StreamSession getSessionById(int id)
        {
            return streamSessions.get(id);
        }

        public void updateProgress(ProgressInfo info)
        {
            sessionInfos.get(info.sessionIndex).updateProgress(info);
        }

        public void addSessionInfo(SessionInfo info)
        {
            sessionInfos.put(info.sessionIndex, info);
        }

        public Collection<SessionInfo> getAllSessionInfo()
        {
            return sessionInfos.values();
        }
    }
}<|MERGE_RESOLUTION|>--- conflicted
+++ resolved
@@ -45,12 +45,8 @@
                                                                                                                             FBUtilities.getAvailableProcessors());
     private final boolean connectSequentially;
 
-<<<<<<< HEAD
     private Map<VirtualEndpoint, HostStreamingData> peerSessions = new HashMap<>();
-=======
-    private Map<InetAddressAndPort, HostStreamingData> peerSessions = new HashMap<>();
     private final StreamOperation streamOperation;
->>>>>>> c09e298a
     private final int connectionsPerHost;
     private StreamConnectionFactory factory;
     private Iterator<StreamSession> sessionsToConnect = null;
@@ -195,11 +191,7 @@
         return result;
     }
 
-<<<<<<< HEAD
-    public synchronized void transferFiles(VirtualEndpoint to, Collection<StreamSession.SSTableStreamingSections> sstableDetails)
-=======
-    public synchronized void transferStreams(InetAddressAndPort to, Collection<OutgoingStream> streams)
->>>>>>> c09e298a
+    public synchronized void transferStreams(VirtualEndpoint to, Collection<OutgoingStream> streams)
     {
         HostStreamingData sessionList = getOrCreateHostData(to);
 
