--- conflicted
+++ resolved
@@ -47,11 +47,7 @@
     public final UUID pendingRepair;
     public final PreviewKind previewKind;
 
-<<<<<<< HEAD
-    public StreamInitMessage(VirtualEndpoint from, int sessionIndex, UUID planId, StreamOperation streamOperation, boolean keepSSTableLevel, UUID pendingRepair, PreviewKind previewKind)
-=======
-    public StreamInitMessage(InetAddressAndPort from, int sessionIndex, UUID planId, StreamOperation streamOperation, UUID pendingRepair, PreviewKind previewKind)
->>>>>>> c09e298a
+    public StreamInitMessage(VirtualEndpoint from, int sessionIndex, UUID planId, StreamOperation streamOperation, UUID pendingRepair, PreviewKind previewKind)
     {
         super(Type.STREAM_INIT);
         this.from = from;
