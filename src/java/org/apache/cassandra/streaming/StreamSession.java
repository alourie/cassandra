/*
 * Licensed to the Apache Software Foundation (ASF) under one
 * or more contributor license agreements.  See the NOTICE file
 * distributed with this work for additional information
 * regarding copyright ownership.  The ASF licenses this file
 * to you under the Apache License, Version 2.0 (the
 * "License"); you may not use this file except in compliance
 * with the License.  You may obtain a copy of the License at
 *
 *     http://www.apache.org/licenses/LICENSE-2.0
 *
 * Unless required by applicable law or agreed to in writing, software
 * distributed under the License is distributed on an "AS IS" BASIS,
 * WITHOUT WARRANTIES OR CONDITIONS OF ANY KIND, either express or implied.
 * See the License for the specific language governing permissions and
 * limitations under the License.
 */
package org.apache.cassandra.streaming;

import java.net.SocketTimeoutException;
import java.util.*;
import java.util.concurrent.*;
import java.util.concurrent.atomic.AtomicBoolean;

import com.google.common.annotations.VisibleForTesting;
import com.google.common.collect.*;
import com.google.common.util.concurrent.Futures;

import org.apache.cassandra.concurrent.ScheduledExecutors;
import org.apache.cassandra.config.DatabaseDescriptor;
<<<<<<< HEAD
import org.apache.cassandra.db.lifecycle.LifecycleTransaction;
import org.apache.cassandra.db.lifecycle.SSTableIntervalTree;
import org.apache.cassandra.db.lifecycle.SSTableSet;
import org.apache.cassandra.db.lifecycle.View;
import org.apache.cassandra.io.sstable.SSTableMultiWriter;
import org.apache.cassandra.io.sstable.format.SSTableReader;
import org.apache.cassandra.locator.VirtualEndpoint;
=======
>>>>>>> c09e298a
import org.slf4j.Logger;
import org.slf4j.LoggerFactory;

import io.netty.channel.Channel;
import io.netty.channel.ChannelId;
import org.apache.cassandra.db.ColumnFamilyStore;
import org.apache.cassandra.db.Keyspace;
import org.apache.cassandra.dht.Range;
import org.apache.cassandra.dht.Token;
import org.apache.cassandra.gms.*;
import org.apache.cassandra.metrics.StreamingMetrics;
import org.apache.cassandra.net.MessagingService;
import org.apache.cassandra.net.async.OutboundConnectionIdentifier;
import org.apache.cassandra.schema.TableId;
import org.apache.cassandra.streaming.async.NettyStreamingMessageSender;
import org.apache.cassandra.streaming.messages.*;
import org.apache.cassandra.utils.FBUtilities;
import org.apache.cassandra.utils.JVMStabilityInspector;

/**
 * Handles the streaming a one or more streams to and from a specific remote node.
 *
 * Both this node and the remote one will create a similar symmetrical {@link StreamSession}. A streaming
 * session has the following life-cycle:
 *
 * 1. Session Initialization
 *
 *   (a) A node (the initiator in the following) create a new {@link StreamSession},
 *       initialize it {@link #init(StreamResultFuture)}, and then start it ({@link #start()}).
 *       Starting a session causes a {@link StreamInitMessage} to be sent.
 *   (b) Upon reception of that {@link StreamInitMessage}, the follower creates its own {@link StreamSession},
 *       and initializes it if it still does not exist.
 *   (c) After the initiator sends the {@link StreamInitMessage}, it invokes
 *       {@link StreamSession#onInitializationComplete()} to start the streaming prepare phase.
 *
 * 2. Streaming preparation phase
 *
 *   (a) A {@link PrepareSynMessage} is sent that includes a) what files/sections this node will stream to the follower
 *       (stored locally in a {@link StreamTransferTask}, one for each table) and b) what the follower needs to
 *       stream back (stored locally in a {@link StreamReceiveTask}, one for each table).
 *   (b) Upon reception of the {@link PrepareSynMessage}, the follower records which files/sections it will receive
 *       and send back a {@link PrepareSynAckMessage}, which contains a summary of the files/sections that will be sent to
 *       the initiator.
 *   (c) When the initiator receives the {@link PrepareSynAckMessage}, it records which files/sections it will
 *       receive, and then goes to it's Streaming phase (see next section). If the intiator is to receive files,
 *       it sends a {@link PrepareAckMessage} to the follower to indicate that it can start streaming to the initiator.
 *   (d) (Optional) If the follower receives a {@link PrepareAckMessage}, it enters it's Streaming phase.
 *
 * 3. Streaming phase
 *
 *   (a) The streaming phase is started at each node by calling {@link StreamSession#startStreamingFiles(boolean)}.
 *       This will send, sequentially on each outbound streaming connection (see {@link NettyStreamingMessageSender}),
 *       an {@link OutgoingStreamMessage} for each stream in each of the {@link StreamTransferTask}.
 *       Each {@link OutgoingStreamMessage} consists of a {@link StreamMessageHeader} that contains metadata about
 *       the stream, followed by the stream content itself. Once all the files for a {@link StreamTransferTask} are sent,
 *       the task is marked complete {@link StreamTransferTask#complete(int)}.
 *   (b) On the receiving side, the incoming data is written to disk, and once the stream is fully received,
 *       it will be marked as complete ({@link StreamReceiveTask#received(IncomingStream)}). When all streams
 *       for the {@link StreamReceiveTask} have been received, the data is added to the CFS (and 2ndary indexes/MV are built),
 *        and the task is marked complete ({@link #taskCompleted(StreamReceiveTask)}).
 *   (b) If during the streaming of a particular stream an error occurs on the receiving end of a stream
 *       (it may be either the initiator or the follower), the node will send a {@link SessionFailedMessage}
 *       to the sender and close the stream session.
 *   (c) When all transfer and receive tasks for a session are complete, the session moves to the Completion phase
 *       ({@link #maybeCompleted()}).
 *
 * 4. Completion phase
 *
 *   (a) When a node enters the completion phase, it sends a {@link CompleteMessage} to the peer, and then enter the
 *       {@link StreamSession.State#WAIT_COMPLETE} state. If it has already received a {@link CompleteMessage}
 *       from the peer, session is complete and is then closed ({@link #closeSession(State)}). Otherwise, the node
 *       switch to the {@link StreamSession.State#WAIT_COMPLETE} state and send a {@link CompleteMessage} to the other side.
 *
 * In brief, the message passing looks like this (I for initiator, F for follwer):
 * (session init)
 * I: StreamInitMessage
 * (session prepare)
 * I: PrepareSynMessage
 * F: PrepareSynAckMessage
 * I: PrepareAckMessage
 * (stream - this can happen in both directions)
 * I: OutgoingStreamMessage
 * F: ReceivedMessage
 * (completion)
 * I/F: CompleteMessage
 *
 * All messages which derive from {@link StreamMessage} are sent by the standard internode messaging
 * (via {@link org.apache.cassandra.net.MessagingService}, while the actual files themselves are sent by a special
 * "streaming" connection type. See {@link NettyStreamingMessageSender} for details. Because of the asynchronous
 */
public class StreamSession implements IEndpointStateChangeSubscriber
{
    private static final Logger logger = LoggerFactory.getLogger(StreamSession.class);

    private final StreamOperation streamOperation;
    /**
     * Streaming endpoint.
     *
     * Each {@code StreamSession} is identified by this VirtualEndpoint which is broadcast address of the node streaming.
     */
    public final VirtualEndpoint peer;

    private final int index;

    /** Actual connecting address. Can be the same as {@linkplain #peer}. */
    public final VirtualEndpoint connecting;

    // should not be null when session is started
    private StreamResultFuture streamResult;

    // stream requests to send to the peer
    protected final Set<StreamRequest> requests = Sets.newConcurrentHashSet();
    // streaming tasks are created and managed per ColumnFamily ID
    @VisibleForTesting
    protected final ConcurrentHashMap<TableId, StreamTransferTask> transfers = new ConcurrentHashMap<>();
    // data receivers, filled after receiving prepare message
    private final Map<TableId, StreamReceiveTask> receivers = new ConcurrentHashMap<>();
    private final StreamingMetrics metrics;

    final Map<String, Set<Range<Token>>> transferredRangesPerKeyspace = new HashMap<>();

    private final NettyStreamingMessageSender messageSender;
    private final ConcurrentMap<ChannelId, Channel> incomingChannels = new ConcurrentHashMap<>();

    private final AtomicBoolean isAborted = new AtomicBoolean(false);
    private final UUID pendingRepair;
    private final PreviewKind previewKind;

    public enum State
    {
        INITIALIZED,
        PREPARING,
        STREAMING,
        WAIT_COMPLETE,
        COMPLETE,
        FAILED,
    }

    private volatile State state = State.INITIALIZED;
    private volatile boolean completeSent = false;

    /**
     * Create new streaming session with the peer.
     * @param streamOperation
     * @param peer Address of streaming peer
     * @param connecting Actual connecting address
     */
<<<<<<< HEAD
    public StreamSession(VirtualEndpoint peer, VirtualEndpoint connecting, StreamConnectionFactory factory, int index, boolean keepSSTableLevel, UUID pendingRepair, PreviewKind previewKind)
=======
    public StreamSession(StreamOperation streamOperation, InetAddressAndPort peer, InetAddressAndPort connecting, StreamConnectionFactory factory, int index, UUID pendingRepair, PreviewKind previewKind)
>>>>>>> c09e298a
    {
        this.streamOperation = streamOperation;
        this.peer = peer;
        this.connecting = connecting;
        this.index = index;

        OutboundConnectionIdentifier id = OutboundConnectionIdentifier.stream(VirtualEndpoint.getByAddressOverrideDefaults(FBUtilities.getBroadcastAddressAndPort().address, 0),
                                                                              VirtualEndpoint.getByAddressOverrideDefaults(connecting.address, MessagingService.instance().portFor(connecting)));
        this.messageSender = new NettyStreamingMessageSender(this, id, factory, StreamMessage.CURRENT_VERSION, previewKind.isPreview());
        this.metrics = StreamingMetrics.get(connecting);
        this.pendingRepair = pendingRepair;
        this.previewKind = previewKind;
    }

    public UUID planId()
    {
        return streamResult == null ? null : streamResult.planId;
    }

    public int sessionIndex()
    {
        return index;
    }

    public StreamOperation streamOperation()
    {
        return streamResult == null ? null : streamResult.streamOperation;
    }

    public StreamOperation getStreamOperation()
    {
        return streamOperation;
    }

    public UUID getPendingRepair()
    {
        return pendingRepair;
    }

    public boolean isPreview()
    {
        return previewKind.isPreview();
    }

    public PreviewKind getPreviewKind()
    {
        return previewKind;
    }

    public StreamReceiver getAggregator(TableId tableId)
    {
        assert receivers.containsKey(tableId);
        return receivers.get(tableId).getReceiver();
    }

    /**
     * Bind this session to report to specific {@link StreamResultFuture} and
     * perform pre-streaming initialization.
     *
     * @param streamResult result to report to
     */
    public void init(StreamResultFuture streamResult)
    {
        this.streamResult = streamResult;
        StreamHook.instance.reportStreamFuture(this, streamResult);
    }

    public boolean attach(Channel channel)
    {
        if (!messageSender.hasControlChannel())
            messageSender.injectControlMessageChannel(channel);
        return incomingChannels.putIfAbsent(channel.id(), channel) == null;
    }

    /**
     * invoked by the node that begins the stream session (it may be sending files, receiving files, or both)
     */
    public void start()
    {
        if (requests.isEmpty() && transfers.isEmpty())
        {
            logger.info("[Stream #{}] Session does not have any tasks.", planId());
            closeSession(State.COMPLETE);
            return;
        }

        try
        {
            logger.info("[Stream #{}] Starting streaming to {}{}", planId(),
                                                                   peer,
                                                                   peer.equals(connecting) ? "" : " through " + connecting);
            messageSender.initialize();
            onInitializationComplete();
        }
        catch (Exception e)
        {
            JVMStabilityInspector.inspectThrowable(e);
            onError(e);
        }
    }

    /**
     * Request data fetch task to this session.
     *
     * @param keyspace Requesting keyspace
     * @param ranges Ranges to retrieve data
     * @param columnFamilies ColumnFamily names. Can be empty if requesting all CF under the keyspace.
     */
    public void addStreamRequest(String keyspace, Collection<Range<Token>> ranges, Collection<String> columnFamilies)
    {
        requests.add(new StreamRequest(keyspace, ranges, columnFamilies));
    }

    /**
     * Set up transfer for specific keyspace/ranges/CFs
     *
     * @param keyspace Transfer keyspace
     * @param ranges Transfer ranges
     * @param columnFamilies Transfer ColumnFamilies
     * @param flushTables flush tables?
     */
    synchronized void addTransferRanges(String keyspace, Collection<Range<Token>> ranges, Collection<String> columnFamilies, boolean flushTables)
    {
        failIfFinished();
        Collection<ColumnFamilyStore> stores = getColumnFamilyStores(keyspace, columnFamilies);
        if (flushTables)
            flushSSTables(stores);

        List<Range<Token>> normalizedRanges = Range.normalize(ranges);
        List<OutgoingStream> streams = getOutgoingStreamsForRanges(normalizedRanges, stores, pendingRepair, previewKind);
        addTransferStreams(streams);
        Set<Range<Token>> toBeUpdated = transferredRangesPerKeyspace.get(keyspace);
        if (toBeUpdated == null)
        {
            toBeUpdated = new HashSet<>();
        }
        toBeUpdated.addAll(ranges);
        transferredRangesPerKeyspace.put(keyspace, toBeUpdated);
    }

    private void failIfFinished()
    {
        if (state() == State.COMPLETE || state() == State.FAILED)
            throw new RuntimeException(String.format("Stream %s is finished with state %s", planId(), state().name()));
    }

    private Collection<ColumnFamilyStore> getColumnFamilyStores(String keyspace, Collection<String> columnFamilies)
    {
        Collection<ColumnFamilyStore> stores = new HashSet<>();
        // if columnfamilies are not specified, we add all cf under the keyspace
        if (columnFamilies.isEmpty())
        {
            stores.addAll(Keyspace.open(keyspace).getColumnFamilyStores());
        }
        else
        {
            for (String cf : columnFamilies)
                stores.add(Keyspace.open(keyspace).getColumnFamilyStore(cf));
        }
        return stores;
    }

    @VisibleForTesting
    public List<OutgoingStream> getOutgoingStreamsForRanges(Collection<Range<Token>> ranges, Collection<ColumnFamilyStore> stores, UUID pendingRepair, PreviewKind previewKind)
    {
        List<OutgoingStream> streams = new ArrayList<>();
        try
        {
            for (ColumnFamilyStore cfs: stores)
            {
                streams.addAll(cfs.getStreamManager().createOutgoingStreams(this, ranges, pendingRepair, previewKind));
            }
        }
        catch (Throwable t)
        {
            streams.forEach(OutgoingStream::finish);
            throw t;
        }
        return streams;
    }

    synchronized void addTransferStreams(Collection<OutgoingStream> streams)
    {
        failIfFinished();
        for (OutgoingStream stream: streams)
        {
            TableId tableId = stream.getTableId();
            StreamTransferTask task = transfers.get(tableId);
            if (task == null)
            {
                //guarantee atomicity
                StreamTransferTask newTask = new StreamTransferTask(this, tableId);
                task = transfers.putIfAbsent(tableId, newTask);
                if (task == null)
                    task = newTask;
            }
            task.addTransferStream(stream);
        }
    }

    private synchronized Future closeSession(State finalState)
    {
        Future abortedTasksFuture = null;
        if (isAborted.compareAndSet(false, true))
        {
            state(finalState);

            // ensure aborting the tasks do not happen on the network IO thread (read: netty event loop)
            // as we don't want any blocking disk IO to stop the network thread
            if (finalState == State.FAILED)
                abortedTasksFuture = ScheduledExecutors.nonPeriodicTasks.submit(this::abortTasks);

            incomingChannels.values().stream().map(channel -> channel.close());
            messageSender.close();

            streamResult.handleSessionComplete(this);
        }
        return abortedTasksFuture != null ? abortedTasksFuture : Futures.immediateFuture(null);
    }

    private void abortTasks()
    {
        try
        {
            receivers.values().forEach(StreamReceiveTask::abort);
            transfers.values().forEach(StreamTransferTask::abort);
        }
        catch (Exception e)
        {
            logger.warn("failed to abort some streaming tasks", e);
        }
    }

    /**
     * Set current state to {@code newState}.
     *
     * @param newState new state to set
     */
    public void state(State newState)
    {
        state = newState;
    }

    /**
     * @return current state
     */
    public State state()
    {
        return state;
    }

    public NettyStreamingMessageSender getMessageSender()
    {
        return messageSender;
    }

    /**
     * Return if this session completed successfully.
     *
     * @return true if session completed successfully.
     */
    public boolean isSuccess()
    {
        return state == State.COMPLETE;
    }

    public void messageReceived(StreamMessage message)
    {
        switch (message.type)
        {
            case STREAM_INIT:
                // nop
                break;
            case PREPARE_SYN:
                PrepareSynMessage msg = (PrepareSynMessage) message;
                prepare(msg.requests, msg.summaries);
                break;
            case PREPARE_SYNACK:
                prepareSynAck((PrepareSynAckMessage) message);
                break;
            case PREPARE_ACK:
                prepareAck((PrepareAckMessage) message);
                break;
            case STREAM:
                receive((IncomingStreamMessage) message);
                break;
            case RECEIVED:
                ReceivedMessage received = (ReceivedMessage) message;
                received(received.tableId, received.sequenceNumber);
                break;
            case COMPLETE:
                complete();
                break;
            case KEEP_ALIVE:
                // NOP - we only send/receive the KEEP_ALIVE to force the TCP connection to remain open
                break;
            case SESSION_FAILED:
                sessionFailed();
                break;
            default:
                throw new AssertionError("unhandled StreamMessage type: " + message.getClass().getName());
        }
    }

    /**
     * Call back when connection initialization is complete to start the prepare phase.
     */
    public void onInitializationComplete()
    {
        // send prepare message
        state(State.PREPARING);
        PrepareSynMessage prepare = new PrepareSynMessage();
        prepare.requests.addAll(requests);
        for (StreamTransferTask task : transfers.values())
            prepare.summaries.add(task.getSummary());
        messageSender.sendMessage(prepare);
    }

    /**
     * Call back for handling exception during streaming.
     */
    public Future onError(Throwable e)
    {
        logError(e);
        // send session failure message
        if (messageSender.connected())
            messageSender.sendMessage(new SessionFailedMessage());
        // fail session
        return closeSession(State.FAILED);
    }

    private void logError(Throwable e)
    {
        if (e instanceof SocketTimeoutException)
        {
            logger.error("[Stream #{}] Did not receive response from peer {}{} for {} secs. Is peer down? " +
                         "If not, maybe try increasing streaming_keep_alive_period_in_secs.", planId(),
                         peer.getHostAddress(true),
                         peer.equals(connecting) ? "" : " through " + connecting.getHostAddress(true),
                         2 * DatabaseDescriptor.getStreamingKeepAlivePeriod(),
                         e);
        }
        else
        {
            logger.error("[Stream #{}] Streaming error occurred on session with peer {}{}", planId(),
                         peer.getHostAddress(true),
                         peer.equals(connecting) ? "" : " through " + connecting.getHostAddress(true),
                         e);
        }
    }

    /**
     * Prepare this session for sending/receiving files.
     */
    public void prepare(Collection<StreamRequest> requests, Collection<StreamSummary> summaries)
    {
        // prepare tasks
        state(State.PREPARING);
        ScheduledExecutors.nonPeriodicTasks.execute(() -> prepareAsync(requests, summaries));
    }

    /**
     * Finish preparing the session. This method is blocking (memtables are flushed in {@link #addTransferRanges}),
     * so the logic should not execute on the main IO thread (read: netty event loop).
     */
    private void prepareAsync(Collection<StreamRequest> requests, Collection<StreamSummary> summaries)
    {

        for (StreamRequest request : requests)
            addTransferRanges(request.keyspace, request.ranges, request.columnFamilies, true); // always flush on stream request
        for (StreamSummary summary : summaries)
            prepareReceiving(summary);

        PrepareSynAckMessage prepareSynAck = new PrepareSynAckMessage();
        if (!peer.equals(FBUtilities.getBroadcastAddressAndPort()))
            for (StreamTransferTask task : transfers.values())
                prepareSynAck.summaries.add(task.getSummary());
        messageSender.sendMessage(prepareSynAck);


        streamResult.handleSessionPrepared(this);
        maybeCompleted();
    }

    private void prepareSynAck(PrepareSynAckMessage msg)
    {
        if (!msg.summaries.isEmpty())
        {
            for (StreamSummary summary : msg.summaries)
                prepareReceiving(summary);

            // only send the (final) ACK if we are expecting the peer to send this node (the initiator) some files
            messageSender.sendMessage(new PrepareAckMessage());
        }

        if (isPreview())
            completePreview();
        else
            startStreamingFiles(true);
    }

    private void prepareAck(PrepareAckMessage msg)
    {
        if (isPreview())
            completePreview();
        else
            startStreamingFiles(true);
    }

    /**
     * Call back after sending StreamMessageHeader.
     *
     * @param message sent stream message
     */
    public void streamSent(OutgoingStreamMessage message)
    {
        long headerSize = message.stream.getSize();
        StreamingMetrics.totalOutgoingBytes.inc(headerSize);
        metrics.outgoingBytes.inc(headerSize);
        // schedule timeout for receiving ACK
        StreamTransferTask task = transfers.get(message.header.tableId);
        if (task != null)
        {
            task.scheduleTimeout(message.header.sequenceNumber, 12, TimeUnit.HOURS);
        }
    }

    /**
     * Call back after receiving a stream.
     *
     * @param message received stream
     */
    public void receive(IncomingStreamMessage message)
    {
        if (isPreview())
        {
            throw new RuntimeException("Cannot receive files for preview session");
        }

        long headerSize = message.stream.getSize();
        StreamingMetrics.totalIncomingBytes.inc(headerSize);
        metrics.incomingBytes.inc(headerSize);
        // send back file received message
        messageSender.sendMessage(new ReceivedMessage(message.header.tableId, message.header.sequenceNumber));
        StreamHook.instance.reportIncomingStream(message.header.tableId, message.stream, this, message.header.sequenceNumber);
        receivers.get(message.header.tableId).received(message.stream);
    }

    public void progress(String filename, ProgressInfo.Direction direction, long bytes, long total)
    {
        ProgressInfo progress = new ProgressInfo(peer, index, filename, direction, bytes, total);
        streamResult.handleProgress(progress);
    }

    public void received(TableId tableId, int sequenceNumber)
    {
        transfers.get(tableId).complete(sequenceNumber);
    }

    /**
     * Check if session is completed on receiving {@code StreamMessage.Type.COMPLETE} message.
     */
    public synchronized void complete()
    {
        logger.debug("handling Complete message, state = {}, completeSent = {}", state, completeSent);
        if (state == State.WAIT_COMPLETE)
        {
            if (!completeSent)
            {
                messageSender.sendMessage(new CompleteMessage());
                completeSent = true;
            }
            closeSession(State.COMPLETE);
        }
        else
        {
            state(State.WAIT_COMPLETE);
        }
    }

    /**
     * Call back on receiving {@code StreamMessage.Type.SESSION_FAILED} message.
     */
    public synchronized void sessionFailed()
    {
        logger.error("[Stream #{}] Remote peer {} failed stream session.", planId(), peer.toString());
        closeSession(State.FAILED);
    }

    /**
     * @return Current snapshot of this session info.
     */
    public SessionInfo getSessionInfo()
    {
        List<StreamSummary> receivingSummaries = Lists.newArrayList();
        for (StreamTask receiver : receivers.values())
            receivingSummaries.add(receiver.getSummary());
        List<StreamSummary> transferSummaries = Lists.newArrayList();
        for (StreamTask transfer : transfers.values())
            transferSummaries.add(transfer.getSummary());
        return new SessionInfo(peer, index, connecting, receivingSummaries, transferSummaries, state);
    }

    public synchronized void taskCompleted(StreamReceiveTask completedTask)
    {
        receivers.remove(completedTask.tableId);
        maybeCompleted();
    }

    public synchronized void taskCompleted(StreamTransferTask completedTask)
    {
        transfers.remove(completedTask.tableId);
        maybeCompleted();
    }

    public void onJoin(VirtualEndpoint endpoint, EndpointState epState) {}
    public void beforeChange(VirtualEndpoint endpoint, EndpointState currentState, ApplicationState newStateKey, VersionedValue newValue) {}
    public void onChange(VirtualEndpoint endpoint, ApplicationState state, VersionedValue value) {}
    public void onAlive(VirtualEndpoint endpoint, EndpointState state) {}
    public void onDead(VirtualEndpoint endpoint, EndpointState state) {}

    public void onRemove(VirtualEndpoint endpoint)
    {
        logger.error("[Stream #{}] Session failed because remote peer {} has left.", planId(), peer.toString());
        closeSession(State.FAILED);
    }

    public void onRestart(VirtualEndpoint endpoint, EndpointState epState)
    {
        logger.error("[Stream #{}] Session failed because remote peer {} was restarted.", planId(), peer.toString());
        closeSession(State.FAILED);
    }

    private void completePreview()
    {
        try
        {
            state(State.WAIT_COMPLETE);
            closeSession(State.COMPLETE);
        }
        finally
        {
            // aborting the tasks here needs to be the last thing we do so that we accurately report
            // expected streaming, but don't leak any resources held by the task
            for (StreamTask task : Iterables.concat(receivers.values(), transfers.values()))
                task.abort();
        }
    }

    private boolean maybeCompleted()
    {
        boolean completed = receivers.isEmpty() && transfers.isEmpty();
        if (completed)
        {
            if (state == State.WAIT_COMPLETE)
            {
                if (!completeSent)
                {
                    messageSender.sendMessage(new CompleteMessage());
                    completeSent = true;
                }
                closeSession(State.COMPLETE);
            }
            else
            {
                // notify peer that this session is completed
                messageSender.sendMessage(new CompleteMessage());
                completeSent = true;
                state(State.WAIT_COMPLETE);
            }
        }
        return completed;
    }

    /**
     * Flushes matching column families from the given keyspace, or all columnFamilies
     * if the cf list is empty.
     */
    private void flushSSTables(Iterable<ColumnFamilyStore> stores)
    {
        List<Future<?>> flushes = new ArrayList<>();
        for (ColumnFamilyStore cfs : stores)
            flushes.add(cfs.forceFlush());
        FBUtilities.waitOnFutures(flushes);
    }

    private synchronized void prepareReceiving(StreamSummary summary)
    {
        failIfFinished();
        if (summary.files > 0)
            receivers.put(summary.tableId, new StreamReceiveTask(this, summary.tableId, summary.files, summary.totalSize));
    }

    private void startStreamingFiles(boolean notifyPrepared)
    {
        if (notifyPrepared)
            streamResult.handleSessionPrepared(this);

        state(State.STREAMING);

        for (StreamTransferTask task : transfers.values())
        {
            Collection<OutgoingStreamMessage> messages = task.getFileMessages();
            if (!messages.isEmpty())
            {
                for (OutgoingStreamMessage ofm : messages)
                {
                    // pass the session planId/index to the OFM (which is only set at init(), after the transfers have already been created)
                    ofm.header.addSessionInfo(this);
                    messageSender.sendMessage(ofm);
                }
            }
            else
            {
                taskCompleted(task); // there are no files to send
            }
        }
        maybeCompleted();
    }
}<|MERGE_RESOLUTION|>--- conflicted
+++ resolved
@@ -28,16 +28,7 @@
 
 import org.apache.cassandra.concurrent.ScheduledExecutors;
 import org.apache.cassandra.config.DatabaseDescriptor;
-<<<<<<< HEAD
-import org.apache.cassandra.db.lifecycle.LifecycleTransaction;
-import org.apache.cassandra.db.lifecycle.SSTableIntervalTree;
-import org.apache.cassandra.db.lifecycle.SSTableSet;
-import org.apache.cassandra.db.lifecycle.View;
-import org.apache.cassandra.io.sstable.SSTableMultiWriter;
-import org.apache.cassandra.io.sstable.format.SSTableReader;
 import org.apache.cassandra.locator.VirtualEndpoint;
-=======
->>>>>>> c09e298a
 import org.slf4j.Logger;
 import org.slf4j.LoggerFactory;
 
@@ -185,11 +176,7 @@
      * @param peer Address of streaming peer
      * @param connecting Actual connecting address
      */
-<<<<<<< HEAD
-    public StreamSession(VirtualEndpoint peer, VirtualEndpoint connecting, StreamConnectionFactory factory, int index, boolean keepSSTableLevel, UUID pendingRepair, PreviewKind previewKind)
-=======
-    public StreamSession(StreamOperation streamOperation, InetAddressAndPort peer, InetAddressAndPort connecting, StreamConnectionFactory factory, int index, UUID pendingRepair, PreviewKind previewKind)
->>>>>>> c09e298a
+    public StreamSession(StreamOperation streamOperation, VirtualEndpoint peer, VirtualEndpoint connecting, StreamConnectionFactory factory, int index, UUID pendingRepair, PreviewKind previewKind)
     {
         this.streamOperation = streamOperation;
         this.peer = peer;
