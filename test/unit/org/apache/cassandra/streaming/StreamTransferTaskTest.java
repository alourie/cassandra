--- conflicted
+++ resolved
@@ -75,13 +75,8 @@
     @Test
     public void testScheduleTimeout() throws Exception
     {
-<<<<<<< HEAD
         VirtualEndpoint peer = FBUtilities.getBroadcastAddressAndPort();
-        StreamSession session = new StreamSession(peer, peer, (connectionId, protocolVersion) -> new EmbeddedChannel(), 0, true, UUID.randomUUID(), PreviewKind.ALL);
-=======
-        InetAddressAndPort peer = FBUtilities.getBroadcastAddressAndPort();
         StreamSession session = new StreamSession(StreamOperation.BOOTSTRAP, peer, peer, (connectionId, protocolVersion) -> new EmbeddedChannel(), 0, UUID.randomUUID(), PreviewKind.ALL);
->>>>>>> c09e298a
         ColumnFamilyStore cfs = Keyspace.open(KEYSPACE1).getColumnFamilyStore(CF_STANDARD);
 
         // create two sstables
@@ -126,13 +121,8 @@
     @Test
     public void testFailSessionDuringTransferShouldNotReleaseReferences() throws Exception
     {
-<<<<<<< HEAD
         VirtualEndpoint peer = FBUtilities.getBroadcastAddressAndPort();
-        StreamCoordinator streamCoordinator = new StreamCoordinator(1, true, new DefaultConnectionFactory(), false, null, PreviewKind.NONE);
-=======
-        InetAddressAndPort peer = FBUtilities.getBroadcastAddressAndPort();
         StreamCoordinator streamCoordinator = new StreamCoordinator(StreamOperation.BOOTSTRAP, 1, new DefaultConnectionFactory(), false, null, PreviewKind.NONE);
->>>>>>> c09e298a
         StreamResultFuture future = StreamResultFuture.init(UUID.randomUUID(), StreamOperation.OTHER, Collections.<StreamEventHandler>emptyList(), streamCoordinator);
         StreamSession session = new StreamSession(StreamOperation.BOOTSTRAP, peer, peer, null, 0, null, PreviewKind.NONE);
         session.init(future);
