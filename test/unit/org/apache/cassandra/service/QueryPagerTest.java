--- conflicted
+++ resolved
@@ -27,14 +27,10 @@
 import org.junit.runner.RunWith;
 
 import org.apache.cassandra.*;
-<<<<<<< HEAD
 import org.apache.cassandra.cql3.statements.CreateTableStatement;
+import org.apache.cassandra.schema.ColumnMetadata;
 import org.apache.cassandra.schema.TableMetadata;
-=======
-import org.apache.cassandra.config.CFMetaData;
-import org.apache.cassandra.config.ColumnDefinition;
 import org.apache.cassandra.cql3.ColumnIdentifier;
->>>>>>> 87e8c6be
 import org.apache.cassandra.db.*;
 import org.apache.cassandra.db.rows.Cell;
 import org.apache.cassandra.db.rows.Row;
@@ -75,26 +71,18 @@
 
         SchemaLoader.createKeyspace(KEYSPACE_CQL,
                                     KeyspaceParams.simple(1),
-<<<<<<< HEAD
                                     CreateTableStatement.parse("CREATE TABLE " + CF_CQL + " ("
                                                                + "k text,"
                                                                + "c text,"
                                                                + "v text,"
-                                                               + "PRIMARY KEY (k, c))", KEYSPACE_CQL));
-=======
-                                    CFMetaData.compile("CREATE TABLE " + CF_CQL + " ("
-                                                     + "k text,"
-                                                     + "c text,"
-                                                     + "v text,"
-                                                     + "PRIMARY KEY (k, c))", KEYSPACE_CQL),
-                                    CFMetaData.compile("CREATE TABLE " + CF_CQL_WITH_STATIC + " ("
-                                                     + "pk text, "
-                                                     + "ck int, "
-                                                     + "st int static, "
-                                                     + "v1 int, "
-                                                     + "v2 int, "
-                                                     + "PRIMARY KEY(pk, ck))", KEYSPACE_CQL));
->>>>>>> 87e8c6be
+                                                               + "PRIMARY KEY (k, c))", KEYSPACE_CQL),
+                                    CreateTableStatement.parse("CREATE TABLE " + CF_CQL_WITH_STATIC + " ("
+                                                               + "pk text, "
+                                                               + "ck int, "
+                                                               + "st int static, "
+                                                               + "v1 int, "
+                                                               + "v2 int, "
+                                                               + "PRIMARY KEY(pk, ck))", KEYSPACE_CQL));
         addData();
     }
 
@@ -478,17 +466,17 @@
                                           KEYSPACE_CQL, CF_CQL_WITH_STATIC, i));
 
         // query the table in reverse with page size = 1 & check that the returned rows contain the correct cells
-        CFMetaData cfm = Keyspace.open(KEYSPACE_CQL).getColumnFamilyStore(CF_CQL_WITH_STATIC).metadata;
-        queryAndVerifyCells(cfm, true, "k0");
-    }
-
-    private void queryAndVerifyCells(CFMetaData cfm, boolean reversed, String key) throws Exception
+        TableMetadata table = Keyspace.open(KEYSPACE_CQL).getColumnFamilyStore(CF_CQL_WITH_STATIC).metadata();
+        queryAndVerifyCells(table, true, "k0");
+    }
+
+    private void queryAndVerifyCells(TableMetadata table, boolean reversed, String key) throws Exception
     {
         ClusteringIndexFilter rowfilter = new ClusteringIndexSliceFilter(Slices.ALL, reversed);
-        ReadCommand command = SinglePartitionReadCommand.create(cfm, nowInSec, Util.dk(key), ColumnFilter.all(cfm), rowfilter);
+        ReadCommand command = SinglePartitionReadCommand.create(table, nowInSec, Util.dk(key), ColumnFilter.all(table), rowfilter);
         QueryPager pager = command.getPager(null, ProtocolVersion.CURRENT);
 
-        ColumnDefinition staticColumn = cfm.partitionColumns().statics.getSimple(0);
+        ColumnMetadata staticColumn = table.staticColumns().getSimple(0);
         assertEquals(staticColumn.name.toCQLString(), "st");
 
         for (int i=0; i<5; i++)
@@ -504,8 +492,8 @@
                     int cellIndex = !reversed ? i : 4 - i;
 
                     assertEquals(row.clustering().get(0), ByteBufferUtil.bytes(cellIndex));
-                    assertCell(row, cfm.getColumnDefinition(new ColumnIdentifier("v1", false)), cellIndex);
-                    assertCell(row, cfm.getColumnDefinition(new ColumnIdentifier("v2", false)), cellIndex);
+                    assertCell(row, table.getColumn(new ColumnIdentifier("v1", false)), cellIndex);
+                    assertCell(row, table.getColumn(new ColumnIdentifier("v2", false)), cellIndex);
 
                     // the partition/page should contain just a single regular row
                     assertFalse(partition.hasNext());
@@ -521,7 +509,7 @@
         }
     }
 
-    private void assertCell(Row row, ColumnDefinition column, int value)
+    private void assertCell(Row row, ColumnMetadata column, int value)
     {
         Cell cell = row.getCell(column);
         assertNotNull(cell);
