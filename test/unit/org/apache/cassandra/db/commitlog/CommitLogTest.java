--- conflicted
+++ resolved
@@ -360,13 +360,8 @@
 
         // "Flush": this won't delete anything
         UUID cfid1 = rm.getColumnFamilyIds().iterator().next();
-<<<<<<< HEAD
-        CommitLog.instance.sync();
+        CommitLog.instance.sync(true);
         CommitLog.instance.discardCompletedSegments(cfid1, CommitLogPosition.NONE, CommitLog.instance.getCurrentPosition());
-=======
-        CommitLog.instance.sync(true, true);
-        CommitLog.instance.discardCompletedSegments(cfid1, ReplayPosition.NONE, CommitLog.instance.getContext());
->>>>>>> 05cb556f
 
         assertEquals(1, CommitLog.instance.segmentManager.getActiveSegments().size());
 
@@ -701,7 +696,7 @@
         cellCount += 1;
         CommitLog.instance.add(rm2);
 
-        CommitLog.instance.sync();
+        CommitLog.instance.sync(true);
 
         SimpleCountingReplayer replayer = new SimpleCountingReplayer(CommitLog.instance, CommitLogPosition.NONE, cfs.metadata);
         List<String> activeSegments = CommitLog.instance.getActiveSegmentNames();
@@ -738,7 +733,7 @@
             }
         }
 
-        CommitLog.instance.sync();
+        CommitLog.instance.sync(true);
 
         SimpleCountingReplayer replayer = new SimpleCountingReplayer(CommitLog.instance, commitLogPosition, cfs.metadata);
         List<String> activeSegments = CommitLog.instance.getActiveSegmentNames();
@@ -831,11 +826,7 @@
             DatabaseDescriptor.setDiskFailurePolicy(oldPolicy);
         }
 
-<<<<<<< HEAD
-        CommitLog.instance.sync();
-=======
-        CommitLog.instance.sync(true, true);
->>>>>>> 05cb556f
+        CommitLog.instance.sync(true);
         System.setProperty("cassandra.replayList", KEYSPACE1 + "." + STANDARD1);
         // Currently we don't attempt to re-flush a memtable that failed, thus make sure data is replayed by commitlog.
         // If retries work subsequent flushes should clear up error and this should change to expect 0.
@@ -868,11 +859,7 @@
         for (SSTableReader reader : cfs.getLiveSSTables())
             reader.reloadSSTableMetadata();
 
-<<<<<<< HEAD
-        CommitLog.instance.sync();
-=======
-        CommitLog.instance.sync(true, true);
->>>>>>> 05cb556f
+        CommitLog.instance.sync(true);
         System.setProperty("cassandra.replayList", KEYSPACE1 + "." + STANDARD1);
         // In the absence of error, this should be 0 because forceBlockingFlush/forceRecycleAllSegments would have
         // persisted all data in the commit log. Because we know there was an error, there must be something left to
