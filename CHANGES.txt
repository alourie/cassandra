2.1.0
<<<<<<< HEAD
 * Improve schema merge performance (CASSANDRA-7444)
 * Fix NPE when unknown prepared statement ID is used (CASSANDRA-7454)
=======
 * (Windows) handle spaces in path names (CASSANDRA-7451)
>>>>>>> b8ee9da1
Merged from 2.0:
 * Fix CC#collectTimeOrderedData() tombstone optimisations (CASSANDRA-7394)
 * Support DISTINCT for static columns and fix behaviour when DISTINC is
   not use (CASSANDRA-7305).
 * Fix race in FileCacheService RemovalListener (CASSANDRA-7278)
 * Fix inconsistent use of consistencyForCommit that allowed LOCAL_QUORUM
   operations to incorrect become full QUORUM (CASSANDRA-7345)
 * Properly handle unrecognized opcodes and flags (CASSANDRA-7440)
 * (Hadoop) close CqlRecordWriter clients when finished (CASSANDRA-7459)


2.1.0-rc2
 * Fix heap size calculation for CompoundSparseCellName and 
   CompoundSparseCellName.WithCollection (CASSANDRA-7421)
 * Allow counter mutations in UNLOGGED batches (CASSANDRA-7351)
 * Modify reconcile logic to always pick a tombstone over a counter cell
   (CASSANDRA-7346)
 * Avoid incremental compaction on Windows (CASSANDRA-7365)
 * Fix exception when querying a composite-keyed table with a collection index
   (CASSANDRA-7372)
 * Use node's host id in place of counter ids (CASSANDRA-7366)
 * Fix native protocol CAS batches (CASSANDRA-7337)
 * Reduce likelihood of contention on local paxos locking (CASSANDRA-7359)
 * Upgrade to Pig 0.12.1 (CASSANDRA-6556)
 * Make sure we clear out repair sessions from netstats (CASSANDRA-7329)
 * Don't fail streams on failure detector downs (CASSANDRA-3569)
 * Add optional keyspace to DROP INDEX statement (CASSANDRA-7314)
 * Reduce run time for CQL tests (CASSANDRA-7327)
 * Fix heap size calculation on Windows (CASSANDRA-7352, 7353)
 * RefCount native frames from netty (CASSANDRA-7245)
 * Use tarball dir instead of /var for default paths (CASSANDRA-7136)
 * Remove rows_per_partition_to_cache keyword (CASSANDRA-7193)
 * Fix schema change response in native protocol v3 (CASSANDRA-7413)
Merged from 2.0:
 * Fix assertion error in CL.ANY timeout handling (CASSANDRA-7364)
 * Add per-CF range read request latency metrics (CASSANDRA-7338)
 * Fix NPE in StreamTransferTask.createMessageForRetry() (CASSANDRA-7323)
 * Make StreamSession#closeSession() idempotent (CASSANDRA-7262)
 * Fix infinite loop on exception while streaming (CASSANDRA-7330)
 * Account for range tombstones in min/max column names (CASSANDRA-7235)
 * Improve sub range repair validation (CASSANDRA-7317)
 * Accept subtypes for function results, type casts (CASSANDRA-6766)
 * Support DISTINCT for static columns and fix behaviour when DISTINC is
   not use (CASSANDRA-7305).
 * Refuse range queries with strict bounds on compact tables since they
   are broken (CASSANDRA-7059)
Merged from 1.2:
 * Expose global ColumnFamily metrics (CASSANDRA-7273)
 * cqlsh: Fix CompositeType columns in DESCRIBE TABLE output (CASSANDRA-7399)
 * Handle possible integer overflow in FastByteArrayOutputStream (CASSANDRA-7373)
 * cqlsh: 'ascii' values weren't formatted as text (CASSANDRA-7407)
 * cqlsh: ignore .cassandra permission errors (CASSANDRA-7266)
 * reduce failure detector initial value to 2s (CASSANDRA-7307)
 * Fix problem truncating on a node that was previously in a dead state (CASSANDRA-7318)
 * Don't insert tombstones that hide indexed values into 2i (CASSANDRA-7268)
 * Track metrics at a keyspace level (CASSANDRA-6539)
 * Add replace_address_first_boot flag to only replace if not bootstrapped
   (CASSANDRA-7356)
 * Enable keepalive for native protocol (CASSANDRA-7380)
 * Check internal addresses for seeds (CASSANDRA-6523)
 * Fix potential / by 0 in HHOM page size calculation (CASSANDRA-7354)
 * Use LOCAL_ONE for non-superuser auth queries (CASSANDRA-7328)
 * Fix RangeTombstone copy bug (CASSANDRA-7371)


2.1.0-rc1
 * Revert flush directory (CASSANDRA-6357)
 * More efficient executor service for fast operations (CASSANDRA-4718)
 * Move less common tools into a new cassandra-tools package (CASSANDRA-7160)
 * Support more concurrent requests in native protocol (CASSANDRA-7231)
 * Add tab-completion to debian nodetool packaging (CASSANDRA-6421)
 * Change concurrent_compactors defaults (CASSANDRA-7139)
 * Add PowerShell Windows launch scripts (CASSANDRA-7001)
 * Make commitlog archive+restore more robust (CASSANDRA-6974)
 * Fix marking commitlogsegments clean (CASSANDRA-6959)
 * Add snapshot "manifest" describing files included (CASSANDRA-6326)
 * Parallel streaming for sstableloader (CASSANDRA-3668)
 * Fix bugs in supercolumns handling (CASSANDRA-7138)
 * Fix ClassClassException on composite dense tables (CASSANDRA-7112)
 * Cleanup and optimize collation and slice iterators (CASSANDRA-7107)
 * Upgrade NBHM lib (CASSANDRA-7128)
 * Optimize netty server (CASSANDRA-6861)
 * Fix repair hang when given CF does not exist (CASSANDRA-7189)
 * Allow c* to be shutdown in an embedded mode (CASSANDRA-5635)
 * Add server side batching to native transport (CASSANDRA-5663)
 * Make batchlog replay asynchronous (CASSANDRA-6134)
 * remove unused classes (CASSANDRA-7197)
 * Limit user types to the keyspace they are defined in (CASSANDRA-6643)
 * Add validate method to CollectionType (CASSANDRA-7208)
 * New serialization format for UDT values (CASSANDRA-7209, CASSANDRA-7261)
 * Fix nodetool netstats (CASSANDRA-7270)
 * Fix potential ClassCastException in HintedHandoffManager (CASSANDRA-7284)
 * Use prepared statements internally (CASSANDRA-6975)
 * Fix broken paging state with prepared statement (CASSANDRA-7120)
 * Fix IllegalArgumentException in CqlStorage (CASSANDRA-7287)
 * Allow nulls/non-existant fields in UDT (CASSANDRA-7206)
 * Backport Thrift MultiSliceRequest (CASSANDRA-7027)
 * Handle overlapping MultiSlices (CASSANDRA-7279)
 * Fix DataOutputTest on Windows (CASSANDRA-7265)
 * Embedded sets in user defined data-types are not updating (CASSANDRA-7267)
 * Add tuple type to CQL/native protocol (CASSANDRA-7248)
 * Fix CqlPagingRecordReader on tables with few rows (CASSANDRA-7322)
Merged from 2.0:
 * Copy compaction options to make sure they are reloaded (CASSANDRA-7290)
 * Add option to do more aggressive tombstone compactions (CASSANDRA-6563)
 * Don't try to compact already-compacting files in HHOM (CASSANDRA-7288)
 * Always reallocate buffers in HSHA (CASSANDRA-6285)
 * (Hadoop) support authentication in CqlRecordReader (CASSANDRA-7221)
 * (Hadoop) Close java driver Cluster in CQLRR.close (CASSANDRA-7228)
 * Warn when 'USING TIMESTAMP' is used on a CAS BATCH (CASSANDRA-7067)
 * return all cpu values from BackgroundActivityMonitor.readAndCompute (CASSANDRA-7183)
 * Correctly delete scheduled range xfers (CASSANDRA-7143)
 * return all cpu values from BackgroundActivityMonitor.readAndCompute (CASSANDRA-7183)  
 * reduce garbage creation in calculatePendingRanges (CASSANDRA-7191)
 * fix c* launch issues on Russian os's due to output of linux 'free' cmd (CASSANDRA-6162)
 * Fix disabling autocompaction (CASSANDRA-7187)
 * Fix potential NumberFormatException when deserializing IntegerType (CASSANDRA-7088)
 * cqlsh can't tab-complete disabling compaction (CASSANDRA-7185)
 * cqlsh: Accept and execute CQL statement(s) from command-line parameter (CASSANDRA-7172)
 * Fix IllegalStateException in CqlPagingRecordReader (CASSANDRA-7198)
 * Fix the InvertedIndex trigger example (CASSANDRA-7211)
 * Add --resolve-ip option to 'nodetool ring' (CASSANDRA-7210)
 * reduce garbage on codec flag deserialization (CASSANDRA-7244) 
 * Fix duplicated error messages on directory creation error at startup (CASSANDRA-5818)
 * Proper null handle for IF with map element access (CASSANDRA-7155)
 * Improve compaction visibility (CASSANDRA-7242)
 * Correctly delete scheduled range xfers (CASSANDRA-7143)
 * Make batchlog replica selection rack-aware (CASSANDRA-6551)
 * Fix CFMetaData#getColumnDefinitionFromColumnName() (CASSANDRA-7074)
 * Fix writetime/ttl functions for static columns (CASSANDRA-7081)
 * Suggest CTRL-C or semicolon after three blank lines in cqlsh (CASSANDRA-7142)
 * Fix 2ndary index queries with DESC clustering order (CASSANDRA-6950)
 * Invalid key cache entries on DROP (CASSANDRA-6525)
 * Fix flapping RecoveryManagerTest (CASSANDRA-7084)
 * Add missing iso8601 patterns for date strings (CASSANDRA-6973)
 * Support selecting multiple rows in a partition using IN (CASSANDRA-6875)
 * Add authentication support to shuffle (CASSANDRA-6484)
 * Swap local and global default read repair chances (CASSANDRA-7320)
 * Add conditional CREATE/DROP USER support (CASSANDRA-7264)
 * Cqlsh counts non-empty lines for "Blank lines" warning (CASSANDRA-7325)
Merged from 1.2:
 * Add Cloudstack snitch (CASSANDRA-7147)
 * Update system.peers correctly when relocating tokens (CASSANDRA-7126)
 * Add Google Compute Engine snitch (CASSANDRA-7132)
 * remove duplicate query for local tokens (CASSANDRA-7182)
 * exit CQLSH with error status code if script fails (CASSANDRA-6344)
 * Fix bug with some IN queries missig results (CASSANDRA-7105)
 * Fix availability validation for LOCAL_ONE CL (CASSANDRA-7319)
 * Hint streaming can cause decommission to fail (CASSANDRA-7219)


2.1.0-beta2
 * Increase default CL space to 8GB (CASSANDRA-7031)
 * Add range tombstones to read repair digests (CASSANDRA-6863)
 * Fix BTree.clear for large updates (CASSANDRA-6943)
 * Fail write instead of logging a warning when unable to append to CL
   (CASSANDRA-6764)
 * Eliminate possibility of CL segment appearing twice in active list 
   (CASSANDRA-6557)
 * Apply DONTNEED fadvise to commitlog segments (CASSANDRA-6759)
 * Switch CRC component to Adler and include it for compressed sstables 
   (CASSANDRA-4165)
 * Allow cassandra-stress to set compaction strategy options (CASSANDRA-6451)
 * Add broadcast_rpc_address option to cassandra.yaml (CASSANDRA-5899)
 * Auto reload GossipingPropertyFileSnitch config (CASSANDRA-5897)
 * Fix overflow of memtable_total_space_in_mb (CASSANDRA-6573)
 * Fix ABTC NPE and apply update function correctly (CASSANDRA-6692)
 * Allow nodetool to use a file or prompt for password (CASSANDRA-6660)
 * Fix AIOOBE when concurrently accessing ABSC (CASSANDRA-6742)
 * Fix assertion error in ALTER TYPE RENAME (CASSANDRA-6705)
 * Scrub should not always clear out repaired status (CASSANDRA-5351)
 * Improve handling of range tombstone for wide partitions (CASSANDRA-6446)
 * Fix ClassCastException for compact table with composites (CASSANDRA-6738)
 * Fix potentially repairing with wrong nodes (CASSANDRA-6808)
 * Change caching option syntax (CASSANDRA-6745)
 * Fix stress to do proper counter reads (CASSANDRA-6835)
 * Fix help message for stress counter_write (CASSANDRA-6824)
 * Fix stress smart Thrift client to pick servers correctly (CASSANDRA-6848)
 * Add logging levels (minimal, normal or verbose) to stress tool (CASSANDRA-6849)
 * Fix race condition in Batch CLE (CASSANDRA-6860)
 * Improve cleanup/scrub/upgradesstables failure handling (CASSANDRA-6774)
 * ByteBuffer write() methods for serializing sstables (CASSANDRA-6781)
 * Proper compare function for CollectionType (CASSANDRA-6783)
 * Update native server to Netty 4 (CASSANDRA-6236)
 * Fix off-by-one error in stress (CASSANDRA-6883)
 * Make OpOrder AutoCloseable (CASSANDRA-6901)
 * Remove sync repair JMX interface (CASSANDRA-6900)
 * Add multiple memory allocation options for memtables (CASSANDRA-6689, 6694)
 * Remove adjusted op rate from stress output (CASSANDRA-6921)
 * Add optimized CF.hasColumns() implementations (CASSANDRA-6941)
 * Serialize batchlog mutations with the version of the target node
   (CASSANDRA-6931)
 * Optimize CounterColumn#reconcile() (CASSANDRA-6953)
 * Properly remove 1.2 sstable support in 2.1 (CASSANDRA-6869)
 * Lock counter cells, not partitions (CASSANDRA-6880)
 * Track presence of legacy counter shards in sstables (CASSANDRA-6888)
 * Ensure safe resource cleanup when replacing sstables (CASSANDRA-6912)
 * Add failure handler to async callback (CASSANDRA-6747)
 * Fix AE when closing SSTable without releasing reference (CASSANDRA-7000)
 * Clean up IndexInfo on keyspace/table drops (CASSANDRA-6924)
 * Only snapshot relative SSTables when sequential repair (CASSANDRA-7024)
 * Require nodetool rebuild_index to specify index names (CASSANDRA-7038)
 * fix cassandra stress errors on reads with native protocol (CASSANDRA-7033)
 * Use OpOrder to guard sstable references for reads (CASSANDRA-6919)
 * Preemptive opening of compaction result (CASSANDRA-6916)
 * Multi-threaded scrub/cleanup/upgradesstables (CASSANDRA-5547)
 * Optimize cellname comparison (CASSANDRA-6934)
 * Native protocol v3 (CASSANDRA-6855)
 * Optimize Cell liveness checks and clean up Cell (CASSANDRA-7119)
 * Support consistent range movements (CASSANDRA-2434)
Merged from 2.0:
 * Avoid race-prone second "scrub" of system keyspace (CASSANDRA-6797)
 * Pool CqlRecordWriter clients by inetaddress rather than Range
   (CASSANDRA-6665)
 * Fix compaction_history timestamps (CASSANDRA-6784)
 * Compare scores of full replica ordering in DES (CASSANDRA-6683)
 * fix CME in SessionInfo updateProgress affecting netstats (CASSANDRA-6577)
 * Allow repairing between specific replicas (CASSANDRA-6440)
 * Allow per-dc enabling of hints (CASSANDRA-6157)
 * Add compatibility for Hadoop 0.2.x (CASSANDRA-5201)
 * Fix EstimatedHistogram races (CASSANDRA-6682)
 * Failure detector correctly converts initial value to nanos (CASSANDRA-6658)
 * Add nodetool taketoken to relocate vnodes (CASSANDRA-4445)
 * Expose bulk loading progress over JMX (CASSANDRA-4757)
 * Correctly handle null with IF conditions and TTL (CASSANDRA-6623)
 * Account for range/row tombstones in tombstone drop
   time histogram (CASSANDRA-6522)
 * Stop CommitLogSegment.close() from calling sync() (CASSANDRA-6652)
 * Make commitlog failure handling configurable (CASSANDRA-6364)
 * Avoid overlaps in LCS (CASSANDRA-6688)
 * Improve support for paginating over composites (CASSANDRA-4851)
 * Fix count(*) queries in a mixed cluster (CASSANDRA-6707)
 * Improve repair tasks(snapshot, differencing) concurrency (CASSANDRA-6566)
 * Fix replaying pre-2.0 commit logs (CASSANDRA-6714)
 * Add static columns to CQL3 (CASSANDRA-6561)
 * Optimize single partition batch statements (CASSANDRA-6737)
 * Disallow post-query re-ordering when paging (CASSANDRA-6722)
 * Fix potential paging bug with deleted columns (CASSANDRA-6748)
 * Fix NPE on BulkLoader caused by losing StreamEvent (CASSANDRA-6636)
 * Fix truncating compression metadata (CASSANDRA-6791)
 * Add CMSClassUnloadingEnabled JVM option (CASSANDRA-6541)
 * Catch memtable flush exceptions during shutdown (CASSANDRA-6735)
 * Fix upgradesstables NPE for non-CF-based indexes (CASSANDRA-6645)
 * Fix UPDATE updating PRIMARY KEY columns implicitly (CASSANDRA-6782)
 * Fix IllegalArgumentException when updating from 1.2 with SuperColumns
   (CASSANDRA-6733)
 * FBUtilities.singleton() should use the CF comparator (CASSANDRA-6778)
 * Fix CQLSStableWriter.addRow(Map<String, Object>) (CASSANDRA-6526)
 * Fix HSHA server introducing corrupt data (CASSANDRA-6285)
 * Fix CAS conditions for COMPACT STORAGE tables (CASSANDRA-6813)
 * Starting threads in OutboundTcpConnectionPool constructor causes race conditions (CASSANDRA-7177)
 * Allow overriding cassandra-rackdc.properties file (CASSANDRA-7072)
 * Set JMX RMI port to 7199 (CASSANDRA-7087)
 * Use LOCAL_QUORUM for data reads at LOCAL_SERIAL (CASSANDRA-6939)
 * Log a warning for large batches (CASSANDRA-6487)
 * Put nodes in hibernate when join_ring is false (CASSANDRA-6961)
 * Avoid early loading of non-system keyspaces before compaction-leftovers 
   cleanup at startup (CASSANDRA-6913)
 * Restrict Windows to parallel repairs (CASSANDRA-6907)
 * (Hadoop) Allow manually specifying start/end tokens in CFIF (CASSANDRA-6436)
 * Fix NPE in MeteredFlusher (CASSANDRA-6820)
 * Fix race processing range scan responses (CASSANDRA-6820)
 * Allow deleting snapshots from dropped keyspaces (CASSANDRA-6821)
 * Add uuid() function (CASSANDRA-6473)
 * Omit tombstones from schema digests (CASSANDRA-6862)
 * Include correct consistencyLevel in LWT timeout (CASSANDRA-6884)
 * Lower chances for losing new SSTables during nodetool refresh and
   ColumnFamilyStore.loadNewSSTables (CASSANDRA-6514)
 * Add support for DELETE ... IF EXISTS to CQL3 (CASSANDRA-5708)
 * Update hadoop_cql3_word_count example (CASSANDRA-6793)
 * Fix handling of RejectedExecution in sync Thrift server (CASSANDRA-6788)
 * Log more information when exceeding tombstone_warn_threshold (CASSANDRA-6865)
 * Fix truncate to not abort due to unreachable fat clients (CASSANDRA-6864)
 * Fix schema concurrency exceptions (CASSANDRA-6841)
 * Fix leaking validator FH in StreamWriter (CASSANDRA-6832)
 * Fix saving triggers to schema (CASSANDRA-6789)
 * Fix trigger mutations when base mutation list is immutable (CASSANDRA-6790)
 * Fix accounting in FileCacheService to allow re-using RAR (CASSANDRA-6838)
 * Fix static counter columns (CASSANDRA-6827)
 * Restore expiring->deleted (cell) compaction optimization (CASSANDRA-6844)
 * Fix CompactionManager.needsCleanup (CASSANDRA-6845)
 * Correctly compare BooleanType values other than 0 and 1 (CASSANDRA-6779)
 * Read message id as string from earlier versions (CASSANDRA-6840)
 * Properly use the Paxos consistency for (non-protocol) batch (CASSANDRA-6837)
 * Add paranoid disk failure option (CASSANDRA-6646)
 * Improve PerRowSecondaryIndex performance (CASSANDRA-6876)
 * Extend triggers to support CAS updates (CASSANDRA-6882)
 * Static columns with IF NOT EXISTS don't always work as expected (CASSANDRA-6873)
 * Fix paging with SELECT DISTINCT (CASSANDRA-6857)
 * Fix UnsupportedOperationException on CAS timeout (CASSANDRA-6923)
 * Improve MeteredFlusher handling of MF-unaffected column families
   (CASSANDRA-6867)
 * Add CqlRecordReader using native pagination (CASSANDRA-6311)
 * Add QueryHandler interface (CASSANDRA-6659)
 * Track liveRatio per-memtable, not per-CF (CASSANDRA-6945)
 * Make sure upgradesstables keeps sstable level (CASSANDRA-6958)
 * Fix LIMIT with static columns (CASSANDRA-6956)
 * Fix clash with CQL column name in thrift validation (CASSANDRA-6892)
 * Fix error with super columns in mixed 1.2-2.0 clusters (CASSANDRA-6966)
 * Fix bad skip of sstables on slice query with composite start/finish (CASSANDRA-6825)
 * Fix unintended update with conditional statement (CASSANDRA-6893)
 * Fix map element access in IF (CASSANDRA-6914)
 * Avoid costly range calculations for range queries on system keyspaces
   (CASSANDRA-6906)
 * Fix SSTable not released if stream session fails (CASSANDRA-6818)
 * Avoid build failure due to ANTLR timeout (CASSANDRA-6991)
 * Queries on compact tables can return more rows that requested (CASSANDRA-7052)
 * USING TIMESTAMP for batches does not work (CASSANDRA-7053)
 * Fix performance regression from CASSANDRA-5614 (CASSANDRA-6949)
 * Ensure that batchlog and hint timeouts do not produce hints (CASSANDRA-7058)
 * Merge groupable mutations in TriggerExecutor#execute() (CASSANDRA-7047)
 * Plug holes in resource release when wiring up StreamSession (CASSANDRA-7073)
 * Re-add parameter columns to tracing session (CASSANDRA-6942)
 * Preserves CQL metadata when updating table from thrift (CASSANDRA-6831)
Merged from 1.2:
 * Fix nodetool display with vnodes (CASSANDRA-7082)
 * Add UNLOGGED, COUNTER options to BATCH documentation (CASSANDRA-6816)
 * add extra SSL cipher suites (CASSANDRA-6613)
 * fix nodetool getsstables for blob PK (CASSANDRA-6803)
 * Fix BatchlogManager#deleteBatch() use of millisecond timestamps
   (CASSANDRA-6822)
 * Continue assassinating even if the endpoint vanishes (CASSANDRA-6787)
 * Schedule schema pulls on change (CASSANDRA-6971)
 * Non-droppable verbs shouldn't be dropped from OTC (CASSANDRA-6980)
 * Shutdown batchlog executor in SS#drain() (CASSANDRA-7025)
 * Fix batchlog to account for CF truncation records (CASSANDRA-6999)
 * Fix CQLSH parsing of functions and BLOB literals (CASSANDRA-7018)
 * Properly load trustore in the native protocol (CASSANDRA-6847)
 * Always clean up references in SerializingCache (CASSANDRA-6994)
 * Don't shut MessagingService down when replacing a node (CASSANDRA-6476)
 * fix npe when doing -Dcassandra.fd_initial_value_ms (CASSANDRA-6751)


2.1.0-beta1
 * Add flush directory distinct from compaction directories (CASSANDRA-6357)
 * Require JNA by default (CASSANDRA-6575)
 * add listsnapshots command to nodetool (CASSANDRA-5742)
 * Introduce AtomicBTreeColumns (CASSANDRA-6271, 6692)
 * Multithreaded commitlog (CASSANDRA-3578)
 * allocate fixed index summary memory pool and resample cold index summaries 
   to use less memory (CASSANDRA-5519)
 * Removed multithreaded compaction (CASSANDRA-6142)
 * Parallelize fetching rows for low-cardinality indexes (CASSANDRA-1337)
 * change logging from log4j to logback (CASSANDRA-5883)
 * switch to LZ4 compression for internode communication (CASSANDRA-5887)
 * Stop using Thrift-generated Index* classes internally (CASSANDRA-5971)
 * Remove 1.2 network compatibility code (CASSANDRA-5960)
 * Remove leveled json manifest migration code (CASSANDRA-5996)
 * Remove CFDefinition (CASSANDRA-6253)
 * Use AtomicIntegerFieldUpdater in RefCountedMemory (CASSANDRA-6278)
 * User-defined types for CQL3 (CASSANDRA-5590)
 * Use of o.a.c.metrics in nodetool (CASSANDRA-5871, 6406)
 * Batch read from OTC's queue and cleanup (CASSANDRA-1632)
 * Secondary index support for collections (CASSANDRA-4511, 6383)
 * SSTable metadata(Stats.db) format change (CASSANDRA-6356)
 * Push composites support in the storage engine
   (CASSANDRA-5417, CASSANDRA-6520)
 * Add snapshot space used to cfstats (CASSANDRA-6231)
 * Add cardinality estimator for key count estimation (CASSANDRA-5906)
 * CF id is changed to be non-deterministic. Data dir/key cache are created
   uniquely for CF id (CASSANDRA-5202)
 * New counters implementation (CASSANDRA-6504)
 * Replace UnsortedColumns, EmptyColumns, TreeMapBackedSortedColumns with new
   ArrayBackedSortedColumns (CASSANDRA-6630, CASSANDRA-6662, CASSANDRA-6690)
 * Add option to use row cache with a given amount of rows (CASSANDRA-5357)
 * Avoid repairing already repaired data (CASSANDRA-5351)
 * Reject counter updates with USING TTL/TIMESTAMP (CASSANDRA-6649)
 * Replace index_interval with min/max_index_interval (CASSANDRA-6379)
 * Lift limitation that order by columns must be selected for IN queries (CASSANDRA-4911)


2.0.5
 * Reduce garbage generated by bloom filter lookups (CASSANDRA-6609)
 * Add ks.cf names to tombstone logging (CASSANDRA-6597)
 * Use LOCAL_QUORUM for LWT operations at LOCAL_SERIAL (CASSANDRA-6495)
 * Wait for gossip to settle before accepting client connections (CASSANDRA-4288)
 * Delete unfinished compaction incrementally (CASSANDRA-6086)
 * Allow specifying custom secondary index options in CQL3 (CASSANDRA-6480)
 * Improve replica pinning for cache efficiency in DES (CASSANDRA-6485)
 * Fix LOCAL_SERIAL from thrift (CASSANDRA-6584)
 * Don't special case received counts in CAS timeout exceptions (CASSANDRA-6595)
 * Add support for 2.1 global counter shards (CASSANDRA-6505)
 * Fix NPE when streaming connection is not yet established (CASSANDRA-6210)
 * Avoid rare duplicate read repair triggering (CASSANDRA-6606)
 * Fix paging discardFirst (CASSANDRA-6555)
 * Fix ArrayIndexOutOfBoundsException in 2ndary index query (CASSANDRA-6470)
 * Release sstables upon rebuilding 2i (CASSANDRA-6635)
 * Add AbstractCompactionStrategy.startup() method (CASSANDRA-6637)
 * SSTableScanner may skip rows during cleanup (CASSANDRA-6638)
 * sstables from stalled repair sessions can resurrect deleted data (CASSANDRA-6503)
 * Switch stress to use ITransportFactory (CASSANDRA-6641)
 * Fix IllegalArgumentException during prepare (CASSANDRA-6592)
 * Fix possible loss of 2ndary index entries during compaction (CASSANDRA-6517)
 * Fix direct Memory on architectures that do not support unaligned long access
   (CASSANDRA-6628)
 * Let scrub optionally skip broken counter partitions (CASSANDRA-5930)
Merged from 1.2:
 * fsync compression metadata (CASSANDRA-6531)
 * Validate CF existence on execution for prepared statement (CASSANDRA-6535)
 * Add ability to throttle batchlog replay (CASSANDRA-6550)
 * Fix executing LOCAL_QUORUM with SimpleStrategy (CASSANDRA-6545)
 * Avoid StackOverflow when using large IN queries (CASSANDRA-6567)
 * Nodetool upgradesstables includes secondary indexes (CASSANDRA-6598)
 * Paginate batchlog replay (CASSANDRA-6569)
 * skip blocking on streaming during drain (CASSANDRA-6603)
 * Improve error message when schema doesn't match loaded sstable (CASSANDRA-6262)
 * Add properties to adjust FD initial value and max interval (CASSANDRA-4375)
 * Fix preparing with batch and delete from collection (CASSANDRA-6607)
 * Fix ABSC reverse iterator's remove() method (CASSANDRA-6629)
 * Handle host ID conflicts properly (CASSANDRA-6615)
 * Move handling of migration event source to solve bootstrap race. (CASSANDRA-6648)
 * Make sure compaction throughput value doesn't overflow with int math (CASSANDRA-6647)


2.0.4
 * Allow removing snapshots of no-longer-existing CFs (CASSANDRA-6418)
 * add StorageService.stopDaemon() (CASSANDRA-4268)
 * add IRE for invalid CF supplied to get_count (CASSANDRA-5701)
 * add client encryption support to sstableloader (CASSANDRA-6378)
 * Fix accept() loop for SSL sockets post-shutdown (CASSANDRA-6468)
 * Fix size-tiered compaction in LCS L0 (CASSANDRA-6496)
 * Fix assertion failure in filterColdSSTables (CASSANDRA-6483)
 * Fix row tombstones in larger-than-memory compactions (CASSANDRA-6008)
 * Fix cleanup ClassCastException (CASSANDRA-6462)
 * Reduce gossip memory use by interning VersionedValue strings (CASSANDRA-6410)
 * Allow specifying datacenters to participate in a repair (CASSANDRA-6218)
 * Fix divide-by-zero in PCI (CASSANDRA-6403)
 * Fix setting last compacted key in the wrong level for LCS (CASSANDRA-6284)
 * Add millisecond precision formats to the timestamp parser (CASSANDRA-6395)
 * Expose a total memtable size metric for a CF (CASSANDRA-6391)
 * cqlsh: handle symlinks properly (CASSANDRA-6425)
 * Fix potential infinite loop when paging query with IN (CASSANDRA-6464)
 * Fix assertion error in AbstractQueryPager.discardFirst (CASSANDRA-6447)
 * Fix streaming older SSTable yields unnecessary tombstones (CASSANDRA-6527)
Merged from 1.2:
 * Improved error message on bad properties in DDL queries (CASSANDRA-6453)
 * Randomize batchlog candidates selection (CASSANDRA-6481)
 * Fix thundering herd on endpoint cache invalidation (CASSANDRA-6345, 6485)
 * Improve batchlog write performance with vnodes (CASSANDRA-6488)
 * cqlsh: quote single quotes in strings inside collections (CASSANDRA-6172)
 * Improve gossip performance for typical messages (CASSANDRA-6409)
 * Throw IRE if a prepared statement has more markers than supported 
   (CASSANDRA-5598)
 * Expose Thread metrics for the native protocol server (CASSANDRA-6234)
 * Change snapshot response message verb to INTERNAL to avoid dropping it 
   (CASSANDRA-6415)
 * Warn when collection read has > 65K elements (CASSANDRA-5428)
 * Fix cache persistence when both row and key cache are enabled 
   (CASSANDRA-6413)
 * (Hadoop) add describe_local_ring (CASSANDRA-6268)
 * Fix handling of concurrent directory creation failure (CASSANDRA-6459)
 * Allow executing CREATE statements multiple times (CASSANDRA-6471)
 * Don't send confusing info with timeouts (CASSANDRA-6491)
 * Don't resubmit counter mutation runnables internally (CASSANDRA-6427)
 * Don't drop local mutations without a hint (CASSANDRA-6510)
 * Don't allow null max_hint_window_in_ms (CASSANDRA-6419)
 * Validate SliceRange start and finish lengths (CASSANDRA-6521)


2.0.3
 * Fix FD leak on slice read path (CASSANDRA-6275)
 * Cancel read meter task when closing SSTR (CASSANDRA-6358)
 * free off-heap IndexSummary during bulk (CASSANDRA-6359)
 * Recover from IOException in accept() thread (CASSANDRA-6349)
 * Improve Gossip tolerance of abnormally slow tasks (CASSANDRA-6338)
 * Fix trying to hint timed out counter writes (CASSANDRA-6322)
 * Allow restoring specific columnfamilies from archived CL (CASSANDRA-4809)
 * Avoid flushing compaction_history after each operation (CASSANDRA-6287)
 * Fix repair assertion error when tombstones expire (CASSANDRA-6277)
 * Skip loading corrupt key cache (CASSANDRA-6260)
 * Fixes for compacting larger-than-memory rows (CASSANDRA-6274)
 * Compact hottest sstables first and optionally omit coldest from
   compaction entirely (CASSANDRA-6109)
 * Fix modifying column_metadata from thrift (CASSANDRA-6182)
 * cqlsh: fix LIST USERS output (CASSANDRA-6242)
 * Add IRequestSink interface (CASSANDRA-6248)
 * Update memtable size while flushing (CASSANDRA-6249)
 * Provide hooks around CQL2/CQL3 statement execution (CASSANDRA-6252)
 * Require Permission.SELECT for CAS updates (CASSANDRA-6247)
 * New CQL-aware SSTableWriter (CASSANDRA-5894)
 * Reject CAS operation when the protocol v1 is used (CASSANDRA-6270)
 * Correctly throw error when frame too large (CASSANDRA-5981)
 * Fix serialization bug in PagedRange with 2ndary indexes (CASSANDRA-6299)
 * Fix CQL3 table validation in Thrift (CASSANDRA-6140)
 * Fix bug missing results with IN clauses (CASSANDRA-6327)
 * Fix paging with reversed slices (CASSANDRA-6343)
 * Set minTimestamp correctly to be able to drop expired sstables (CASSANDRA-6337)
 * Support NaN and Infinity as float literals (CASSANDRA-6003)
 * Remove RF from nodetool ring output (CASSANDRA-6289)
 * Fix attempting to flush empty rows (CASSANDRA-6374)
 * Fix potential out of bounds exception when paging (CASSANDRA-6333)
Merged from 1.2:
 * Optimize FD phi calculation (CASSANDRA-6386)
 * Improve initial FD phi estimate when starting up (CASSANDRA-6385)
 * Don't list CQL3 table in CLI describe even if named explicitely 
   (CASSANDRA-5750)
 * Invalidate row cache when dropping CF (CASSANDRA-6351)
 * add non-jamm path for cached statements (CASSANDRA-6293)
 * add windows bat files for shell commands (CASSANDRA-6145)
 * Require logging in for Thrift CQL2/3 statement preparation (CASSANDRA-6254)
 * restrict max_num_tokens to 1536 (CASSANDRA-6267)
 * Nodetool gets default JMX port from cassandra-env.sh (CASSANDRA-6273)
 * make calculatePendingRanges asynchronous (CASSANDRA-6244)
 * Remove blocking flushes in gossip thread (CASSANDRA-6297)
 * Fix potential socket leak in connectionpool creation (CASSANDRA-6308)
 * Allow LOCAL_ONE/LOCAL_QUORUM to work with SimpleStrategy (CASSANDRA-6238)
 * cqlsh: handle 'null' as session duration (CASSANDRA-6317)
 * Fix json2sstable handling of range tombstones (CASSANDRA-6316)
 * Fix missing one row in reverse query (CASSANDRA-6330)
 * Fix reading expired row value from row cache (CASSANDRA-6325)
 * Fix AssertionError when doing set element deletion (CASSANDRA-6341)
 * Make CL code for the native protocol match the one in C* 2.0
   (CASSANDRA-6347)
 * Disallow altering CQL3 table from thrift (CASSANDRA-6370)
 * Fix size computation of prepared statement (CASSANDRA-6369)


2.0.2
 * Update FailureDetector to use nanontime (CASSANDRA-4925)
 * Fix FileCacheService regressions (CASSANDRA-6149)
 * Never return WriteTimeout for CL.ANY (CASSANDRA-6132)
 * Fix race conditions in bulk loader (CASSANDRA-6129)
 * Add configurable metrics reporting (CASSANDRA-4430)
 * drop queries exceeding a configurable number of tombstones (CASSANDRA-6117)
 * Track and persist sstable read activity (CASSANDRA-5515)
 * Fixes for speculative retry (CASSANDRA-5932, CASSANDRA-6194)
 * Improve memory usage of metadata min/max column names (CASSANDRA-6077)
 * Fix thrift validation refusing row markers on CQL3 tables (CASSANDRA-6081)
 * Fix insertion of collections with CAS (CASSANDRA-6069)
 * Correctly send metadata on SELECT COUNT (CASSANDRA-6080)
 * Track clients' remote addresses in ClientState (CASSANDRA-6070)
 * Create snapshot dir if it does not exist when migrating
   leveled manifest (CASSANDRA-6093)
 * make sequential nodetool repair the default (CASSANDRA-5950)
 * Add more hooks for compaction strategy implementations (CASSANDRA-6111)
 * Fix potential NPE on composite 2ndary indexes (CASSANDRA-6098)
 * Delete can potentially be skipped in batch (CASSANDRA-6115)
 * Allow alter keyspace on system_traces (CASSANDRA-6016)
 * Disallow empty column names in cql (CASSANDRA-6136)
 * Use Java7 file-handling APIs and fix file moving on Windows (CASSANDRA-5383)
 * Save compaction history to system keyspace (CASSANDRA-5078)
 * Fix NPE if StorageService.getOperationMode() is executed before full startup (CASSANDRA-6166)
 * CQL3: support pre-epoch longs for TimestampType (CASSANDRA-6212)
 * Add reloadtriggers command to nodetool (CASSANDRA-4949)
 * cqlsh: ignore empty 'value alias' in DESCRIBE (CASSANDRA-6139)
 * Fix sstable loader (CASSANDRA-6205)
 * Reject bootstrapping if the node already exists in gossip (CASSANDRA-5571)
 * Fix NPE while loading paxos state (CASSANDRA-6211)
 * cqlsh: add SHOW SESSION <tracing-session> command (CASSANDRA-6228)
Merged from 1.2:
 * (Hadoop) Require CFRR batchSize to be at least 2 (CASSANDRA-6114)
 * Add a warning for small LCS sstable size (CASSANDRA-6191)
 * Add ability to list specific KS/CF combinations in nodetool cfstats (CASSANDRA-4191)
 * Mark CF clean if a mutation raced the drop and got it marked dirty (CASSANDRA-5946)
 * Add a LOCAL_ONE consistency level (CASSANDRA-6202)
 * Limit CQL prepared statement cache by size instead of count (CASSANDRA-6107)
 * Tracing should log write failure rather than raw exceptions (CASSANDRA-6133)
 * lock access to TM.endpointToHostIdMap (CASSANDRA-6103)
 * Allow estimated memtable size to exceed slab allocator size (CASSANDRA-6078)
 * Start MeteredFlusher earlier to prevent OOM during CL replay (CASSANDRA-6087)
 * Avoid sending Truncate command to fat clients (CASSANDRA-6088)
 * Allow where clause conditions to be in parenthesis (CASSANDRA-6037)
 * Do not open non-ssl storage port if encryption option is all (CASSANDRA-3916)
 * Move batchlog replay to its own executor (CASSANDRA-6079)
 * Add tombstone debug threshold and histogram (CASSANDRA-6042, 6057)
 * Enable tcp keepalive on incoming connections (CASSANDRA-4053)
 * Fix fat client schema pull NPE (CASSANDRA-6089)
 * Fix memtable flushing for indexed tables (CASSANDRA-6112)
 * Fix skipping columns with multiple slices (CASSANDRA-6119)
 * Expose connected thrift + native client counts (CASSANDRA-5084)
 * Optimize auth setup (CASSANDRA-6122)
 * Trace index selection (CASSANDRA-6001)
 * Update sstablesPerReadHistogram to use biased sampling (CASSANDRA-6164)
 * Log UnknownColumnfamilyException when closing socket (CASSANDRA-5725)
 * Properly error out on CREATE INDEX for counters table (CASSANDRA-6160)
 * Handle JMX notification failure for repair (CASSANDRA-6097)
 * (Hadoop) Fetch no more than 128 splits in parallel (CASSANDRA-6169)
 * stress: add username/password authentication support (CASSANDRA-6068)
 * Fix indexed queries with row cache enabled on parent table (CASSANDRA-5732)
 * Fix compaction race during columnfamily drop (CASSANDRA-5957)
 * Fix validation of empty column names for compact tables (CASSANDRA-6152)
 * Skip replaying mutations that pass CRC but fail to deserialize (CASSANDRA-6183)
 * Rework token replacement to use replace_address (CASSANDRA-5916)
 * Fix altering column types (CASSANDRA-6185)
 * cqlsh: fix CREATE/ALTER WITH completion (CASSANDRA-6196)
 * add windows bat files for shell commands (CASSANDRA-6145)
 * Fix potential stack overflow during range tombstones insertion (CASSANDRA-6181)
 * (Hadoop) Make LOCAL_ONE the default consistency level (CASSANDRA-6214)


2.0.1
 * Fix bug that could allow reading deleted data temporarily (CASSANDRA-6025)
 * Improve memory use defaults (CASSANDRA-6059)
 * Make ThriftServer more easlly extensible (CASSANDRA-6058)
 * Remove Hadoop dependency from ITransportFactory (CASSANDRA-6062)
 * add file_cache_size_in_mb setting (CASSANDRA-5661)
 * Improve error message when yaml contains invalid properties (CASSANDRA-5958)
 * Improve leveled compaction's ability to find non-overlapping L0 compactions
   to work on concurrently (CASSANDRA-5921)
 * Notify indexer of columns shadowed by range tombstones (CASSANDRA-5614)
 * Log Merkle tree stats (CASSANDRA-2698)
 * Switch from crc32 to adler32 for compressed sstable checksums (CASSANDRA-5862)
 * Improve offheap memcpy performance (CASSANDRA-5884)
 * Use a range aware scanner for cleanup (CASSANDRA-2524)
 * Cleanup doesn't need to inspect sstables that contain only local data
   (CASSANDRA-5722)
 * Add ability for CQL3 to list partition keys (CASSANDRA-4536)
 * Improve native protocol serialization (CASSANDRA-5664)
 * Upgrade Thrift to 0.9.1 (CASSANDRA-5923)
 * Require superuser status for adding triggers (CASSANDRA-5963)
 * Make standalone scrubber handle old and new style leveled manifest
   (CASSANDRA-6005)
 * Fix paxos bugs (CASSANDRA-6012, 6013, 6023)
 * Fix paged ranges with multiple replicas (CASSANDRA-6004)
 * Fix potential AssertionError during tracing (CASSANDRA-6041)
 * Fix NPE in sstablesplit (CASSANDRA-6027)
 * Migrate pre-2.0 key/value/column aliases to system.schema_columns
   (CASSANDRA-6009)
 * Paging filter empty rows too agressively (CASSANDRA-6040)
 * Support variadic parameters for IN clauses (CASSANDRA-4210)
 * cqlsh: return the result of CAS writes (CASSANDRA-5796)
 * Fix validation of IN clauses with 2ndary indexes (CASSANDRA-6050)
 * Support named bind variables in CQL (CASSANDRA-6033)
Merged from 1.2:
 * Allow cache-keys-to-save to be set at runtime (CASSANDRA-5980)
 * Avoid second-guessing out-of-space state (CASSANDRA-5605)
 * Tuning knobs for dealing with large blobs and many CFs (CASSANDRA-5982)
 * (Hadoop) Fix CQLRW for thrift tables (CASSANDRA-6002)
 * Fix possible divide-by-zero in HHOM (CASSANDRA-5990)
 * Allow local batchlog writes for CL.ANY (CASSANDRA-5967)
 * Upgrade metrics-core to version 2.2.0 (CASSANDRA-5947)
 * Fix CqlRecordWriter with composite keys (CASSANDRA-5949)
 * Add snitch, schema version, cluster, partitioner to JMX (CASSANDRA-5881)
 * Allow disabling SlabAllocator (CASSANDRA-5935)
 * Make user-defined compaction JMX blocking (CASSANDRA-4952)
 * Fix streaming does not transfer wrapped range (CASSANDRA-5948)
 * Fix loading index summary containing empty key (CASSANDRA-5965)
 * Correctly handle limits in CompositesSearcher (CASSANDRA-5975)
 * Pig: handle CQL collections (CASSANDRA-5867)
 * Pass the updated cf to the PRSI index() method (CASSANDRA-5999)
 * Allow empty CQL3 batches (as no-op) (CASSANDRA-5994)
 * Support null in CQL3 functions (CASSANDRA-5910)
 * Replace the deprecated MapMaker with CacheLoader (CASSANDRA-6007)
 * Add SSTableDeletingNotification to DataTracker (CASSANDRA-6010)
 * Fix snapshots in use get deleted during snapshot repair (CASSANDRA-6011)
 * Move hints and exception count to o.a.c.metrics (CASSANDRA-6017)
 * Fix memory leak in snapshot repair (CASSANDRA-6047)
 * Fix sstable2sjon for CQL3 tables (CASSANDRA-5852)


2.0.0
 * Fix thrift validation when inserting into CQL3 tables (CASSANDRA-5138)
 * Fix periodic memtable flushing behavior with clean memtables (CASSANDRA-5931)
 * Fix dateOf() function for pre-2.0 timestamp columns (CASSANDRA-5928)
 * Fix SSTable unintentionally loads BF when opened for batch (CASSANDRA-5938)
 * Add stream session progress to JMX (CASSANDRA-4757)
 * Fix NPE during CAS operation (CASSANDRA-5925)
Merged from 1.2:
 * Fix getBloomFilterDiskSpaceUsed for AlwaysPresentFilter (CASSANDRA-5900)
 * Don't announce schema version until we've loaded the changes locally
   (CASSANDRA-5904)
 * Fix to support off heap bloom filters size greater than 2 GB (CASSANDRA-5903)
 * Properly handle parsing huge map and set literals (CASSANDRA-5893)


2.0.0-rc2
 * enable vnodes by default (CASSANDRA-5869)
 * fix CAS contention timeout (CASSANDRA-5830)
 * fix HsHa to respect max frame size (CASSANDRA-4573)
 * Fix (some) 2i on composite components omissions (CASSANDRA-5851)
 * cqlsh: add DESCRIBE FULL SCHEMA variant (CASSANDRA-5880)
Merged from 1.2:
 * Correctly validate sparse composite cells in scrub (CASSANDRA-5855)
 * Add KeyCacheHitRate metric to CF metrics (CASSANDRA-5868)
 * cqlsh: add support for multiline comments (CASSANDRA-5798)
 * Handle CQL3 SELECT duplicate IN restrictions on clustering columns
   (CASSANDRA-5856)


2.0.0-rc1
 * improve DecimalSerializer performance (CASSANDRA-5837)
 * fix potential spurious wakeup in AsyncOneResponse (CASSANDRA-5690)
 * fix schema-related trigger issues (CASSANDRA-5774)
 * Better validation when accessing CQL3 table from thrift (CASSANDRA-5138)
 * Fix assertion error during repair (CASSANDRA-5801)
 * Fix range tombstone bug (CASSANDRA-5805)
 * DC-local CAS (CASSANDRA-5797)
 * Add a native_protocol_version column to the system.local table (CASSANRDA-5819)
 * Use index_interval from cassandra.yaml when upgraded (CASSANDRA-5822)
 * Fix buffer underflow on socket close (CASSANDRA-5792)
Merged from 1.2:
 * Fix reading DeletionTime from 1.1-format sstables (CASSANDRA-5814)
 * cqlsh: add collections support to COPY (CASSANDRA-5698)
 * retry important messages for any IOException (CASSANDRA-5804)
 * Allow empty IN relations in SELECT/UPDATE/DELETE statements (CASSANDRA-5626)
 * cqlsh: fix crashing on Windows due to libedit detection (CASSANDRA-5812)
 * fix bulk-loading compressed sstables (CASSANDRA-5820)
 * (Hadoop) fix quoting in CqlPagingRecordReader and CqlRecordWriter 
   (CASSANDRA-5824)
 * update default LCS sstable size to 160MB (CASSANDRA-5727)
 * Allow compacting 2Is via nodetool (CASSANDRA-5670)
 * Hex-encode non-String keys in OPP (CASSANDRA-5793)
 * nodetool history logging (CASSANDRA-5823)
 * (Hadoop) fix support for Thrift tables in CqlPagingRecordReader 
   (CASSANDRA-5752)
 * add "all time blocked" to StatusLogger output (CASSANDRA-5825)
 * Future-proof inter-major-version schema migrations (CASSANDRA-5845)
 * (Hadoop) add CqlPagingRecordReader support for ReversedType in Thrift table
   (CASSANDRA-5718)
 * Add -no-snapshot option to scrub (CASSANDRA-5891)
 * Fix to support off heap bloom filters size greater than 2 GB (CASSANDRA-5903)
 * Properly handle parsing huge map and set literals (CASSANDRA-5893)
 * Fix LCS L0 compaction may overlap in L1 (CASSANDRA-5907)
 * New sstablesplit tool to split large sstables offline (CASSANDRA-4766)
 * Fix potential deadlock in native protocol server (CASSANDRA-5926)
 * Disallow incompatible type change in CQL3 (CASSANDRA-5882)
Merged from 1.1:
 * Correctly validate sparse composite cells in scrub (CASSANDRA-5855)


2.0.0-beta2
 * Replace countPendingHints with Hints Created metric (CASSANDRA-5746)
 * Allow nodetool with no args, and with help to run without a server (CASSANDRA-5734)
 * Cleanup AbstractType/TypeSerializer classes (CASSANDRA-5744)
 * Remove unimplemented cli option schema-mwt (CASSANDRA-5754)
 * Support range tombstones in thrift (CASSANDRA-5435)
 * Normalize table-manipulating CQL3 statements' class names (CASSANDRA-5759)
 * cqlsh: add missing table options to DESCRIBE output (CASSANDRA-5749)
 * Fix assertion error during repair (CASSANDRA-5757)
 * Fix bulkloader (CASSANDRA-5542)
 * Add LZ4 compression to the native protocol (CASSANDRA-5765)
 * Fix bugs in the native protocol v2 (CASSANDRA-5770)
 * CAS on 'primary key only' table (CASSANDRA-5715)
 * Support streaming SSTables of old versions (CASSANDRA-5772)
 * Always respect protocol version in native protocol (CASSANDRA-5778)
 * Fix ConcurrentModificationException during streaming (CASSANDRA-5782)
 * Update deletion timestamp in Commit#updatesWithPaxosTime (CASSANDRA-5787)
 * Thrift cas() method crashes if input columns are not sorted (CASSANDRA-5786)
 * Order columns names correctly when querying for CAS (CASSANDRA-5788)
 * Fix streaming retry (CASSANDRA-5775)
Merged from 1.2:
 * if no seeds can be a reached a node won't start in a ring by itself (CASSANDRA-5768)
 * add cassandra.unsafesystem property (CASSANDRA-5704)
 * (Hadoop) quote identifiers in CqlPagingRecordReader (CASSANDRA-5763)
 * Add replace_node functionality for vnodes (CASSANDRA-5337)
 * Add timeout events to query traces (CASSANDRA-5520)
 * Fix serialization of the LEFT gossip value (CASSANDRA-5696)
 * Pig: support for cql3 tables (CASSANDRA-5234)
 * Fix skipping range tombstones with reverse queries (CASSANDRA-5712)
 * Expire entries out of ThriftSessionManager (CASSANDRA-5719)
 * Don't keep ancestor information in memory (CASSANDRA-5342)
 * Expose native protocol server status in nodetool info (CASSANDRA-5735)
 * Fix pathetic performance of range tombstones (CASSANDRA-5677)
 * Fix querying with an empty (impossible) range (CASSANDRA-5573)
 * cqlsh: handle CUSTOM 2i in DESCRIBE output (CASSANDRA-5760)
 * Fix minor bug in Range.intersects(Bound) (CASSANDRA-5771)
 * cqlsh: handle disabled compression in DESCRIBE output (CASSANDRA-5766)
 * Ensure all UP events are notified on the native protocol (CASSANDRA-5769)
 * Fix formatting of sstable2json with multiple -k arguments (CASSANDRA-5781)
 * Don't rely on row marker for queries in general to hide lost markers
   after TTL expires (CASSANDRA-5762)
 * Sort nodetool help output (CASSANDRA-5776)
 * Fix column expiring during 2 phases compaction (CASSANDRA-5799)
 * now() is being rejected in INSERTs when inside collections (CASSANDRA-5795)


2.0.0-beta1
 * Add support for indexing clustered columns (CASSANDRA-5125)
 * Removed on-heap row cache (CASSANDRA-5348)
 * use nanotime consistently for node-local timeouts (CASSANDRA-5581)
 * Avoid unnecessary second pass on name-based queries (CASSANDRA-5577)
 * Experimental triggers (CASSANDRA-1311)
 * JEMalloc support for off-heap allocation (CASSANDRA-3997)
 * Single-pass compaction (CASSANDRA-4180)
 * Removed token range bisection (CASSANDRA-5518)
 * Removed compatibility with pre-1.2.5 sstables and network messages
   (CASSANDRA-5511)
 * removed PBSPredictor (CASSANDRA-5455)
 * CAS support (CASSANDRA-5062, 5441, 5442, 5443, 5619, 5667)
 * Leveled compaction performs size-tiered compactions in L0 
   (CASSANDRA-5371, 5439)
 * Add yaml network topology snitch for mixed ec2/other envs (CASSANDRA-5339)
 * Log when a node is down longer than the hint window (CASSANDRA-4554)
 * Optimize tombstone creation for ExpiringColumns (CASSANDRA-4917)
 * Improve LeveledScanner work estimation (CASSANDRA-5250, 5407)
 * Replace compaction lock with runWithCompactionsDisabled (CASSANDRA-3430)
 * Change Message IDs to ints (CASSANDRA-5307)
 * Move sstable level information into the Stats component, removing the
   need for a separate Manifest file (CASSANDRA-4872)
 * avoid serializing to byte[] on commitlog append (CASSANDRA-5199)
 * make index_interval configurable per columnfamily (CASSANDRA-3961, CASSANDRA-5650)
 * add default_time_to_live (CASSANDRA-3974)
 * add memtable_flush_period_in_ms (CASSANDRA-4237)
 * replace supercolumns internally by composites (CASSANDRA-3237, 5123)
 * upgrade thrift to 0.9.0 (CASSANDRA-3719)
 * drop unnecessary keyspace parameter from user-defined compaction API 
   (CASSANDRA-5139)
 * more robust solution to incomplete compactions + counters (CASSANDRA-5151)
 * Change order of directory searching for c*.in.sh (CASSANDRA-3983)
 * Add tool to reset SSTable compaction level for LCS (CASSANDRA-5271)
 * Allow custom configuration loader (CASSANDRA-5045)
 * Remove memory emergency pressure valve logic (CASSANDRA-3534)
 * Reduce request latency with eager retry (CASSANDRA-4705)
 * cqlsh: Remove ASSUME command (CASSANDRA-5331)
 * Rebuild BF when loading sstables if bloom_filter_fp_chance
   has changed since compaction (CASSANDRA-5015)
 * remove row-level bloom filters (CASSANDRA-4885)
 * Change Kernel Page Cache skipping into row preheating (disabled by default)
   (CASSANDRA-4937)
 * Improve repair by deciding on a gcBefore before sending
   out TreeRequests (CASSANDRA-4932)
 * Add an official way to disable compactions (CASSANDRA-5074)
 * Reenable ALTER TABLE DROP with new semantics (CASSANDRA-3919)
 * Add binary protocol versioning (CASSANDRA-5436)
 * Swap THshaServer for TThreadedSelectorServer (CASSANDRA-5530)
 * Add alias support to SELECT statement (CASSANDRA-5075)
 * Don't create empty RowMutations in CommitLogReplayer (CASSANDRA-5541)
 * Use range tombstones when dropping cfs/columns from schema (CASSANDRA-5579)
 * cqlsh: drop CQL2/CQL3-beta support (CASSANDRA-5585)
 * Track max/min column names in sstables to be able to optimize slice
   queries (CASSANDRA-5514, CASSANDRA-5595, CASSANDRA-5600)
 * Binary protocol: allow batching already prepared statements (CASSANDRA-4693)
 * Allow preparing timestamp, ttl and limit in CQL3 queries (CASSANDRA-4450)
 * Support native link w/o JNA in Java7 (CASSANDRA-3734)
 * Use SASL authentication in binary protocol v2 (CASSANDRA-5545)
 * Replace Thrift HsHa with LMAX Disruptor based implementation (CASSANDRA-5582)
 * cqlsh: Add row count to SELECT output (CASSANDRA-5636)
 * Include a timestamp with all read commands to determine column expiration
   (CASSANDRA-5149)
 * Streaming 2.0 (CASSANDRA-5286, 5699)
 * Conditional create/drop ks/table/index statements in CQL3 (CASSANDRA-2737)
 * more pre-table creation property validation (CASSANDRA-5693)
 * Redesign repair messages (CASSANDRA-5426)
 * Fix ALTER RENAME post-5125 (CASSANDRA-5702)
 * Disallow renaming a 2ndary indexed column (CASSANDRA-5705)
 * Rename Table to Keyspace (CASSANDRA-5613)
 * Ensure changing column_index_size_in_kb on different nodes don't corrupt the
   sstable (CASSANDRA-5454)
 * Move resultset type information into prepare, not execute (CASSANDRA-5649)
 * Auto paging in binary protocol (CASSANDRA-4415, 5714)
 * Don't tie client side use of AbstractType to JDBC (CASSANDRA-4495)
 * Adds new TimestampType to replace DateType (CASSANDRA-5723, CASSANDRA-5729)
Merged from 1.2:
 * make starting native protocol server idempotent (CASSANDRA-5728)
 * Fix loading key cache when a saved entry is no longer valid (CASSANDRA-5706)
 * Fix serialization of the LEFT gossip value (CASSANDRA-5696)
 * cqlsh: Don't show 'null' in place of empty values (CASSANDRA-5675)
 * Race condition in detecting version on a mixed 1.1/1.2 cluster
   (CASSANDRA-5692)
 * Fix skipping range tombstones with reverse queries (CASSANDRA-5712)
 * Expire entries out of ThriftSessionManager (CASSANRDA-5719)
 * Don't keep ancestor information in memory (CASSANDRA-5342)
 * cqlsh: fix handling of semicolons inside BATCH queries (CASSANDRA-5697)


1.2.6
 * Fix tracing when operation completes before all responses arrive 
   (CASSANDRA-5668)
 * Fix cross-DC mutation forwarding (CASSANDRA-5632)
 * Reduce SSTableLoader memory usage (CASSANDRA-5555)
 * Scale hinted_handoff_throttle_in_kb to cluster size (CASSANDRA-5272)
 * (Hadoop) Add CQL3 input/output formats (CASSANDRA-4421, 5622)
 * (Hadoop) Fix InputKeyRange in CFIF (CASSANDRA-5536)
 * Fix dealing with ridiculously large max sstable sizes in LCS (CASSANDRA-5589)
 * Ignore pre-truncate hints (CASSANDRA-4655)
 * Move System.exit on OOM into a separate thread (CASSANDRA-5273)
 * Write row markers when serializing schema (CASSANDRA-5572)
 * Check only SSTables for the requested range when streaming (CASSANDRA-5569)
 * Improve batchlog replay behavior and hint ttl handling (CASSANDRA-5314)
 * Exclude localTimestamp from validation for tombstones (CASSANDRA-5398)
 * cqlsh: add custom prompt support (CASSANDRA-5539)
 * Reuse prepared statements in hot auth queries (CASSANDRA-5594)
 * cqlsh: add vertical output option (see EXPAND) (CASSANDRA-5597)
 * Add a rate limit option to stress (CASSANDRA-5004)
 * have BulkLoader ignore snapshots directories (CASSANDRA-5587) 
 * fix SnitchProperties logging context (CASSANDRA-5602)
 * Expose whether jna is enabled and memory is locked via JMX (CASSANDRA-5508)
 * cqlsh: fix COPY FROM with ReversedType (CASSANDRA-5610)
 * Allow creating CUSTOM indexes on collections (CASSANDRA-5615)
 * Evaluate now() function at execution time (CASSANDRA-5616)
 * Expose detailed read repair metrics (CASSANDRA-5618)
 * Correct blob literal + ReversedType parsing (CASSANDRA-5629)
 * Allow GPFS to prefer the internal IP like EC2MRS (CASSANDRA-5630)
 * fix help text for -tspw cassandra-cli (CASSANDRA-5643)
 * don't throw away initial causes exceptions for internode encryption issues 
   (CASSANDRA-5644)
 * Fix message spelling errors for cql select statements (CASSANDRA-5647)
 * Suppress custom exceptions thru jmx (CASSANDRA-5652)
 * Update CREATE CUSTOM INDEX syntax (CASSANDRA-5639)
 * Fix PermissionDetails.equals() method (CASSANDRA-5655)
 * Never allow partition key ranges in CQL3 without token() (CASSANDRA-5666)
 * Gossiper incorrectly drops AppState for an upgrading node (CASSANDRA-5660)
 * Connection thrashing during multi-region ec2 during upgrade, due to 
   messaging version (CASSANDRA-5669)
 * Avoid over reconnecting in EC2MRS (CASSANDRA-5678)
 * Fix ReadResponseSerializer.serializedSize() for digest reads (CASSANDRA-5476)
 * allow sstable2json on 2i CFs (CASSANDRA-5694)
Merged from 1.1:
 * Remove buggy thrift max message length option (CASSANDRA-5529)
 * Fix NPE in Pig's widerow mode (CASSANDRA-5488)
 * Add split size parameter to Pig and disable split combination (CASSANDRA-5544)


1.2.5
 * make BytesToken.toString only return hex bytes (CASSANDRA-5566)
 * Ensure that submitBackground enqueues at least one task (CASSANDRA-5554)
 * fix 2i updates with identical values and timestamps (CASSANDRA-5540)
 * fix compaction throttling bursty-ness (CASSANDRA-4316)
 * reduce memory consumption of IndexSummary (CASSANDRA-5506)
 * remove per-row column name bloom filters (CASSANDRA-5492)
 * Include fatal errors in trace events (CASSANDRA-5447)
 * Ensure that PerRowSecondaryIndex is notified of row-level deletes
   (CASSANDRA-5445)
 * Allow empty blob literals in CQL3 (CASSANDRA-5452)
 * Fix streaming RangeTombstones at column index boundary (CASSANDRA-5418)
 * Fix preparing statements when current keyspace is not set (CASSANDRA-5468)
 * Fix SemanticVersion.isSupportedBy minor/patch handling (CASSANDRA-5496)
 * Don't provide oldCfId for post-1.1 system cfs (CASSANDRA-5490)
 * Fix primary range ignores replication strategy (CASSANDRA-5424)
 * Fix shutdown of binary protocol server (CASSANDRA-5507)
 * Fix repair -snapshot not working (CASSANDRA-5512)
 * Set isRunning flag later in binary protocol server (CASSANDRA-5467)
 * Fix use of CQL3 functions with descending clustering order (CASSANDRA-5472)
 * Disallow renaming columns one at a time for thrift table in CQL3
   (CASSANDRA-5531)
 * cqlsh: add CLUSTERING ORDER BY support to DESCRIBE (CASSANDRA-5528)
 * Add custom secondary index support to CQL3 (CASSANDRA-5484)
 * Fix repair hanging silently on unexpected error (CASSANDRA-5229)
 * Fix Ec2Snitch regression introduced by CASSANDRA-5171 (CASSANDRA-5432)
 * Add nodetool enablebackup/disablebackup (CASSANDRA-5556)
 * cqlsh: fix DESCRIBE after case insensitive USE (CASSANDRA-5567)
Merged from 1.1
 * Add retry mechanism to OTC for non-droppable_verbs (CASSANDRA-5393)
 * Use allocator information to improve memtable memory usage estimate
   (CASSANDRA-5497)
 * Fix trying to load deleted row into row cache on startup (CASSANDRA-4463)
 * fsync leveled manifest to avoid corruption (CASSANDRA-5535)
 * Fix Bound intersection computation (CASSANDRA-5551)
 * sstablescrub now respects max memory size in cassandra.in.sh (CASSANDRA-5562)


1.2.4
 * Ensure that PerRowSecondaryIndex updates see the most recent values
   (CASSANDRA-5397)
 * avoid duplicate index entries ind PrecompactedRow and 
   ParallelCompactionIterable (CASSANDRA-5395)
 * remove the index entry on oldColumn when new column is a tombstone 
   (CASSANDRA-5395)
 * Change default stream throughput from 400 to 200 mbps (CASSANDRA-5036)
 * Gossiper logs DOWN for symmetry with UP (CASSANDRA-5187)
 * Fix mixing prepared statements between keyspaces (CASSANDRA-5352)
 * Fix consistency level during bootstrap - strike 3 (CASSANDRA-5354)
 * Fix transposed arguments in AlreadyExistsException (CASSANDRA-5362)
 * Improve asynchronous hint delivery (CASSANDRA-5179)
 * Fix Guava dependency version (12.0 -> 13.0.1) for Maven (CASSANDRA-5364)
 * Validate that provided CQL3 collection value are < 64K (CASSANDRA-5355)
 * Make upgradeSSTable skip current version sstables by default (CASSANDRA-5366)
 * Optimize min/max timestamp collection (CASSANDRA-5373)
 * Invalid streamId in cql binary protocol when using invalid CL 
   (CASSANDRA-5164)
 * Fix validation for IN where clauses with collections (CASSANDRA-5376)
 * Copy resultSet on count query to avoid ConcurrentModificationException 
   (CASSANDRA-5382)
 * Correctly typecheck in CQL3 even with ReversedType (CASSANDRA-5386)
 * Fix streaming compressed files when using encryption (CASSANDRA-5391)
 * cassandra-all 1.2.0 pom missing netty dependency (CASSANDRA-5392)
 * Fix writetime/ttl functions on null values (CASSANDRA-5341)
 * Fix NPE during cql3 select with token() (CASSANDRA-5404)
 * IndexHelper.skipBloomFilters won't skip non-SHA filters (CASSANDRA-5385)
 * cqlsh: Print maps ordered by key, sort sets (CASSANDRA-5413)
 * Add null syntax support in CQL3 for inserts (CASSANDRA-3783)
 * Allow unauthenticated set_keyspace() calls (CASSANDRA-5423)
 * Fix potential incremental backups race (CASSANDRA-5410)
 * Fix prepared BATCH statements with batch-level timestamps (CASSANDRA-5415)
 * Allow overriding superuser setup delay (CASSANDRA-5430)
 * cassandra-shuffle with JMX usernames and passwords (CASSANDRA-5431)
Merged from 1.1:
 * cli: Quote ks and cf names in schema output when needed (CASSANDRA-5052)
 * Fix bad default for min/max timestamp in SSTableMetadata (CASSANDRA-5372)
 * Fix cf name extraction from manifest in Directories.migrateFile() 
   (CASSANDRA-5242)
 * Support pluggable internode authentication (CASSANDRA-5401)


1.2.3
 * add check for sstable overlap within a level on startup (CASSANDRA-5327)
 * replace ipv6 colons in jmx object names (CASSANDRA-5298, 5328)
 * Avoid allocating SSTableBoundedScanner during repair when the range does 
   not intersect the sstable (CASSANDRA-5249)
 * Don't lowercase property map keys (this breaks NTS) (CASSANDRA-5292)
 * Fix composite comparator with super columns (CASSANDRA-5287)
 * Fix insufficient validation of UPDATE queries against counter cfs
   (CASSANDRA-5300)
 * Fix PropertyFileSnitch default DC/Rack behavior (CASSANDRA-5285)
 * Handle null values when executing prepared statement (CASSANDRA-5081)
 * Add netty to pom dependencies (CASSANDRA-5181)
 * Include type arguments in Thrift CQLPreparedResult (CASSANDRA-5311)
 * Fix compaction not removing columns when bf_fp_ratio is 1 (CASSANDRA-5182)
 * cli: Warn about missing CQL3 tables in schema descriptions (CASSANDRA-5309)
 * Re-enable unknown option in replication/compaction strategies option for
   backward compatibility (CASSANDRA-4795)
 * Add binary protocol support to stress (CASSANDRA-4993)
 * cqlsh: Fix COPY FROM value quoting and null handling (CASSANDRA-5305)
 * Fix repair -pr for vnodes (CASSANDRA-5329)
 * Relax CL for auth queries for non-default users (CASSANDRA-5310)
 * Fix AssertionError during repair (CASSANDRA-5245)
 * Don't announce migrations to pre-1.2 nodes (CASSANDRA-5334)
Merged from 1.1:
 * Update offline scrub for 1.0 -> 1.1 directory structure (CASSANDRA-5195)
 * add tmp flag to Descriptor hashcode (CASSANDRA-4021)
 * fix logging of "Found table data in data directories" when only system tables
   are present (CASSANDRA-5289)
 * cli: Add JMX authentication support (CASSANDRA-5080)
 * nodetool: ability to repair specific range (CASSANDRA-5280)
 * Fix possible assertion triggered in SliceFromReadCommand (CASSANDRA-5284)
 * cqlsh: Add inet type support on Windows (ipv4-only) (CASSANDRA-4801)
 * Fix race when initializing ColumnFamilyStore (CASSANDRA-5350)
 * Add UseTLAB JVM flag (CASSANDRA-5361)


1.2.2
 * fix potential for multiple concurrent compactions of the same sstables
   (CASSANDRA-5256)
 * avoid no-op caching of byte[] on commitlog append (CASSANDRA-5199)
 * fix symlinks under data dir not working (CASSANDRA-5185)
 * fix bug in compact storage metadata handling (CASSANDRA-5189)
 * Validate login for USE queries (CASSANDRA-5207)
 * cli: remove default username and password (CASSANDRA-5208)
 * configure populate_io_cache_on_flush per-CF (CASSANDRA-4694)
 * allow configuration of internode socket buffer (CASSANDRA-3378)
 * Make sstable directory picking blacklist-aware again (CASSANDRA-5193)
 * Correctly expire gossip states for edge cases (CASSANDRA-5216)
 * Improve handling of directory creation failures (CASSANDRA-5196)
 * Expose secondary indicies to the rest of nodetool (CASSANDRA-4464)
 * Binary protocol: avoid sending notification for 0.0.0.0 (CASSANDRA-5227)
 * add UseCondCardMark XX jvm settings on jdk 1.7 (CASSANDRA-4366)
 * CQL3 refactor to allow conversion function (CASSANDRA-5226)
 * Fix drop of sstables in some circumstance (CASSANDRA-5232)
 * Implement caching of authorization results (CASSANDRA-4295)
 * Add support for LZ4 compression (CASSANDRA-5038)
 * Fix missing columns in wide rows queries (CASSANDRA-5225)
 * Simplify auth setup and make system_auth ks alterable (CASSANDRA-5112)
 * Stop compactions from hanging during bootstrap (CASSANDRA-5244)
 * fix compressed streaming sending extra chunk (CASSANDRA-5105)
 * Add CQL3-based implementations of IAuthenticator and IAuthorizer
   (CASSANDRA-4898)
 * Fix timestamp-based tomstone removal logic (CASSANDRA-5248)
 * cli: Add JMX authentication support (CASSANDRA-5080)
 * Fix forceFlush behavior (CASSANDRA-5241)
 * cqlsh: Add username autocompletion (CASSANDRA-5231)
 * Fix CQL3 composite partition key error (CASSANDRA-5240)
 * Allow IN clause on last clustering key (CASSANDRA-5230)
Merged from 1.1:
 * fix start key/end token validation for wide row iteration (CASSANDRA-5168)
 * add ConfigHelper support for Thrift frame and max message sizes (CASSANDRA-5188)
 * fix nodetool repair not fail on node down (CASSANDRA-5203)
 * always collect tombstone hints (CASSANDRA-5068)
 * Fix error when sourcing file in cqlsh (CASSANDRA-5235)


1.2.1
 * stream undelivered hints on decommission (CASSANDRA-5128)
 * GossipingPropertyFileSnitch loads saved dc/rack info if needed (CASSANDRA-5133)
 * drain should flush system CFs too (CASSANDRA-4446)
 * add inter_dc_tcp_nodelay setting (CASSANDRA-5148)
 * re-allow wrapping ranges for start_token/end_token range pairitspwng (CASSANDRA-5106)
 * fix validation compaction of empty rows (CASSANDRA-5136)
 * nodetool methods to enable/disable hint storage/delivery (CASSANDRA-4750)
 * disallow bloom filter false positive chance of 0 (CASSANDRA-5013)
 * add threadpool size adjustment methods to JMXEnabledThreadPoolExecutor and 
   CompactionManagerMBean (CASSANDRA-5044)
 * fix hinting for dropped local writes (CASSANDRA-4753)
 * off-heap cache doesn't need mutable column container (CASSANDRA-5057)
 * apply disk_failure_policy to bad disks on initial directory creation 
   (CASSANDRA-4847)
 * Optimize name-based queries to use ArrayBackedSortedColumns (CASSANDRA-5043)
 * Fall back to old manifest if most recent is unparseable (CASSANDRA-5041)
 * pool [Compressed]RandomAccessReader objects on the partitioned read path
   (CASSANDRA-4942)
 * Add debug logging to list filenames processed by Directories.migrateFile 
   method (CASSANDRA-4939)
 * Expose black-listed directories via JMX (CASSANDRA-4848)
 * Log compaction merge counts (CASSANDRA-4894)
 * Minimize byte array allocation by AbstractData{Input,Output} (CASSANDRA-5090)
 * Add SSL support for the binary protocol (CASSANDRA-5031)
 * Allow non-schema system ks modification for shuffle to work (CASSANDRA-5097)
 * cqlsh: Add default limit to SELECT statements (CASSANDRA-4972)
 * cqlsh: fix DESCRIBE for 1.1 cfs in CQL3 (CASSANDRA-5101)
 * Correctly gossip with nodes >= 1.1.7 (CASSANDRA-5102)
 * Ensure CL guarantees on digest mismatch (CASSANDRA-5113)
 * Validate correctly selects on composite partition key (CASSANDRA-5122)
 * Fix exception when adding collection (CASSANDRA-5117)
 * Handle states for non-vnode clusters correctly (CASSANDRA-5127)
 * Refuse unrecognized replication and compaction strategy options (CASSANDRA-4795)
 * Pick the correct value validator in sstable2json for cql3 tables (CASSANDRA-5134)
 * Validate login for describe_keyspace, describe_keyspaces and set_keyspace
   (CASSANDRA-5144)
 * Fix inserting empty maps (CASSANDRA-5141)
 * Don't remove tokens from System table for node we know (CASSANDRA-5121)
 * fix streaming progress report for compresed files (CASSANDRA-5130)
 * Coverage analysis for low-CL queries (CASSANDRA-4858)
 * Stop interpreting dates as valid timeUUID value (CASSANDRA-4936)
 * Adds E notation for floating point numbers (CASSANDRA-4927)
 * Detect (and warn) unintentional use of the cql2 thrift methods when cql3 was
   intended (CASSANDRA-5172)
 * cli: Quote ks and cf names in schema output when needed (CASSANDRA-5052)
 * Fix cf name extraction from manifest in Directories.migrateFile() (CASSANDRA-5242)
 * Replace mistaken usage of commons-logging with slf4j (CASSANDRA-5464)
 * Ensure Jackson dependency matches lib (CASSANDRA-5126)
 * Expose droppable tombstone ratio stats over JMX (CASSANDRA-5159)
Merged from 1.1:
 * Simplify CompressedRandomAccessReader to work around JDK FD bug (CASSANDRA-5088)
 * Improve handling a changing target throttle rate mid-compaction (CASSANDRA-5087)
 * Pig: correctly decode row keys in widerow mode (CASSANDRA-5098)
 * nodetool repair command now prints progress (CASSANDRA-4767)
 * fix user defined compaction to run against 1.1 data directory (CASSANDRA-5118)
 * Fix CQL3 BATCH authorization caching (CASSANDRA-5145)
 * fix get_count returns incorrect value with TTL (CASSANDRA-5099)
 * better handling for mid-compaction failure (CASSANDRA-5137)
 * convert default marshallers list to map for better readability (CASSANDRA-5109)
 * fix ConcurrentModificationException in getBootstrapSource (CASSANDRA-5170)
 * fix sstable maxtimestamp for row deletes and pre-1.1.1 sstables (CASSANDRA-5153)
 * Fix thread growth on node removal (CASSANDRA-5175)
 * Make Ec2Region's datacenter name configurable (CASSANDRA-5155)


1.2.0
 * Disallow counters in collections (CASSANDRA-5082)
 * cqlsh: add unit tests (CASSANDRA-3920)
 * fix default bloom_filter_fp_chance for LeveledCompactionStrategy (CASSANDRA-5093)
Merged from 1.1:
 * add validation for get_range_slices with start_key and end_token (CASSANDRA-5089)


1.2.0-rc2
 * fix nodetool ownership display with vnodes (CASSANDRA-5065)
 * cqlsh: add DESCRIBE KEYSPACES command (CASSANDRA-5060)
 * Fix potential infinite loop when reloading CFS (CASSANDRA-5064)
 * Fix SimpleAuthorizer example (CASSANDRA-5072)
 * cqlsh: force CL.ONE for tracing and system.schema* queries (CASSANDRA-5070)
 * Includes cassandra-shuffle in the debian package (CASSANDRA-5058)
Merged from 1.1:
 * fix multithreaded compaction deadlock (CASSANDRA-4492)
 * fix temporarily missing schema after upgrade from pre-1.1.5 (CASSANDRA-5061)
 * Fix ALTER TABLE overriding compression options with defaults
   (CASSANDRA-4996, 5066)
 * fix specifying and altering crc_check_chance (CASSANDRA-5053)
 * fix Murmur3Partitioner ownership% calculation (CASSANDRA-5076)
 * Don't expire columns sooner than they should in 2ndary indexes (CASSANDRA-5079)


1.2-rc1
 * rename rpc_timeout settings to request_timeout (CASSANDRA-5027)
 * add BF with 0.1 FP to LCS by default (CASSANDRA-5029)
 * Fix preparing insert queries (CASSANDRA-5016)
 * Fix preparing queries with counter increment (CASSANDRA-5022)
 * Fix preparing updates with collections (CASSANDRA-5017)
 * Don't generate UUID based on other node address (CASSANDRA-5002)
 * Fix message when trying to alter a clustering key type (CASSANDRA-5012)
 * Update IAuthenticator to match the new IAuthorizer (CASSANDRA-5003)
 * Fix inserting only a key in CQL3 (CASSANDRA-5040)
 * Fix CQL3 token() function when used with strings (CASSANDRA-5050)
Merged from 1.1:
 * reduce log spam from invalid counter shards (CASSANDRA-5026)
 * Improve schema propagation performance (CASSANDRA-5025)
 * Fix for IndexHelper.IndexFor throws OOB Exception (CASSANDRA-5030)
 * cqlsh: make it possible to describe thrift CFs (CASSANDRA-4827)
 * cqlsh: fix timestamp formatting on some platforms (CASSANDRA-5046)


1.2-beta3
 * make consistency level configurable in cqlsh (CASSANDRA-4829)
 * fix cqlsh rendering of blob fields (CASSANDRA-4970)
 * fix cqlsh DESCRIBE command (CASSANDRA-4913)
 * save truncation position in system table (CASSANDRA-4906)
 * Move CompressionMetadata off-heap (CASSANDRA-4937)
 * allow CLI to GET cql3 columnfamily data (CASSANDRA-4924)
 * Fix rare race condition in getExpireTimeForEndpoint (CASSANDRA-4402)
 * acquire references to overlapping sstables during compaction so bloom filter
   doesn't get free'd prematurely (CASSANDRA-4934)
 * Don't share slice query filter in CQL3 SelectStatement (CASSANDRA-4928)
 * Separate tracing from Log4J (CASSANDRA-4861)
 * Exclude gcable tombstones from merkle-tree computation (CASSANDRA-4905)
 * Better printing of AbstractBounds for tracing (CASSANDRA-4931)
 * Optimize mostRecentTombstone check in CC.collectAllData (CASSANDRA-4883)
 * Change stream session ID to UUID to avoid collision from same node (CASSANDRA-4813)
 * Use Stats.db when bulk loading if present (CASSANDRA-4957)
 * Skip repair on system_trace and keyspaces with RF=1 (CASSANDRA-4956)
 * (cql3) Remove arbitrary SELECT limit (CASSANDRA-4918)
 * Correctly handle prepared operation on collections (CASSANDRA-4945)
 * Fix CQL3 LIMIT (CASSANDRA-4877)
 * Fix Stress for CQL3 (CASSANDRA-4979)
 * Remove cassandra specific exceptions from JMX interface (CASSANDRA-4893)
 * (CQL3) Force using ALLOW FILTERING on potentially inefficient queries (CASSANDRA-4915)
 * (cql3) Fix adding column when the table has collections (CASSANDRA-4982)
 * (cql3) Fix allowing collections with compact storage (CASSANDRA-4990)
 * (cql3) Refuse ttl/writetime function on collections (CASSANDRA-4992)
 * Replace IAuthority with new IAuthorizer (CASSANDRA-4874)
 * clqsh: fix KEY pseudocolumn escaping when describing Thrift tables
   in CQL3 mode (CASSANDRA-4955)
 * add basic authentication support for Pig CassandraStorage (CASSANDRA-3042)
 * fix CQL2 ALTER TABLE compaction_strategy_class altering (CASSANDRA-4965)
Merged from 1.1:
 * Fall back to old describe_splits if d_s_ex is not available (CASSANDRA-4803)
 * Improve error reporting when streaming ranges fail (CASSANDRA-5009)
 * Fix cqlsh timestamp formatting of timezone info (CASSANDRA-4746)
 * Fix assertion failure with leveled compaction (CASSANDRA-4799)
 * Check for null end_token in get_range_slice (CASSANDRA-4804)
 * Remove all remnants of removed nodes (CASSANDRA-4840)
 * Add aut-reloading of the log4j file in debian package (CASSANDRA-4855)
 * Fix estimated row cache entry size (CASSANDRA-4860)
 * reset getRangeSlice filter after finishing a row for get_paged_slice
   (CASSANDRA-4919)
 * expunge row cache post-truncate (CASSANDRA-4940)
 * Allow static CF definition with compact storage (CASSANDRA-4910)
 * Fix endless loop/compaction of schema_* CFs due to broken timestamps (CASSANDRA-4880)
 * Fix 'wrong class type' assertion in CounterColumn (CASSANDRA-4976)


1.2-beta2
 * fp rate of 1.0 disables BF entirely; LCS defaults to 1.0 (CASSANDRA-4876)
 * off-heap bloom filters for row keys (CASSANDRA_4865)
 * add extension point for sstable components (CASSANDRA-4049)
 * improve tracing output (CASSANDRA-4852, 4862)
 * make TRACE verb droppable (CASSANDRA-4672)
 * fix BulkLoader recognition of CQL3 columnfamilies (CASSANDRA-4755)
 * Sort commitlog segments for replay by id instead of mtime (CASSANDRA-4793)
 * Make hint delivery asynchronous (CASSANDRA-4761)
 * Pluggable Thrift transport factories for CLI and cqlsh (CASSANDRA-4609, 4610)
 * cassandra-cli: allow Double value type to be inserted to a column (CASSANDRA-4661)
 * Add ability to use custom TServerFactory implementations (CASSANDRA-4608)
 * optimize batchlog flushing to skip successful batches (CASSANDRA-4667)
 * include metadata for system keyspace itself in schema tables (CASSANDRA-4416)
 * add check to PropertyFileSnitch to verify presence of location for
   local node (CASSANDRA-4728)
 * add PBSPredictor consistency modeler (CASSANDRA-4261)
 * remove vestiges of Thrift unframed mode (CASSANDRA-4729)
 * optimize single-row PK lookups (CASSANDRA-4710)
 * adjust blockFor calculation to account for pending ranges due to node 
   movement (CASSANDRA-833)
 * Change CQL version to 3.0.0 and stop accepting 3.0.0-beta1 (CASSANDRA-4649)
 * (CQL3) Make prepared statement global instead of per connection 
   (CASSANDRA-4449)
 * Fix scrubbing of CQL3 created tables (CASSANDRA-4685)
 * (CQL3) Fix validation when using counter and regular columns in the same 
   table (CASSANDRA-4706)
 * Fix bug starting Cassandra with simple authentication (CASSANDRA-4648)
 * Add support for batchlog in CQL3 (CASSANDRA-4545, 4738)
 * Add support for multiple column family outputs in CFOF (CASSANDRA-4208)
 * Support repairing only the local DC nodes (CASSANDRA-4747)
 * Use rpc_address for binary protocol and change default port (CASSANDRA-4751)
 * Fix use of collections in prepared statements (CASSANDRA-4739)
 * Store more information into peers table (CASSANDRA-4351, 4814)
 * Configurable bucket size for size tiered compaction (CASSANDRA-4704)
 * Run leveled compaction in parallel (CASSANDRA-4310)
 * Fix potential NPE during CFS reload (CASSANDRA-4786)
 * Composite indexes may miss results (CASSANDRA-4796)
 * Move consistency level to the protocol level (CASSANDRA-4734, 4824)
 * Fix Subcolumn slice ends not respected (CASSANDRA-4826)
 * Fix Assertion error in cql3 select (CASSANDRA-4783)
 * Fix list prepend logic (CQL3) (CASSANDRA-4835)
 * Add booleans as literals in CQL3 (CASSANDRA-4776)
 * Allow renaming PK columns in CQL3 (CASSANDRA-4822)
 * Fix binary protocol NEW_NODE event (CASSANDRA-4679)
 * Fix potential infinite loop in tombstone compaction (CASSANDRA-4781)
 * Remove system tables accounting from schema (CASSANDRA-4850)
 * (cql3) Force provided columns in clustering key order in 
   'CLUSTERING ORDER BY' (CASSANDRA-4881)
 * Fix composite index bug (CASSANDRA-4884)
 * Fix short read protection for CQL3 (CASSANDRA-4882)
 * Add tracing support to the binary protocol (CASSANDRA-4699)
 * (cql3) Don't allow prepared marker inside collections (CASSANDRA-4890)
 * Re-allow order by on non-selected columns (CASSANDRA-4645)
 * Bug when composite index is created in a table having collections (CASSANDRA-4909)
 * log index scan subject in CompositesSearcher (CASSANDRA-4904)
Merged from 1.1:
 * add get[Row|Key]CacheEntries to CacheServiceMBean (CASSANDRA-4859)
 * fix get_paged_slice to wrap to next row correctly (CASSANDRA-4816)
 * fix indexing empty column values (CASSANDRA-4832)
 * allow JdbcDate to compose null Date objects (CASSANDRA-4830)
 * fix possible stackoverflow when compacting 1000s of sstables
   (CASSANDRA-4765)
 * fix wrong leveled compaction progress calculation (CASSANDRA-4807)
 * add a close() method to CRAR to prevent leaking file descriptors (CASSANDRA-4820)
 * fix potential infinite loop in get_count (CASSANDRA-4833)
 * fix compositeType.{get/from}String methods (CASSANDRA-4842)
 * (CQL) fix CREATE COLUMNFAMILY permissions check (CASSANDRA-4864)
 * Fix DynamicCompositeType same type comparison (CASSANDRA-4711)
 * Fix duplicate SSTable reference when stream session failed (CASSANDRA-3306)
 * Allow static CF definition with compact storage (CASSANDRA-4910)
 * Fix endless loop/compaction of schema_* CFs due to broken timestamps (CASSANDRA-4880)
 * Fix 'wrong class type' assertion in CounterColumn (CASSANDRA-4976)


1.2-beta1
 * add atomic_batch_mutate (CASSANDRA-4542, -4635)
 * increase default max_hint_window_in_ms to 3h (CASSANDRA-4632)
 * include message initiation time to replicas so they can more
   accurately drop timed-out requests (CASSANDRA-2858)
 * fix clientutil.jar dependencies (CASSANDRA-4566)
 * optimize WriteResponse (CASSANDRA-4548)
 * new metrics (CASSANDRA-4009)
 * redesign KEYS indexes to avoid read-before-write (CASSANDRA-2897)
 * debug tracing (CASSANDRA-1123)
 * parallelize row cache loading (CASSANDRA-4282)
 * Make compaction, flush JBOD-aware (CASSANDRA-4292)
 * run local range scans on the read stage (CASSANDRA-3687)
 * clean up ioexceptions (CASSANDRA-2116)
 * add disk_failure_policy (CASSANDRA-2118)
 * Introduce new json format with row level deletion (CASSANDRA-4054)
 * remove redundant "name" column from schema_keyspaces (CASSANDRA-4433)
 * improve "nodetool ring" handling of multi-dc clusters (CASSANDRA-3047)
 * update NTS calculateNaturalEndpoints to be O(N log N) (CASSANDRA-3881)
 * split up rpc timeout by operation type (CASSANDRA-2819)
 * rewrite key cache save/load to use only sequential i/o (CASSANDRA-3762)
 * update MS protocol with a version handshake + broadcast address id
   (CASSANDRA-4311)
 * multithreaded hint replay (CASSANDRA-4189)
 * add inter-node message compression (CASSANDRA-3127)
 * remove COPP (CASSANDRA-2479)
 * Track tombstone expiration and compact when tombstone content is
   higher than a configurable threshold, default 20% (CASSANDRA-3442, 4234)
 * update MurmurHash to version 3 (CASSANDRA-2975)
 * (CLI) track elapsed time for `delete' operation (CASSANDRA-4060)
 * (CLI) jline version is bumped to 1.0 to properly  support
   'delete' key function (CASSANDRA-4132)
 * Save IndexSummary into new SSTable 'Summary' component (CASSANDRA-2392, 4289)
 * Add support for range tombstones (CASSANDRA-3708)
 * Improve MessagingService efficiency (CASSANDRA-3617)
 * Avoid ID conflicts from concurrent schema changes (CASSANDRA-3794)
 * Set thrift HSHA server thread limit to unlimited by default (CASSANDRA-4277)
 * Avoids double serialization of CF id in RowMutation messages
   (CASSANDRA-4293)
 * stream compressed sstables directly with java nio (CASSANDRA-4297)
 * Support multiple ranges in SliceQueryFilter (CASSANDRA-3885)
 * Add column metadata to system column families (CASSANDRA-4018)
 * (cql3) Always use composite types by default (CASSANDRA-4329)
 * (cql3) Add support for set, map and list (CASSANDRA-3647)
 * Validate date type correctly (CASSANDRA-4441)
 * (cql3) Allow definitions with only a PK (CASSANDRA-4361)
 * (cql3) Add support for row key composites (CASSANDRA-4179)
 * improve DynamicEndpointSnitch by using reservoir sampling (CASSANDRA-4038)
 * (cql3) Add support for 2ndary indexes (CASSANDRA-3680)
 * (cql3) fix defining more than one PK to be invalid (CASSANDRA-4477)
 * remove schema agreement checking from all external APIs (Thrift, CQL and CQL3) (CASSANDRA-4487)
 * add Murmur3Partitioner and make it default for new installations (CASSANDRA-3772, 4621)
 * (cql3) update pseudo-map syntax to use map syntax (CASSANDRA-4497)
 * Finer grained exceptions hierarchy and provides error code with exceptions (CASSANDRA-3979)
 * Adds events push to binary protocol (CASSANDRA-4480)
 * Rewrite nodetool help (CASSANDRA-2293)
 * Make CQL3 the default for CQL (CASSANDRA-4640)
 * update stress tool to be able to use CQL3 (CASSANDRA-4406)
 * Accept all thrift update on CQL3 cf but don't expose their metadata (CASSANDRA-4377)
 * Replace Throttle with Guava's RateLimiter for HintedHandOff (CASSANDRA-4541)
 * fix counter add/get using CQL2 and CQL3 in stress tool (CASSANDRA-4633)
 * Add sstable count per level to cfstats (CASSANDRA-4537)
 * (cql3) Add ALTER KEYSPACE statement (CASSANDRA-4611)
 * (cql3) Allow defining default consistency levels (CASSANDRA-4448)
 * (cql3) Fix queries using LIMIT missing results (CASSANDRA-4579)
 * fix cross-version gossip messaging (CASSANDRA-4576)
 * added inet data type (CASSANDRA-4627)


1.1.6
 * Wait for writes on synchronous read digest mismatch (CASSANDRA-4792)
 * fix commitlog replay for nanotime-infected sstables (CASSANDRA-4782)
 * preflight check ttl for maximum of 20 years (CASSANDRA-4771)
 * (Pig) fix widerow input with single column rows (CASSANDRA-4789)
 * Fix HH to compact with correct gcBefore, which avoids wiping out
   undelivered hints (CASSANDRA-4772)
 * LCS will merge up to 32 L0 sstables as intended (CASSANDRA-4778)
 * NTS will default unconfigured DC replicas to zero (CASSANDRA-4675)
 * use default consistency level in counter validation if none is
   explicitly provide (CASSANDRA-4700)
 * Improve IAuthority interface by introducing fine-grained
   access permissions and grant/revoke commands (CASSANDRA-4490, 4644)
 * fix assumption error in CLI when updating/describing keyspace 
   (CASSANDRA-4322)
 * Adds offline sstablescrub to debian packaging (CASSANDRA-4642)
 * Automatic fixing of overlapping leveled sstables (CASSANDRA-4644)
 * fix error when using ORDER BY with extended selections (CASSANDRA-4689)
 * (CQL3) Fix validation for IN queries for non-PK cols (CASSANDRA-4709)
 * fix re-created keyspace disappering after 1.1.5 upgrade 
   (CASSANDRA-4698, 4752)
 * (CLI) display elapsed time in 2 fraction digits (CASSANDRA-3460)
 * add authentication support to sstableloader (CASSANDRA-4712)
 * Fix CQL3 'is reversed' logic (CASSANDRA-4716, 4759)
 * (CQL3) Don't return ReversedType in result set metadata (CASSANDRA-4717)
 * Backport adding AlterKeyspace statement (CASSANDRA-4611)
 * (CQL3) Correcty accept upper-case data types (CASSANDRA-4770)
 * Add binary protocol events for schema changes (CASSANDRA-4684)
Merged from 1.0:
 * Switch from NBHM to CHM in MessagingService's callback map, which
   prevents OOM in long-running instances (CASSANDRA-4708)


1.1.5
 * add SecondaryIndex.reload API (CASSANDRA-4581)
 * use millis + atomicint for commitlog segment creation instead of
   nanotime, which has issues under some hypervisors (CASSANDRA-4601)
 * fix FD leak in slice queries (CASSANDRA-4571)
 * avoid recursion in leveled compaction (CASSANDRA-4587)
 * increase stack size under Java7 to 180K
 * Log(info) schema changes (CASSANDRA-4547)
 * Change nodetool setcachecapcity to manipulate global caches (CASSANDRA-4563)
 * (cql3) fix setting compaction strategy (CASSANDRA-4597)
 * fix broken system.schema_* timestamps on system startup (CASSANDRA-4561)
 * fix wrong skip of cache saving (CASSANDRA-4533)
 * Avoid NPE when lost+found is in data dir (CASSANDRA-4572)
 * Respect five-minute flush moratorium after initial CL replay (CASSANDRA-4474)
 * Adds ntp as recommended in debian packaging (CASSANDRA-4606)
 * Configurable transport in CF Record{Reader|Writer} (CASSANDRA-4558)
 * (cql3) fix potential NPE with both equal and unequal restriction (CASSANDRA-4532)
 * (cql3) improves ORDER BY validation (CASSANDRA-4624)
 * Fix potential deadlock during counter writes (CASSANDRA-4578)
 * Fix cql error with ORDER BY when using IN (CASSANDRA-4612)
Merged from 1.0:
 * increase Xss to 160k to accomodate latest 1.6 JVMs (CASSANDRA-4602)
 * fix toString of hint destination tokens (CASSANDRA-4568)
 * Fix multiple values for CurrentLocal NodeID (CASSANDRA-4626)


1.1.4
 * fix offline scrub to catch >= out of order rows (CASSANDRA-4411)
 * fix cassandra-env.sh on RHEL and other non-dash-based systems 
   (CASSANDRA-4494)
Merged from 1.0:
 * (Hadoop) fix setting key length for old-style mapred api (CASSANDRA-4534)
 * (Hadoop) fix iterating through a resultset consisting entirely
   of tombstoned rows (CASSANDRA-4466)


1.1.3
 * (cqlsh) add COPY TO (CASSANDRA-4434)
 * munmap commitlog segments before rename (CASSANDRA-4337)
 * (JMX) rename getRangeKeySample to sampleKeyRange to avoid returning
   multi-MB results as an attribute (CASSANDRA-4452)
 * flush based on data size, not throughput; overwritten columns no 
   longer artificially inflate liveRatio (CASSANDRA-4399)
 * update default commitlog segment size to 32MB and total commitlog
   size to 32/1024 MB for 32/64 bit JVMs, respectively (CASSANDRA-4422)
 * avoid using global partitioner to estimate ranges in index sstables
   (CASSANDRA-4403)
 * restore pre-CASSANDRA-3862 approach to removing expired tombstones
   from row cache during compaction (CASSANDRA-4364)
 * (stress) support for CQL prepared statements (CASSANDRA-3633)
 * Correctly catch exception when Snappy cannot be loaded (CASSANDRA-4400)
 * (cql3) Support ORDER BY when IN condition is given in WHERE clause (CASSANDRA-4327)
 * (cql3) delete "component_index" column on DROP TABLE call (CASSANDRA-4420)
 * change nanoTime() to currentTimeInMillis() in schema related code (CASSANDRA-4432)
 * add a token generation tool (CASSANDRA-3709)
 * Fix LCS bug with sstable containing only 1 row (CASSANDRA-4411)
 * fix "Can't Modify Index Name" problem on CF update (CASSANDRA-4439)
 * Fix assertion error in getOverlappingSSTables during repair (CASSANDRA-4456)
 * fix nodetool's setcompactionthreshold command (CASSANDRA-4455)
 * Ensure compacted files are never used, to avoid counter overcount (CASSANDRA-4436)
Merged from 1.0:
 * Push the validation of secondary index values to the SecondaryIndexManager (CASSANDRA-4240)
 * allow dropping columns shadowed by not-yet-expired supercolumn or row
   tombstones in PrecompactedRow (CASSANDRA-4396)


1.1.2
 * Fix cleanup not deleting index entries (CASSANDRA-4379)
 * Use correct partitioner when saving + loading caches (CASSANDRA-4331)
 * Check schema before trying to export sstable (CASSANDRA-2760)
 * Raise a meaningful exception instead of NPE when PFS encounters
   an unconfigured node + no default (CASSANDRA-4349)
 * fix bug in sstable blacklisting with LCS (CASSANDRA-4343)
 * LCS no longer promotes tiny sstables out of L0 (CASSANDRA-4341)
 * skip tombstones during hint replay (CASSANDRA-4320)
 * fix NPE in compactionstats (CASSANDRA-4318)
 * enforce 1m min keycache for auto (CASSANDRA-4306)
 * Have DeletedColumn.isMFD always return true (CASSANDRA-4307)
 * (cql3) exeption message for ORDER BY constraints said primary filter can be
    an IN clause, which is misleading (CASSANDRA-4319)
 * (cql3) Reject (not yet supported) creation of 2ndardy indexes on tables with
   composite primary keys (CASSANDRA-4328)
 * Set JVM stack size to 160k for java 7 (CASSANDRA-4275)
 * cqlsh: add COPY command to load data from CSV flat files (CASSANDRA-4012)
 * CFMetaData.fromThrift to throw ConfigurationException upon error (CASSANDRA-4353)
 * Use CF comparator to sort indexed columns in SecondaryIndexManager
   (CASSANDRA-4365)
 * add strategy_options to the KSMetaData.toString() output (CASSANDRA-4248)
 * (cql3) fix range queries containing unqueried results (CASSANDRA-4372)
 * (cql3) allow updating column_alias types (CASSANDRA-4041)
 * (cql3) Fix deletion bug (CASSANDRA-4193)
 * Fix computation of overlapping sstable for leveled compaction (CASSANDRA-4321)
 * Improve scrub and allow to run it offline (CASSANDRA-4321)
 * Fix assertionError in StorageService.bulkLoad (CASSANDRA-4368)
 * (cqlsh) add option to authenticate to a keyspace at startup (CASSANDRA-4108)
 * (cqlsh) fix ASSUME functionality (CASSANDRA-4352)
 * Fix ColumnFamilyRecordReader to not return progress > 100% (CASSANDRA-3942)
Merged from 1.0:
 * Set gc_grace on index CF to 0 (CASSANDRA-4314)


1.1.1
 * add populate_io_cache_on_flush option (CASSANDRA-2635)
 * allow larger cache capacities than 2GB (CASSANDRA-4150)
 * add getsstables command to nodetool (CASSANDRA-4199)
 * apply parent CF compaction settings to secondary index CFs (CASSANDRA-4280)
 * preserve commitlog size cap when recycling segments at startup
   (CASSANDRA-4201)
 * (Hadoop) fix split generation regression (CASSANDRA-4259)
 * ignore min/max compactions settings in LCS, while preserving
   behavior that min=max=0 disables autocompaction (CASSANDRA-4233)
 * log number of rows read from saved cache (CASSANDRA-4249)
 * calculate exact size required for cleanup operations (CASSANDRA-1404)
 * avoid blocking additional writes during flush when the commitlog
   gets behind temporarily (CASSANDRA-1991)
 * enable caching on index CFs based on data CF cache setting (CASSANDRA-4197)
 * warn on invalid replication strategy creation options (CASSANDRA-4046)
 * remove [Freeable]Memory finalizers (CASSANDRA-4222)
 * include tombstone size in ColumnFamily.size, which can prevent OOM
   during sudden mass delete operations by yielding a nonzero liveRatio
   (CASSANDRA-3741)
 * Open 1 sstableScanner per level for leveled compaction (CASSANDRA-4142)
 * Optimize reads when row deletion timestamps allow us to restrict
   the set of sstables we check (CASSANDRA-4116)
 * add support for commitlog archiving and point-in-time recovery
   (CASSANDRA-3690)
 * avoid generating redundant compaction tasks during streaming
   (CASSANDRA-4174)
 * add -cf option to nodetool snapshot, and takeColumnFamilySnapshot to
   StorageService mbean (CASSANDRA-556)
 * optimize cleanup to drop entire sstables where possible (CASSANDRA-4079)
 * optimize truncate when autosnapshot is disabled (CASSANDRA-4153)
 * update caches to use byte[] keys to reduce memory overhead (CASSANDRA-3966)
 * add column limit to cli (CASSANDRA-3012, 4098)
 * clean up and optimize DataOutputBuffer, used by CQL compression and
   CompositeType (CASSANDRA-4072)
 * optimize commitlog checksumming (CASSANDRA-3610)
 * identify and blacklist corrupted SSTables from future compactions 
   (CASSANDRA-2261)
 * Move CfDef and KsDef validation out of thrift (CASSANDRA-4037)
 * Expose API to repair a user provided range (CASSANDRA-3912)
 * Add way to force the cassandra-cli to refresh its schema (CASSANDRA-4052)
 * Avoid having replicate on write tasks stacking up at CL.ONE (CASSANDRA-2889)
 * (cql3) Backwards compatibility for composite comparators in non-cql3-aware
   clients (CASSANDRA-4093)
 * (cql3) Fix order by for reversed queries (CASSANDRA-4160)
 * (cql3) Add ReversedType support (CASSANDRA-4004)
 * (cql3) Add timeuuid type (CASSANDRA-4194)
 * (cql3) Minor fixes (CASSANDRA-4185)
 * (cql3) Fix prepared statement in BATCH (CASSANDRA-4202)
 * (cql3) Reduce the list of reserved keywords (CASSANDRA-4186)
 * (cql3) Move max/min compaction thresholds to compaction strategy options
   (CASSANDRA-4187)
 * Fix exception during move when localhost is the only source (CASSANDRA-4200)
 * (cql3) Allow paging through non-ordered partitioner results (CASSANDRA-3771)
 * (cql3) Fix drop index (CASSANDRA-4192)
 * (cql3) Don't return range ghosts anymore (CASSANDRA-3982)
 * fix re-creating Keyspaces/ColumnFamilies with the same name as dropped
   ones (CASSANDRA-4219)
 * fix SecondaryIndex LeveledManifest save upon snapshot (CASSANDRA-4230)
 * fix missing arrayOffset in FBUtilities.hash (CASSANDRA-4250)
 * (cql3) Add name of parameters in CqlResultSet (CASSANDRA-4242)
 * (cql3) Correctly validate order by queries (CASSANDRA-4246)
 * rename stress to cassandra-stress for saner packaging (CASSANDRA-4256)
 * Fix exception on colum metadata with non-string comparator (CASSANDRA-4269)
 * Check for unknown/invalid compression options (CASSANDRA-4266)
 * (cql3) Adds simple access to column timestamp and ttl (CASSANDRA-4217)
 * (cql3) Fix range queries with secondary indexes (CASSANDRA-4257)
 * Better error messages from improper input in cli (CASSANDRA-3865)
 * Try to stop all compaction upon Keyspace or ColumnFamily drop (CASSANDRA-4221)
 * (cql3) Allow keyspace properties to contain hyphens (CASSANDRA-4278)
 * (cql3) Correctly validate keyspace access in create table (CASSANDRA-4296)
 * Avoid deadlock in migration stage (CASSANDRA-3882)
 * Take supercolumn names and deletion info into account in memtable throughput
   (CASSANDRA-4264)
 * Add back backward compatibility for old style replication factor (CASSANDRA-4294)
 * Preserve compatibility with pre-1.1 index queries (CASSANDRA-4262)
Merged from 1.0:
 * Fix super columns bug where cache is not updated (CASSANDRA-4190)
 * fix maxTimestamp to include row tombstones (CASSANDRA-4116)
 * (CLI) properly handle quotes in create/update keyspace commands (CASSANDRA-4129)
 * Avoids possible deadlock during bootstrap (CASSANDRA-4159)
 * fix stress tool that hangs forever on timeout or error (CASSANDRA-4128)
 * stress tool to return appropriate exit code on failure (CASSANDRA-4188)
 * fix compaction NPE when out of disk space and assertions disabled
   (CASSANDRA-3985)
 * synchronize LCS getEstimatedTasks to avoid CME (CASSANDRA-4255)
 * ensure unique streaming session id's (CASSANDRA-4223)
 * kick off background compaction when min/max thresholds change 
   (CASSANDRA-4279)
 * improve ability of STCS.getBuckets to deal with 100s of 1000s of
   sstables, such as when convertinb back from LCS (CASSANDRA-4287)
 * Oversize integer in CQL throws NumberFormatException (CASSANDRA-4291)
 * fix 1.0.x node join to mixed version cluster, other nodes >= 1.1 (CASSANDRA-4195)
 * Fix LCS splitting sstable base on uncompressed size (CASSANDRA-4419)
 * Push the validation of secondary index values to the SecondaryIndexManager (CASSANDRA-4240)
 * Don't purge columns during upgradesstables (CASSANDRA-4462)
 * Make cqlsh work with piping (CASSANDRA-4113)
 * Validate arguments for nodetool decommission (CASSANDRA-4061)
 * Report thrift status in nodetool info (CASSANDRA-4010)


1.1.0-final
 * average a reduced liveRatio estimate with the previous one (CASSANDRA-4065)
 * Allow KS and CF names up to 48 characters (CASSANDRA-4157)
 * fix stress build (CASSANDRA-4140)
 * add time remaining estimate to nodetool compactionstats (CASSANDRA-4167)
 * (cql) fix NPE in cql3 ALTER TABLE (CASSANDRA-4163)
 * (cql) Add support for CL.TWO and CL.THREE in CQL (CASSANDRA-4156)
 * (cql) Fix type in CQL3 ALTER TABLE preventing update (CASSANDRA-4170)
 * (cql) Throw invalid exception from CQL3 on obsolete options (CASSANDRA-4171)
 * (cqlsh) fix recognizing uppercase SELECT keyword (CASSANDRA-4161)
 * Pig: wide row support (CASSANDRA-3909)
Merged from 1.0:
 * avoid streaming empty files with bulk loader if sstablewriter errors out
   (CASSANDRA-3946)


1.1-rc1
 * Include stress tool in binary builds (CASSANDRA-4103)
 * (Hadoop) fix wide row iteration when last row read was deleted
   (CASSANDRA-4154)
 * fix read_repair_chance to really default to 0.1 in the cli (CASSANDRA-4114)
 * Adds caching and bloomFilterFpChange to CQL options (CASSANDRA-4042)
 * Adds posibility to autoconfigure size of the KeyCache (CASSANDRA-4087)
 * fix KEYS index from skipping results (CASSANDRA-3996)
 * Remove sliced_buffer_size_in_kb dead option (CASSANDRA-4076)
 * make loadNewSStable preserve sstable version (CASSANDRA-4077)
 * Respect 1.0 cache settings as much as possible when upgrading 
   (CASSANDRA-4088)
 * relax path length requirement for sstable files when upgrading on 
   non-Windows platforms (CASSANDRA-4110)
 * fix terminination of the stress.java when errors were encountered
   (CASSANDRA-4128)
 * Move CfDef and KsDef validation out of thrift (CASSANDRA-4037)
 * Fix get_paged_slice (CASSANDRA-4136)
 * CQL3: Support slice with exclusive start and stop (CASSANDRA-3785)
Merged from 1.0:
 * support PropertyFileSnitch in bulk loader (CASSANDRA-4145)
 * add auto_snapshot option allowing disabling snapshot before drop/truncate
   (CASSANDRA-3710)
 * allow short snitch names (CASSANDRA-4130)


1.1-beta2
 * rename loaded sstables to avoid conflicts with local snapshots
   (CASSANDRA-3967)
 * start hint replay as soon as FD notifies that the target is back up
   (CASSANDRA-3958)
 * avoid unproductive deserializing of cached rows during compaction
   (CASSANDRA-3921)
 * fix concurrency issues with CQL keyspace creation (CASSANDRA-3903)
 * Show Effective Owership via Nodetool ring <keyspace> (CASSANDRA-3412)
 * Update ORDER BY syntax for CQL3 (CASSANDRA-3925)
 * Fix BulkRecordWriter to not throw NPE if reducer gets no map data from Hadoop (CASSANDRA-3944)
 * Fix bug with counters in super columns (CASSANDRA-3821)
 * Remove deprecated merge_shard_chance (CASSANDRA-3940)
 * add a convenient way to reset a node's schema (CASSANDRA-2963)
 * fix for intermittent SchemaDisagreementException (CASSANDRA-3884)
 * CLI `list <CF>` to limit number of columns and their order (CASSANDRA-3012)
 * ignore deprecated KsDef/CfDef/ColumnDef fields in native schema (CASSANDRA-3963)
 * CLI to report when unsupported column_metadata pair was given (CASSANDRA-3959)
 * reincarnate removed and deprecated KsDef/CfDef attributes (CASSANDRA-3953)
 * Fix race between writes and read for cache (CASSANDRA-3862)
 * perform static initialization of StorageProxy on start-up (CASSANDRA-3797)
 * support trickling fsync() on writes (CASSANDRA-3950)
 * expose counters for unavailable/timeout exceptions given to thrift clients (CASSANDRA-3671)
 * avoid quadratic startup time in LeveledManifest (CASSANDRA-3952)
 * Add type information to new schema_ columnfamilies and remove thrift
   serialization for schema (CASSANDRA-3792)
 * add missing column validator options to the CLI help (CASSANDRA-3926)
 * skip reading saved key cache if CF's caching strategy is NONE or ROWS_ONLY (CASSANDRA-3954)
 * Unify migration code (CASSANDRA-4017)
Merged from 1.0:
 * cqlsh: guess correct version of Python for Arch Linux (CASSANDRA-4090)
 * (CLI) properly handle quotes in create/update keyspace commands (CASSANDRA-4129)
 * Avoids possible deadlock during bootstrap (CASSANDRA-4159)
 * fix stress tool that hangs forever on timeout or error (CASSANDRA-4128)
 * Fix super columns bug where cache is not updated (CASSANDRA-4190)
 * stress tool to return appropriate exit code on failure (CASSANDRA-4188)


1.0.9
 * improve index sampling performance (CASSANDRA-4023)
 * always compact away deleted hints immediately after handoff (CASSANDRA-3955)
 * delete hints from dropped ColumnFamilies on handoff instead of
   erroring out (CASSANDRA-3975)
 * add CompositeType ref to the CLI doc for create/update column family (CASSANDRA-3980)
 * Pig: support Counter ColumnFamilies (CASSANDRA-3973)
 * Pig: Composite column support (CASSANDRA-3684)
 * Avoid NPE during repair when a keyspace has no CFs (CASSANDRA-3988)
 * Fix division-by-zero error on get_slice (CASSANDRA-4000)
 * don't change manifest level for cleanup, scrub, and upgradesstables
   operations under LeveledCompactionStrategy (CASSANDRA-3989, 4112)
 * fix race leading to super columns assertion failure (CASSANDRA-3957)
 * fix NPE on invalid CQL delete command (CASSANDRA-3755)
 * allow custom types in CLI's assume command (CASSANDRA-4081)
 * fix totalBytes count for parallel compactions (CASSANDRA-3758)
 * fix intermittent NPE in get_slice (CASSANDRA-4095)
 * remove unnecessary asserts in native code interfaces (CASSANDRA-4096)
 * Validate blank keys in CQL to avoid assertion errors (CASSANDRA-3612)
 * cqlsh: fix bad decoding of some column names (CASSANDRA-4003)
 * cqlsh: fix incorrect padding with unicode chars (CASSANDRA-4033)
 * Fix EC2 snitch incorrectly reporting region (CASSANDRA-4026)
 * Shut down thrift during decommission (CASSANDRA-4086)
 * Expose nodetool cfhistograms for 2ndary indexes (CASSANDRA-4063)
Merged from 0.8:
 * Fix ConcurrentModificationException in gossiper (CASSANDRA-4019)


1.1-beta1
 * (cqlsh)
   + add SOURCE and CAPTURE commands, and --file option (CASSANDRA-3479)
   + add ALTER COLUMNFAMILY WITH (CASSANDRA-3523)
   + bundle Python dependencies with Cassandra (CASSANDRA-3507)
   + added to Debian package (CASSANDRA-3458)
   + display byte data instead of erroring out on decode failure 
     (CASSANDRA-3874)
 * add nodetool rebuild_index (CASSANDRA-3583)
 * add nodetool rangekeysample (CASSANDRA-2917)
 * Fix streaming too much data during move operations (CASSANDRA-3639)
 * Nodetool and CLI connect to localhost by default (CASSANDRA-3568)
 * Reduce memory used by primary index sample (CASSANDRA-3743)
 * (Hadoop) separate input/output configurations (CASSANDRA-3197, 3765)
 * avoid returning internal Cassandra classes over JMX (CASSANDRA-2805)
 * add row-level isolation via SnapTree (CASSANDRA-2893)
 * Optimize key count estimation when opening sstable on startup
   (CASSANDRA-2988)
 * multi-dc replication optimization supporting CL > ONE (CASSANDRA-3577)
 * add command to stop compactions (CASSANDRA-1740, 3566, 3582)
 * multithreaded streaming (CASSANDRA-3494)
 * removed in-tree redhat spec (CASSANDRA-3567)
 * "defragment" rows for name-based queries under STCS, again (CASSANDRA-2503)
 * Recycle commitlog segments for improved performance 
   (CASSANDRA-3411, 3543, 3557, 3615)
 * update size-tiered compaction to prioritize small tiers (CASSANDRA-2407)
 * add message expiration logic to OutboundTcpConnection (CASSANDRA-3005)
 * off-heap cache to use sun.misc.Unsafe instead of JNA (CASSANDRA-3271)
 * EACH_QUORUM is only supported for writes (CASSANDRA-3272)
 * replace compactionlock use in schema migration by checking CFS.isValid
   (CASSANDRA-3116)
 * recognize that "SELECT first ... *" isn't really "SELECT *" (CASSANDRA-3445)
 * Use faster bytes comparison (CASSANDRA-3434)
 * Bulk loader is no longer a fat client, (HADOOP) bulk load output format
   (CASSANDRA-3045)
 * (Hadoop) add support for KeyRange.filter
 * remove assumption that keys and token are in bijection
   (CASSANDRA-1034, 3574, 3604)
 * always remove endpoints from delevery queue in HH (CASSANDRA-3546)
 * fix race between cf flush and its 2ndary indexes flush (CASSANDRA-3547)
 * fix potential race in AES when a repair fails (CASSANDRA-3548)
 * Remove columns shadowed by a deleted container even when we cannot purge
   (CASSANDRA-3538)
 * Improve memtable slice iteration performance (CASSANDRA-3545)
 * more efficient allocation of small bloom filters (CASSANDRA-3618)
 * Use separate writer thread in SSTableSimpleUnsortedWriter (CASSANDRA-3619)
 * fsync the directory after new sstable or commitlog segment are created (CASSANDRA-3250)
 * fix minor issues reported by FindBugs (CASSANDRA-3658)
 * global key/row caches (CASSANDRA-3143, 3849)
 * optimize memtable iteration during range scan (CASSANDRA-3638)
 * introduce 'crc_check_chance' in CompressionParameters to support
   a checksum percentage checking chance similarly to read-repair (CASSANDRA-3611)
 * a way to deactivate global key/row cache on per-CF basis (CASSANDRA-3667)
 * fix LeveledCompactionStrategy broken because of generation pre-allocation
   in LeveledManifest (CASSANDRA-3691)
 * finer-grained control over data directories (CASSANDRA-2749)
 * Fix ClassCastException during hinted handoff (CASSANDRA-3694)
 * Upgrade Thrift to 0.7 (CASSANDRA-3213)
 * Make stress.java insert operation to use microseconds (CASSANDRA-3725)
 * Allows (internally) doing a range query with a limit of columns instead of
   rows (CASSANDRA-3742)
 * Allow rangeSlice queries to be start/end inclusive/exclusive (CASSANDRA-3749)
 * Fix BulkLoader to support new SSTable layout and add stream
   throttling to prevent an NPE when there is no yaml config (CASSANDRA-3752)
 * Allow concurrent schema migrations (CASSANDRA-1391, 3832)
 * Add SnapshotCommand to trigger snapshot on remote node (CASSANDRA-3721)
 * Make CFMetaData conversions to/from thrift/native schema inverses
   (CASSANDRA_3559)
 * Add initial code for CQL 3.0-beta (CASSANDRA-2474, 3781, 3753)
 * Add wide row support for ColumnFamilyInputFormat (CASSANDRA-3264)
 * Allow extending CompositeType comparator (CASSANDRA-3657)
 * Avoids over-paging during get_count (CASSANDRA-3798)
 * Add new command to rebuild a node without (repair) merkle tree calculations
   (CASSANDRA-3483, 3922)
 * respect not only row cache capacity but caching mode when
   trying to read data (CASSANDRA-3812)
 * fix system tests (CASSANDRA-3827)
 * CQL support for altering row key type in ALTER TABLE (CASSANDRA-3781)
 * turn compression on by default (CASSANDRA-3871)
 * make hexToBytes refuse invalid input (CASSANDRA-2851)
 * Make secondary indexes CF inherit compression and compaction from their
   parent CF (CASSANDRA-3877)
 * Finish cleanup up tombstone purge code (CASSANDRA-3872)
 * Avoid NPE on aboarted stream-out sessions (CASSANDRA-3904)
 * BulkRecordWriter throws NPE for counter columns (CASSANDRA-3906)
 * Support compression using BulkWriter (CASSANDRA-3907)


1.0.8
 * fix race between cleanup and flush on secondary index CFSes (CASSANDRA-3712)
 * avoid including non-queried nodes in rangeslice read repair
   (CASSANDRA-3843)
 * Only snapshot CF being compacted for snapshot_before_compaction 
   (CASSANDRA-3803)
 * Log active compactions in StatusLogger (CASSANDRA-3703)
 * Compute more accurate compaction score per level (CASSANDRA-3790)
 * Return InvalidRequest when using a keyspace that doesn't exist
   (CASSANDRA-3764)
 * disallow user modification of System keyspace (CASSANDRA-3738)
 * allow using sstable2json on secondary index data (CASSANDRA-3738)
 * (cqlsh) add DESCRIBE COLUMNFAMILIES (CASSANDRA-3586)
 * (cqlsh) format blobs correctly and use colors to improve output
   readability (CASSANDRA-3726)
 * synchronize BiMap of bootstrapping tokens (CASSANDRA-3417)
 * show index options in CLI (CASSANDRA-3809)
 * add optional socket timeout for streaming (CASSANDRA-3838)
 * fix truncate not to leave behind non-CFS backed secondary indexes
   (CASSANDRA-3844)
 * make CLI `show schema` to use output stream directly instead
   of StringBuilder (CASSANDRA-3842)
 * remove the wait on hint future during write (CASSANDRA-3870)
 * (cqlsh) ignore missing CfDef opts (CASSANDRA-3933)
 * (cqlsh) look for cqlshlib relative to realpath (CASSANDRA-3767)
 * Fix short read protection (CASSANDRA-3934)
 * Make sure infered and actual schema match (CASSANDRA-3371)
 * Fix NPE during HH delivery (CASSANDRA-3677)
 * Don't put boostrapping node in 'hibernate' status (CASSANDRA-3737)
 * Fix double quotes in windows bat files (CASSANDRA-3744)
 * Fix bad validator lookup (CASSANDRA-3789)
 * Fix soft reset in EC2MultiRegionSnitch (CASSANDRA-3835)
 * Don't leave zombie connections with THSHA thrift server (CASSANDRA-3867)
 * (cqlsh) fix deserialization of data (CASSANDRA-3874)
 * Fix removetoken force causing an inconsistent state (CASSANDRA-3876)
 * Fix ahndling of some types with Pig (CASSANDRA-3886)
 * Don't allow to drop the system keyspace (CASSANDRA-3759)
 * Make Pig deletes disabled by default and configurable (CASSANDRA-3628)
Merged from 0.8:
 * (Pig) fix CassandraStorage to use correct comparator in Super ColumnFamily
   case (CASSANDRA-3251)
 * fix thread safety issues in commitlog replay, primarily affecting
   systems with many (100s) of CF definitions (CASSANDRA-3751)
 * Fix relevant tombstone ignored with super columns (CASSANDRA-3875)


1.0.7
 * fix regression in HH page size calculation (CASSANDRA-3624)
 * retry failed stream on IOException (CASSANDRA-3686)
 * allow configuring bloom_filter_fp_chance (CASSANDRA-3497)
 * attempt hint delivery every ten minutes, or when failure detector
   notifies us that a node is back up, whichever comes first.  hint
   handoff throttle delay default changed to 1ms, from 50 (CASSANDRA-3554)
 * add nodetool setstreamthroughput (CASSANDRA-3571)
 * fix assertion when dropping a columnfamily with no sstables (CASSANDRA-3614)
 * more efficient allocation of small bloom filters (CASSANDRA-3618)
 * CLibrary.createHardLinkWithExec() to check for errors (CASSANDRA-3101)
 * Avoid creating empty and non cleaned writer during compaction (CASSANDRA-3616)
 * stop thrift service in shutdown hook so we can quiesce MessagingService
   (CASSANDRA-3335)
 * (CQL) compaction_strategy_options and compression_parameters for
   CREATE COLUMNFAMILY statement (CASSANDRA-3374)
 * Reset min/max compaction threshold when creating size tiered compaction
   strategy (CASSANDRA-3666)
 * Don't ignore IOException during compaction (CASSANDRA-3655)
 * Fix assertion error for CF with gc_grace=0 (CASSANDRA-3579)
 * Shutdown ParallelCompaction reducer executor after use (CASSANDRA-3711)
 * Avoid < 0 value for pending tasks in leveled compaction (CASSANDRA-3693)
 * (Hadoop) Support TimeUUID in Pig CassandraStorage (CASSANDRA-3327)
 * Check schema is ready before continuing boostrapping (CASSANDRA-3629)
 * Catch overflows during parsing of chunk_length_kb (CASSANDRA-3644)
 * Improve stream protocol mismatch errors (CASSANDRA-3652)
 * Avoid multiple thread doing HH to the same target (CASSANDRA-3681)
 * Add JMX property for rp_timeout_in_ms (CASSANDRA-2940)
 * Allow DynamicCompositeType to compare component of different types
   (CASSANDRA-3625)
 * Flush non-cfs backed secondary indexes (CASSANDRA-3659)
 * Secondary Indexes should report memory consumption (CASSANDRA-3155)
 * fix for SelectStatement start/end key are not set correctly
   when a key alias is involved (CASSANDRA-3700)
 * fix CLI `show schema` command insert of an extra comma in
   column_metadata (CASSANDRA-3714)
Merged from 0.8:
 * avoid logging (harmless) exception when GC takes < 1ms (CASSANDRA-3656)
 * prevent new nodes from thinking down nodes are up forever (CASSANDRA-3626)
 * use correct list of replicas for LOCAL_QUORUM reads when read repair
   is disabled (CASSANDRA-3696)
 * block on flush before compacting hints (may prevent OOM) (CASSANDRA-3733)


1.0.6
 * (CQL) fix cqlsh support for replicate_on_write (CASSANDRA-3596)
 * fix adding to leveled manifest after streaming (CASSANDRA-3536)
 * filter out unavailable cipher suites when using encryption (CASSANDRA-3178)
 * (HADOOP) add old-style api support for CFIF and CFRR (CASSANDRA-2799)
 * Support TimeUUIDType column names in Stress.java tool (CASSANDRA-3541)
 * (CQL) INSERT/UPDATE/DELETE/TRUNCATE commands should allow CF names to
   be qualified by keyspace (CASSANDRA-3419)
 * always remove endpoints from delevery queue in HH (CASSANDRA-3546)
 * fix race between cf flush and its 2ndary indexes flush (CASSANDRA-3547)
 * fix potential race in AES when a repair fails (CASSANDRA-3548)
 * fix default value validation usage in CLI SET command (CASSANDRA-3553)
 * Optimize componentsFor method for compaction and startup time
   (CASSANDRA-3532)
 * (CQL) Proper ColumnFamily metadata validation on CREATE COLUMNFAMILY 
   (CASSANDRA-3565)
 * fix compression "chunk_length_kb" option to set correct kb value for 
   thrift/avro (CASSANDRA-3558)
 * fix missing response during range slice repair (CASSANDRA-3551)
 * 'describe ring' moved from CLI to nodetool and available through JMX (CASSANDRA-3220)
 * add back partitioner to sstable metadata (CASSANDRA-3540)
 * fix NPE in get_count for counters (CASSANDRA-3601)
Merged from 0.8:
 * remove invalid assertion that table was opened before dropping it
   (CASSANDRA-3580)
 * range and index scans now only send requests to enough replicas to
   satisfy requested CL + RR (CASSANDRA-3598)
 * use cannonical host for local node in nodetool info (CASSANDRA-3556)
 * remove nonlocal DC write optimization since it only worked with
   CL.ONE or CL.LOCAL_QUORUM (CASSANDRA-3577, 3585)
 * detect misuses of CounterColumnType (CASSANDRA-3422)
 * turn off string interning in json2sstable, take 2 (CASSANDRA-2189)
 * validate compression parameters on add/update of the ColumnFamily 
   (CASSANDRA-3573)
 * Check for 0.0.0.0 is incorrect in CFIF (CASSANDRA-3584)
 * Increase vm.max_map_count in debian packaging (CASSANDRA-3563)
 * gossiper will never add itself to saved endpoints (CASSANDRA-3485)


1.0.5
 * revert CASSANDRA-3407 (see CASSANDRA-3540)
 * fix assertion error while forwarding writes to local nodes (CASSANDRA-3539)


1.0.4
 * fix self-hinting of timed out read repair updates and make hinted handoff
   less prone to OOMing a coordinator (CASSANDRA-3440)
 * expose bloom filter sizes via JMX (CASSANDRA-3495)
 * enforce RP tokens 0..2**127 (CASSANDRA-3501)
 * canonicalize paths exposed through JMX (CASSANDRA-3504)
 * fix "liveSize" stat when sstables are removed (CASSANDRA-3496)
 * add bloom filter FP rates to nodetool cfstats (CASSANDRA-3347)
 * record partitioner in sstable metadata component (CASSANDRA-3407)
 * add new upgradesstables nodetool command (CASSANDRA-3406)
 * skip --debug requirement to see common exceptions in CLI (CASSANDRA-3508)
 * fix incorrect query results due to invalid max timestamp (CASSANDRA-3510)
 * make sstableloader recognize compressed sstables (CASSANDRA-3521)
 * avoids race in OutboundTcpConnection in multi-DC setups (CASSANDRA-3530)
 * use SETLOCAL in cassandra.bat (CASSANDRA-3506)
 * fix ConcurrentModificationException in Table.all() (CASSANDRA-3529)
Merged from 0.8:
 * fix concurrence issue in the FailureDetector (CASSANDRA-3519)
 * fix array out of bounds error in counter shard removal (CASSANDRA-3514)
 * avoid dropping tombstones when they might still be needed to shadow
   data in a different sstable (CASSANDRA-2786)


1.0.3
 * revert name-based query defragmentation aka CASSANDRA-2503 (CASSANDRA-3491)
 * fix invalidate-related test failures (CASSANDRA-3437)
 * add next-gen cqlsh to bin/ (CASSANDRA-3188, 3131, 3493)
 * (CQL) fix handling of rows with no columns (CASSANDRA-3424, 3473)
 * fix querying supercolumns by name returning only a subset of
   subcolumns or old subcolumn versions (CASSANDRA-3446)
 * automatically compute sha1 sum for uncompressed data files (CASSANDRA-3456)
 * fix reading metadata/statistics component for version < h (CASSANDRA-3474)
 * add sstable forward-compatibility (CASSANDRA-3478)
 * report compression ratio in CFSMBean (CASSANDRA-3393)
 * fix incorrect size exception during streaming of counters (CASSANDRA-3481)
 * (CQL) fix for counter decrement syntax (CASSANDRA-3418)
 * Fix race introduced by CASSANDRA-2503 (CASSANDRA-3482)
 * Fix incomplete deletion of delivered hints (CASSANDRA-3466)
 * Avoid rescheduling compactions when no compaction was executed 
   (CASSANDRA-3484)
 * fix handling of the chunk_length_kb compression options (CASSANDRA-3492)
Merged from 0.8:
 * fix updating CF row_cache_provider (CASSANDRA-3414)
 * CFMetaData.convertToThrift method to set RowCacheProvider (CASSANDRA-3405)
 * acquire compactionlock during truncate (CASSANDRA-3399)
 * fix displaying cfdef entries for super columnfamilies (CASSANDRA-3415)
 * Make counter shard merging thread safe (CASSANDRA-3178)
 * Revert CASSANDRA-2855
 * Fix bug preventing the use of efficient cross-DC writes (CASSANDRA-3472)
 * `describe ring` command for CLI (CASSANDRA-3220)
 * (Hadoop) skip empty rows when entire row is requested, redux (CASSANDRA-2855)


1.0.2
 * "defragment" rows for name-based queries under STCS (CASSANDRA-2503)
 * Add timing information to cassandra-cli GET/SET/LIST queries (CASSANDRA-3326)
 * Only create one CompressionMetadata object per sstable (CASSANDRA-3427)
 * cleanup usage of StorageService.setMode() (CASSANDRA-3388)
 * Avoid large array allocation for compressed chunk offsets (CASSANDRA-3432)
 * fix DecimalType bytebuffer marshalling (CASSANDRA-3421)
 * fix bug that caused first column in per row indexes to be ignored 
   (CASSANDRA-3441)
 * add JMX call to clean (failed) repair sessions (CASSANDRA-3316)
 * fix sstableloader reference acquisition bug (CASSANDRA-3438)
 * fix estimated row size regression (CASSANDRA-3451)
 * make sure we don't return more columns than asked (CASSANDRA-3303, 3395)
Merged from 0.8:
 * acquire compactionlock during truncate (CASSANDRA-3399)
 * fix displaying cfdef entries for super columnfamilies (CASSANDRA-3415)


1.0.1
 * acquire references during index build to prevent delete problems
   on Windows (CASSANDRA-3314)
 * describe_ring should include datacenter/topology information (CASSANDRA-2882)
 * Thrift sockets are not properly buffered (CASSANDRA-3261)
 * performance improvement for bytebufferutil compare function (CASSANDRA-3286)
 * add system.versions ColumnFamily (CASSANDRA-3140)
 * reduce network copies (CASSANDRA-3333, 3373)
 * limit nodetool to 32MB of heap (CASSANDRA-3124)
 * (CQL) update parser to accept "timestamp" instead of "date" (CASSANDRA-3149)
 * Fix CLI `show schema` to include "compression_options" (CASSANDRA-3368)
 * Snapshot to include manifest under LeveledCompactionStrategy (CASSANDRA-3359)
 * (CQL) SELECT query should allow CF name to be qualified by keyspace (CASSANDRA-3130)
 * (CQL) Fix internal application error specifying 'using consistency ...'
   in lower case (CASSANDRA-3366)
 * fix Deflate compression when compression actually makes the data bigger
   (CASSANDRA-3370)
 * optimize UUIDGen to avoid lock contention on InetAddress.getLocalHost 
   (CASSANDRA-3387)
 * tolerate index being dropped mid-mutation (CASSANDRA-3334, 3313)
 * CompactionManager is now responsible for checking for new candidates
   post-task execution, enabling more consistent leveled compaction 
   (CASSANDRA-3391)
 * Cache HSHA threads (CASSANDRA-3372)
 * use CF/KS names as snapshot prefix for drop + truncate operations
   (CASSANDRA-2997)
 * Break bloom filters up to avoid heap fragmentation (CASSANDRA-2466)
 * fix cassandra hanging on jsvc stop (CASSANDRA-3302)
 * Avoid leveled compaction getting blocked on errors (CASSANDRA-3408)
 * Make reloading the compaction strategy safe (CASSANDRA-3409)
 * ignore 0.8 hints even if compaction begins before we try to purge
   them (CASSANDRA-3385)
 * remove procrun (bin\daemon) from Cassandra source tree and 
   artifacts (CASSANDRA-3331)
 * make cassandra compile under JDK7 (CASSANDRA-3275)
 * remove dependency of clientutil.jar to FBUtilities (CASSANDRA-3299)
 * avoid truncation errors by using long math on long values (CASSANDRA-3364)
 * avoid clock drift on some Windows machine (CASSANDRA-3375)
 * display cache provider in cli 'describe keyspace' command (CASSANDRA-3384)
 * fix incomplete topology information in describe_ring (CASSANDRA-3403)
 * expire dead gossip states based on time (CASSANDRA-2961)
 * improve CompactionTask extensibility (CASSANDRA-3330)
 * Allow one leveled compaction task to kick off another (CASSANDRA-3363)
 * allow encryption only between datacenters (CASSANDRA-2802)
Merged from 0.8:
 * fix truncate allowing data to be replayed post-restart (CASSANDRA-3297)
 * make iwriter final in IndexWriter to avoid NPE (CASSANDRA-2863)
 * (CQL) update grammar to require key clause in DELETE statement
   (CASSANDRA-3349)
 * (CQL) allow numeric keyspace names in USE statement (CASSANDRA-3350)
 * (Hadoop) skip empty rows when slicing the entire row (CASSANDRA-2855)
 * Fix handling of tombstone by SSTableExport/Import (CASSANDRA-3357)
 * fix ColumnIndexer to use long offsets (CASSANDRA-3358)
 * Improved CLI exceptions (CASSANDRA-3312)
 * Fix handling of tombstone by SSTableExport/Import (CASSANDRA-3357)
 * Only count compaction as active (for throttling) when they have
   successfully acquired the compaction lock (CASSANDRA-3344)
 * Display CLI version string on startup (CASSANDRA-3196)
 * (Hadoop) make CFIF try rpc_address or fallback to listen_address
   (CASSANDRA-3214)
 * (Hadoop) accept comma delimited lists of initial thrift connections
   (CASSANDRA-3185)
 * ColumnFamily min_compaction_threshold should be >= 2 (CASSANDRA-3342)
 * (Pig) add 0.8+ types and key validation type in schema (CASSANDRA-3280)
 * Fix completely removing column metadata using CLI (CASSANDRA-3126)
 * CLI `describe cluster;` output should be on separate lines for separate versions
   (CASSANDRA-3170)
 * fix changing durable_writes keyspace option during CF creation
   (CASSANDRA-3292)
 * avoid locking on update when no indexes are involved (CASSANDRA-3386)
 * fix assertionError during repair with ordered partitioners (CASSANDRA-3369)
 * correctly serialize key_validation_class for avro (CASSANDRA-3391)
 * don't expire counter tombstone after streaming (CASSANDRA-3394)
 * prevent nodes that failed to join from hanging around forever 
   (CASSANDRA-3351)
 * remove incorrect optimization from slice read path (CASSANDRA-3390)
 * Fix race in AntiEntropyService (CASSANDRA-3400)


1.0.0-final
 * close scrubbed sstable fd before deleting it (CASSANDRA-3318)
 * fix bug preventing obsolete commitlog segments from being removed
   (CASSANDRA-3269)
 * tolerate whitespace in seed CDL (CASSANDRA-3263)
 * Change default heap thresholds to max(min(1/2 ram, 1G), min(1/4 ram, 8GB))
   (CASSANDRA-3295)
 * Fix broken CompressedRandomAccessReaderTest (CASSANDRA-3298)
 * (CQL) fix type information returned for wildcard queries (CASSANDRA-3311)
 * add estimated tasks to LeveledCompactionStrategy (CASSANDRA-3322)
 * avoid including compaction cache-warming in keycache stats (CASSANDRA-3325)
 * run compaction and hinted handoff threads at MIN_PRIORITY (CASSANDRA-3308)
 * default hsha thrift server to cpu core count in rpc pool (CASSANDRA-3329)
 * add bin\daemon to binary tarball for Windows service (CASSANDRA-3331)
 * Fix places where uncompressed size of sstables was use in place of the
   compressed one (CASSANDRA-3338)
 * Fix hsha thrift server (CASSANDRA-3346)
 * Make sure repair only stream needed sstables (CASSANDRA-3345)


1.0.0-rc2
 * Log a meaningful warning when a node receives a message for a repair session
   that doesn't exist anymore (CASSANDRA-3256)
 * test for NUMA policy support as well as numactl presence (CASSANDRA-3245)
 * Fix FD leak when internode encryption is enabled (CASSANDRA-3257)
 * Remove incorrect assertion in mergeIterator (CASSANDRA-3260)
 * FBUtilities.hexToBytes(String) to throw NumberFormatException when string
   contains non-hex characters (CASSANDRA-3231)
 * Keep SimpleSnitch proximity ordering unchanged from what the Strategy
   generates, as intended (CASSANDRA-3262)
 * remove Scrub from compactionstats when finished (CASSANDRA-3255)
 * fix counter entry in jdbc TypesMap (CASSANDRA-3268)
 * fix full queue scenario for ParallelCompactionIterator (CASSANDRA-3270)
 * fix bootstrap process (CASSANDRA-3285)
 * don't try delivering hints if when there isn't any (CASSANDRA-3176)
 * CLI documentation change for ColumnFamily `compression_options` (CASSANDRA-3282)
 * ignore any CF ids sent by client for adding CF/KS (CASSANDRA-3288)
 * remove obsolete hints on first startup (CASSANDRA-3291)
 * use correct ISortedColumns for time-optimized reads (CASSANDRA-3289)
 * Evict gossip state immediately when a token is taken over by a new IP 
   (CASSANDRA-3259)


1.0.0-rc1
 * Update CQL to generate microsecond timestamps by default (CASSANDRA-3227)
 * Fix counting CFMetadata towards Memtable liveRatio (CASSANDRA-3023)
 * Kill server on wrapped OOME such as from FileChannel.map (CASSANDRA-3201)
 * remove unnecessary copy when adding to row cache (CASSANDRA-3223)
 * Log message when a full repair operation completes (CASSANDRA-3207)
 * Fix streamOutSession keeping sstables references forever if the remote end
   dies (CASSANDRA-3216)
 * Remove dynamic_snitch boolean from example configuration (defaulting to 
   true) and set default badness threshold to 0.1 (CASSANDRA-3229)
 * Base choice of random or "balanced" token on bootstrap on whether
   schema definitions were found (CASSANDRA-3219)
 * Fixes for LeveledCompactionStrategy score computation, prioritization,
   scheduling, and performance (CASSANDRA-3224, 3234)
 * parallelize sstable open at server startup (CASSANDRA-2988)
 * fix handling of exceptions writing to OutboundTcpConnection (CASSANDRA-3235)
 * Allow using quotes in "USE <keyspace>;" CLI command (CASSANDRA-3208)
 * Don't allow any cache loading exceptions to halt startup (CASSANDRA-3218)
 * Fix sstableloader --ignores option (CASSANDRA-3247)
 * File descriptor limit increased in packaging (CASSANDRA-3206)
 * Fix deadlock in commit log during flush (CASSANDRA-3253) 


1.0.0-beta1
 * removed binarymemtable (CASSANDRA-2692)
 * add commitlog_total_space_in_mb to prevent fragmented logs (CASSANDRA-2427)
 * removed commitlog_rotation_threshold_in_mb configuration (CASSANDRA-2771)
 * make AbstractBounds.normalize de-overlapp overlapping ranges (CASSANDRA-2641)
 * replace CollatingIterator, ReducingIterator with MergeIterator 
   (CASSANDRA-2062)
 * Fixed the ability to set compaction strategy in cli using create column 
   family command (CASSANDRA-2778)
 * clean up tmp files after failed compaction (CASSANDRA-2468)
 * restrict repair streaming to specific columnfamilies (CASSANDRA-2280)
 * don't bother persisting columns shadowed by a row tombstone (CASSANDRA-2589)
 * reset CF and SC deletion times after gc_grace (CASSANDRA-2317)
 * optimize away seek when compacting wide rows (CASSANDRA-2879)
 * single-pass streaming (CASSANDRA-2677, 2906, 2916, 3003)
 * use reference counting for deleting sstables instead of relying on GC
   (CASSANDRA-2521, 3179)
 * store hints as serialized mutations instead of pointers to data row
   (CASSANDRA-2045)
 * store hints in the coordinator node instead of in the closest replica 
   (CASSANDRA-2914)
 * add row_cache_keys_to_save CF option (CASSANDRA-1966)
 * check column family validity in nodetool repair (CASSANDRA-2933)
 * use lazy initialization instead of class initialization in NodeId
   (CASSANDRA-2953)
 * add paging to get_count (CASSANDRA-2894)
 * fix "short reads" in [multi]get (CASSANDRA-2643, 3157, 3192)
 * add optional compression for sstables (CASSANDRA-47, 2994, 3001, 3128)
 * add scheduler JMX metrics (CASSANDRA-2962)
 * add block level checksum for compressed data (CASSANDRA-1717)
 * make column family backed column map pluggable and introduce unsynchronized
   ArrayList backed one to speedup reads (CASSANDRA-2843, 3165, 3205)
 * refactoring of the secondary index api (CASSANDRA-2982)
 * make CL > ONE reads wait for digest reconciliation before returning
   (CASSANDRA-2494)
 * fix missing logging for some exceptions (CASSANDRA-2061)
 * refactor and optimize ColumnFamilyStore.files(...) and Descriptor.fromFilename(String)
   and few other places responsible for work with SSTable files (CASSANDRA-3040)
 * Stop reading from sstables once we know we have the most recent columns,
   for query-by-name requests (CASSANDRA-2498)
 * Add query-by-column mode to stress.java (CASSANDRA-3064)
 * Add "install" command to cassandra.bat (CASSANDRA-292)
 * clean up KSMetadata, CFMetadata from unnecessary
   Thrift<->Avro conversion methods (CASSANDRA-3032)
 * Add timeouts to client request schedulers (CASSANDRA-3079, 3096)
 * Cli to use hashes rather than array of hashes for strategy options (CASSANDRA-3081)
 * LeveledCompactionStrategy (CASSANDRA-1608, 3085, 3110, 3087, 3145, 3154, 3182)
 * Improvements of the CLI `describe` command (CASSANDRA-2630)
 * reduce window where dropped CF sstables may not be deleted (CASSANDRA-2942)
 * Expose gossip/FD info to JMX (CASSANDRA-2806)
 * Fix streaming over SSL when compressed SSTable involved (CASSANDRA-3051)
 * Add support for pluggable secondary index implementations (CASSANDRA-3078)
 * remove compaction_thread_priority setting (CASSANDRA-3104)
 * generate hints for replicas that timeout, not just replicas that are known
   to be down before starting (CASSANDRA-2034)
 * Add throttling for internode streaming (CASSANDRA-3080)
 * make the repair of a range repair all replica (CASSANDRA-2610, 3194)
 * expose the ability to repair the first range (as returned by the
   partitioner) of a node (CASSANDRA-2606)
 * Streams Compression (CASSANDRA-3015)
 * add ability to use multiple threads during a single compaction
   (CASSANDRA-2901)
 * make AbstractBounds.normalize support overlapping ranges (CASSANDRA-2641)
 * fix of the CQL count() behavior (CASSANDRA-3068)
 * use TreeMap backed column families for the SSTable simple writers
   (CASSANDRA-3148)
 * fix inconsistency of the CLI syntax when {} should be used instead of [{}]
   (CASSANDRA-3119)
 * rename CQL type names to match expected SQL behavior (CASSANDRA-3149, 3031)
 * Arena-based allocation for memtables (CASSANDRA-2252, 3162, 3163, 3168)
 * Default RR chance to 0.1 (CASSANDRA-3169)
 * Add RowLevel support to secondary index API (CASSANDRA-3147)
 * Make SerializingCacheProvider the default if JNA is available (CASSANDRA-3183)
 * Fix backwards compatibilty for CQL memtable properties (CASSANDRA-3190)
 * Add five-minute delay before starting compactions on a restarted server
   (CASSANDRA-3181)
 * Reduce copies done for intra-host messages (CASSANDRA-1788, 3144)
 * support of compaction strategy option for stress.java (CASSANDRA-3204)
 * make memtable throughput and column count thresholds no-ops (CASSANDRA-2449)
 * Return schema information along with the resultSet in CQL (CASSANDRA-2734)
 * Add new DecimalType (CASSANDRA-2883)
 * Fix assertion error in RowRepairResolver (CASSANDRA-3156)
 * Reduce unnecessary high buffer sizes (CASSANDRA-3171)
 * Pluggable compaction strategy (CASSANDRA-1610)
 * Add new broadcast_address config option (CASSANDRA-2491)


0.8.7
 * Kill server on wrapped OOME such as from FileChannel.map (CASSANDRA-3201)
 * Allow using quotes in "USE <keyspace>;" CLI command (CASSANDRA-3208)
 * Log message when a full repair operation completes (CASSANDRA-3207)
 * Don't allow any cache loading exceptions to halt startup (CASSANDRA-3218)
 * Fix sstableloader --ignores option (CASSANDRA-3247)
 * File descriptor limit increased in packaging (CASSANDRA-3206)
 * Log a meaningfull warning when a node receive a message for a repair session
   that doesn't exist anymore (CASSANDRA-3256)
 * Fix FD leak when internode encryption is enabled (CASSANDRA-3257)
 * FBUtilities.hexToBytes(String) to throw NumberFormatException when string
   contains non-hex characters (CASSANDRA-3231)
 * Keep SimpleSnitch proximity ordering unchanged from what the Strategy
   generates, as intended (CASSANDRA-3262)
 * remove Scrub from compactionstats when finished (CASSANDRA-3255)
 * Fix tool .bat files when CASSANDRA_HOME contains spaces (CASSANDRA-3258)
 * Force flush of status table when removing/updating token (CASSANDRA-3243)
 * Evict gossip state immediately when a token is taken over by a new IP (CASSANDRA-3259)
 * Fix bug where the failure detector can take too long to mark a host
   down (CASSANDRA-3273)
 * (Hadoop) allow wrapping ranges in queries (CASSANDRA-3137)
 * (Hadoop) check all interfaces for a match with split location
   before falling back to random replica (CASSANDRA-3211)
 * (Hadoop) Make Pig storage handle implements LoadMetadata (CASSANDRA-2777)
 * (Hadoop) Fix exception during PIG 'dump' (CASSANDRA-2810)
 * Fix stress COUNTER_GET option (CASSANDRA-3301)
 * Fix missing fields in CLI `show schema` output (CASSANDRA-3304)
 * Nodetool no longer leaks threads and closes JMX connections (CASSANDRA-3309)
 * fix truncate allowing data to be replayed post-restart (CASSANDRA-3297)
 * Move SimpleAuthority and SimpleAuthenticator to examples (CASSANDRA-2922)
 * Fix handling of tombstone by SSTableExport/Import (CASSANDRA-3357)
 * Fix transposition in cfHistograms (CASSANDRA-3222)
 * Allow using number as DC name when creating keyspace in CQL (CASSANDRA-3239)
 * Force flush of system table after updating/removing a token (CASSANDRA-3243)


0.8.6
 * revert CASSANDRA-2388
 * change TokenRange.endpoints back to listen/broadcast address to match
   pre-1777 behavior, and add TokenRange.rpc_endpoints instead (CASSANDRA-3187)
 * avoid trying to watch cassandra-topology.properties when loaded from jar
   (CASSANDRA-3138)
 * prevent users from creating keyspaces with LocalStrategy replication
   (CASSANDRA-3139)
 * fix CLI `show schema;` to output correct keyspace definition statement
   (CASSANDRA-3129)
 * CustomTThreadPoolServer to log TTransportException at DEBUG level
   (CASSANDRA-3142)
 * allow topology sort to work with non-unique rack names between 
   datacenters (CASSANDRA-3152)
 * Improve caching of same-version Messages on digest and repair paths
   (CASSANDRA-3158)
 * Randomize choice of first replica for counter increment (CASSANDRA-2890)
 * Fix using read_repair_chance instead of merge_shard_change (CASSANDRA-3202)
 * Avoid streaming data to nodes that already have it, on move as well as
   decommission (CASSANDRA-3041)
 * Fix divide by zero error in GCInspector (CASSANDRA-3164)
 * allow quoting of the ColumnFamily name in CLI `create column family`
   statement (CASSANDRA-3195)
 * Fix rolling upgrade from 0.7 to 0.8 problem (CASSANDRA-3166)
 * Accomodate missing encryption_options in IncomingTcpConnection.stream
   (CASSANDRA-3212)


0.8.5
 * fix NPE when encryption_options is unspecified (CASSANDRA-3007)
 * include column name in validation failure exceptions (CASSANDRA-2849)
 * make sure truncate clears out the commitlog so replay won't re-
   populate with truncated data (CASSANDRA-2950)
 * fix NPE when debug logging is enabled and dropped CF is present
   in a commitlog segment (CASSANDRA-3021)
 * fix cassandra.bat when CASSANDRA_HOME contains spaces (CASSANDRA-2952)
 * fix to SSTableSimpleUnsortedWriter bufferSize calculation (CASSANDRA-3027)
 * make cleanup and normal compaction able to skip empty rows
   (rows containing nothing but expired tombstones) (CASSANDRA-3039)
 * work around native memory leak in com.sun.management.GarbageCollectorMXBean
   (CASSANDRA-2868)
 * validate that column names in column_metadata are not equal to key_alias
   on create/update of the ColumnFamily and CQL 'ALTER' statement (CASSANDRA-3036)
 * return an InvalidRequestException if an indexed column is assigned
   a value larger than 64KB (CASSANDRA-3057)
 * fix of numeric-only and string column names handling in CLI "drop index" 
   (CASSANDRA-3054)
 * prune index scan resultset back to original request for lazy
   resultset expansion case (CASSANDRA-2964)
 * (Hadoop) fail jobs when Cassandra node has failed but TaskTracker
   has not (CASSANDRA-2388)
 * fix dynamic snitch ignoring nodes when read_repair_chance is zero
   (CASSANDRA-2662)
 * avoid retaining references to dropped CFS objects in 
   CompactionManager.estimatedCompactions (CASSANDRA-2708)
 * expose rpc timeouts per host in MessagingServiceMBean (CASSANDRA-2941)
 * avoid including cwd in classpath for deb and rpm packages (CASSANDRA-2881)
 * remove gossip state when a new IP takes over a token (CASSANDRA-3071)
 * allow sstable2json to work on index sstable files (CASSANDRA-3059)
 * always hint counters (CASSANDRA-3099)
 * fix log4j initialization in EmbeddedCassandraService (CASSANDRA-2857)
 * remove gossip state when a new IP takes over a token (CASSANDRA-3071)
 * work around native memory leak in com.sun.management.GarbageCollectorMXBean
    (CASSANDRA-2868)
 * fix UnavailableException with writes at CL.EACH_QUORM (CASSANDRA-3084)
 * fix parsing of the Keyspace and ColumnFamily names in numeric
   and string representations in CLI (CASSANDRA-3075)
 * fix corner cases in Range.differenceToFetch (CASSANDRA-3084)
 * fix ip address String representation in the ring cache (CASSANDRA-3044)
 * fix ring cache compatibility when mixing pre-0.8.4 nodes with post-
   in the same cluster (CASSANDRA-3023)
 * make repair report failure when a node participating dies (instead of
   hanging forever) (CASSANDRA-2433)
 * fix handling of the empty byte buffer by ReversedType (CASSANDRA-3111)
 * Add validation that Keyspace names are case-insensitively unique (CASSANDRA-3066)
 * catch invalid key_validation_class before instantiating UpdateColumnFamily (CASSANDRA-3102)
 * make Range and Bounds objects client-safe (CASSANDRA-3108)
 * optionally skip log4j configuration (CASSANDRA-3061)
 * bundle sstableloader with the debian package (CASSANDRA-3113)
 * don't try to build secondary indexes when there is none (CASSANDRA-3123)
 * improve SSTableSimpleUnsortedWriter speed for large rows (CASSANDRA-3122)
 * handle keyspace arguments correctly in nodetool snapshot (CASSANDRA-3038)
 * Fix SSTableImportTest on windows (CASSANDRA-3043)
 * expose compactionThroughputMbPerSec through JMX (CASSANDRA-3117)
 * log keyspace and CF of large rows being compacted


0.8.4
 * change TokenRing.endpoints to be a list of rpc addresses instead of 
   listen/broadcast addresses (CASSANDRA-1777)
 * include files-to-be-streamed in StreamInSession.getSources (CASSANDRA-2972)
 * use JAVA env var in cassandra-env.sh (CASSANDRA-2785, 2992)
 * avoid doing read for no-op replicate-on-write at CL=1 (CASSANDRA-2892)
 * refuse counter write for CL.ANY (CASSANDRA-2990)
 * switch back to only logging recent dropped messages (CASSANDRA-3004)
 * always deserialize RowMutation for counters (CASSANDRA-3006)
 * ignore saved replication_factor strategy_option for NTS (CASSANDRA-3011)
 * make sure pre-truncate CL segments are discarded (CASSANDRA-2950)


0.8.3
 * add ability to drop local reads/writes that are going to timeout
   (CASSANDRA-2943)
 * revamp token removal process, keep gossip states for 3 days (CASSANDRA-2496)
 * don't accept extra args for 0-arg nodetool commands (CASSANDRA-2740)
 * log unavailableexception details at debug level (CASSANDRA-2856)
 * expose data_dir though jmx (CASSANDRA-2770)
 * don't include tmp files as sstable when create cfs (CASSANDRA-2929)
 * log Java classpath on startup (CASSANDRA-2895)
 * keep gossipped version in sync with actual on migration coordinator 
   (CASSANDRA-2946)
 * use lazy initialization instead of class initialization in NodeId
   (CASSANDRA-2953)
 * check column family validity in nodetool repair (CASSANDRA-2933)
 * speedup bytes to hex conversions dramatically (CASSANDRA-2850)
 * Flush memtables on shutdown when durable writes are disabled 
   (CASSANDRA-2958)
 * improved POSIX compatibility of start scripts (CASsANDRA-2965)
 * add counter support to Hadoop InputFormat (CASSANDRA-2981)
 * fix bug where dirty commitlog segments were removed (and avoid keeping 
   segments with no post-flush activity permanently dirty) (CASSANDRA-2829)
 * fix throwing exception with batch mutation of counter super columns
   (CASSANDRA-2949)
 * ignore system tables during repair (CASSANDRA-2979)
 * throw exception when NTS is given replication_factor as an option
   (CASSANDRA-2960)
 * fix assertion error during compaction of counter CFs (CASSANDRA-2968)
 * avoid trying to create index names, when no index exists (CASSANDRA-2867)
 * don't sample the system table when choosing a bootstrap token
   (CASSANDRA-2825)
 * gossiper notifies of local state changes (CASSANDRA-2948)
 * add asynchronous and half-sync/half-async (hsha) thrift servers 
   (CASSANDRA-1405)
 * fix potential use of free'd native memory in SerializingCache 
   (CASSANDRA-2951)
 * prune index scan resultset back to original request for lazy
   resultset expansion case (CASSANDRA-2964)
 * (Hadoop) fail jobs when Cassandra node has failed but TaskTracker
    has not (CASSANDRA-2388)


0.8.2
 * CQL: 
   - include only one row per unique key for IN queries (CASSANDRA-2717)
   - respect client timestamp on full row deletions (CASSANDRA-2912)
 * improve thread-safety in StreamOutSession (CASSANDRA-2792)
 * allow deleting a row and updating indexed columns in it in the
   same mutation (CASSANDRA-2773)
 * Expose number of threads blocked on submitting memtable to flush
   in JMX (CASSANDRA-2817)
 * add ability to return "endpoints" to nodetool (CASSANDRA-2776)
 * Add support for multiple (comma-delimited) coordinator addresses
   to ColumnFamilyInputFormat (CASSANDRA-2807)
 * fix potential NPE while scheduling read repair for range slice
   (CASSANDRA-2823)
 * Fix race in SystemTable.getCurrentLocalNodeId (CASSANDRA-2824)
 * Correctly set default for replicate_on_write (CASSANDRA-2835)
 * improve nodetool compactionstats formatting (CASSANDRA-2844)
 * fix index-building status display (CASSANDRA-2853)
 * fix CLI perpetuating obsolete KsDef.replication_factor (CASSANDRA-2846)
 * improve cli treatment of multiline comments (CASSANDRA-2852)
 * handle row tombstones correctly in EchoedRow (CASSANDRA-2786)
 * add MessagingService.get[Recently]DroppedMessages and
   StorageService.getExceptionCount (CASSANDRA-2804)
 * fix possibility of spurious UnavailableException for LOCAL_QUORUM
   reads with dynamic snitch + read repair disabled (CASSANDRA-2870)
 * add ant-optional as dependence for the debian package (CASSANDRA-2164)
 * add option to specify limit for get_slice in the CLI (CASSANDRA-2646)
 * decrease HH page size (CASSANDRA-2832)
 * reset cli keyspace after dropping the current one (CASSANDRA-2763)
 * add KeyRange option to Hadoop inputformat (CASSANDRA-1125)
 * fix protocol versioning (CASSANDRA-2818, 2860)
 * support spaces in path to log4j configuration (CASSANDRA-2383)
 * avoid including inferred types in CF update (CASSANDRA-2809)
 * fix JMX bulkload call (CASSANDRA-2908)
 * fix updating KS with durable_writes=false (CASSANDRA-2907)
 * add simplified facade to SSTableWriter for bulk loading use
   (CASSANDRA-2911)
 * fix re-using index CF sstable names after drop/recreate (CASSANDRA-2872)
 * prepend CF to default index names (CASSANDRA-2903)
 * fix hint replay (CASSANDRA-2928)
 * Properly synchronize repair's merkle tree computation (CASSANDRA-2816)


0.8.1
 * CQL:
   - support for insert, delete in BATCH (CASSANDRA-2537)
   - support for IN to SELECT, UPDATE (CASSANDRA-2553)
   - timestamp support for INSERT, UPDATE, and BATCH (CASSANDRA-2555)
   - TTL support (CASSANDRA-2476)
   - counter support (CASSANDRA-2473)
   - ALTER COLUMNFAMILY (CASSANDRA-1709)
   - DROP INDEX (CASSANDRA-2617)
   - add SCHEMA/TABLE as aliases for KS/CF (CASSANDRA-2743)
   - server handles wait-for-schema-agreement (CASSANDRA-2756)
   - key alias support (CASSANDRA-2480)
 * add support for comparator parameters and a generic ReverseType
   (CASSANDRA-2355)
 * add CompositeType and DynamicCompositeType (CASSANDRA-2231)
 * optimize batches containing multiple updates to the same row
   (CASSANDRA-2583)
 * adjust hinted handoff page size to avoid OOM with large columns 
   (CASSANDRA-2652)
 * mark BRAF buffer invalid post-flush so we don't re-flush partial
   buffers again, especially on CL writes (CASSANDRA-2660)
 * add DROP INDEX support to CLI (CASSANDRA-2616)
 * don't perform HH to client-mode [storageproxy] nodes (CASSANDRA-2668)
 * Improve forceDeserialize/getCompactedRow encapsulation (CASSANDRA-2659)
 * Don't write CounterUpdateColumn to disk in tests (CASSANDRA-2650)
 * Add sstable bulk loading utility (CASSANDRA-1278)
 * avoid replaying hints to dropped columnfamilies (CASSANDRA-2685)
 * add placeholders for missing rows in range query pseudo-RR (CASSANDRA-2680)
 * remove no-op HHOM.renameHints (CASSANDRA-2693)
 * clone super columns to avoid modifying them during flush (CASSANDRA-2675)
 * allow writes to bypass the commitlog for certain keyspaces (CASSANDRA-2683)
 * avoid NPE when bypassing commitlog during memtable flush (CASSANDRA-2781)
 * Added support for making bootstrap retry if nodes flap (CASSANDRA-2644)
 * Added statusthrift to nodetool to report if thrift server is running (CASSANDRA-2722)
 * Fixed rows being cached if they do not exist (CASSANDRA-2723)
 * Support passing tableName and cfName to RowCacheProviders (CASSANDRA-2702)
 * close scrub file handles (CASSANDRA-2669)
 * throttle migration replay (CASSANDRA-2714)
 * optimize column serializer creation (CASSANDRA-2716)
 * Added support for making bootstrap retry if nodes flap (CASSANDRA-2644)
 * Added statusthrift to nodetool to report if thrift server is running
   (CASSANDRA-2722)
 * Fixed rows being cached if they do not exist (CASSANDRA-2723)
 * fix truncate/compaction race (CASSANDRA-2673)
 * workaround large resultsets causing large allocation retention
   by nio sockets (CASSANDRA-2654)
 * fix nodetool ring use with Ec2Snitch (CASSANDRA-2733)
 * fix removing columns and subcolumns that are supressed by a row or
   supercolumn tombstone during replica resolution (CASSANDRA-2590)
 * support sstable2json against snapshot sstables (CASSANDRA-2386)
 * remove active-pull schema requests (CASSANDRA-2715)
 * avoid marking entire list of sstables as actively being compacted
   in multithreaded compaction (CASSANDRA-2765)
 * seek back after deserializing a row to update cache with (CASSANDRA-2752)
 * avoid skipping rows in scrub for counter column family (CASSANDRA-2759)
 * fix ConcurrentModificationException in repair when dealing with 0.7 node
   (CASSANDRA-2767)
 * use threadsafe collections for StreamInSession (CASSANDRA-2766)
 * avoid infinite loop when creating merkle tree (CASSANDRA-2758)
 * avoids unmarking compacting sstable prematurely in cleanup (CASSANDRA-2769)
 * fix NPE when the commit log is bypassed (CASSANDRA-2718)
 * don't throw an exception in SS.isRPCServerRunning (CASSANDRA-2721)
 * make stress.jar executable (CASSANDRA-2744)
 * add daemon mode to java stress (CASSANDRA-2267)
 * expose the DC and rack of a node through JMX and nodetool ring (CASSANDRA-2531)
 * fix cache mbean getSize (CASSANDRA-2781)
 * Add Date, Float, Double, and Boolean types (CASSANDRA-2530)
 * Add startup flag to renew counter node id (CASSANDRA-2788)
 * add jamm agent to cassandra.bat (CASSANDRA-2787)
 * fix repair hanging if a neighbor has nothing to send (CASSANDRA-2797)
 * purge tombstone even if row is in only one sstable (CASSANDRA-2801)
 * Fix wrong purge of deleted cf during compaction (CASSANDRA-2786)
 * fix race that could result in Hadoop writer failing to throw an
   exception encountered after close() (CASSANDRA-2755)
 * fix scan wrongly throwing assertion error (CASSANDRA-2653)
 * Always use even distribution for merkle tree with RandomPartitionner
   (CASSANDRA-2841)
 * fix describeOwnership for OPP (CASSANDRA-2800)
 * ensure that string tokens do not contain commas (CASSANDRA-2762)


0.8.0-final
 * fix CQL grammar warning and cqlsh regression from CASSANDRA-2622
 * add ant generate-cql-html target (CASSANDRA-2526)
 * update CQL consistency levels (CASSANDRA-2566)
 * debian packaging fixes (CASSANDRA-2481, 2647)
 * fix UUIDType, IntegerType for direct buffers (CASSANDRA-2682, 2684)
 * switch to native Thrift for Hadoop map/reduce (CASSANDRA-2667)
 * fix StackOverflowError when building from eclipse (CASSANDRA-2687)
 * only provide replication_factor to strategy_options "help" for
   SimpleStrategy, OldNetworkTopologyStrategy (CASSANDRA-2678, 2713)
 * fix exception adding validators to non-string columns (CASSANDRA-2696)
 * avoid instantiating DatabaseDescriptor in JDBC (CASSANDRA-2694)
 * fix potential stack overflow during compaction (CASSANDRA-2626)
 * clone super columns to avoid modifying them during flush (CASSANDRA-2675)
 * reset underlying iterator in EchoedRow constructor (CASSANDRA-2653)


0.8.0-rc1
 * faster flushes and compaction from fixing excessively pessimistic 
   rebuffering in BRAF (CASSANDRA-2581)
 * fix returning null column values in the python cql driver (CASSANDRA-2593)
 * fix merkle tree splitting exiting early (CASSANDRA-2605)
 * snapshot_before_compaction directory name fix (CASSANDRA-2598)
 * Disable compaction throttling during bootstrap (CASSANDRA-2612) 
 * fix CQL treatment of > and < operators in range slices (CASSANDRA-2592)
 * fix potential double-application of counter updates on commitlog replay
   by moving replay position from header to sstable metadata (CASSANDRA-2419)
 * JDBC CQL driver exposes getColumn for access to timestamp
 * JDBC ResultSetMetadata properties added to AbstractType
 * r/m clustertool (CASSANDRA-2607)
 * add support for presenting row key as a column in CQL result sets 
   (CASSANDRA-2622)
 * Don't allow {LOCAL|EACH}_QUORUM unless strategy is NTS (CASSANDRA-2627)
 * validate keyspace strategy_options during CQL create (CASSANDRA-2624)
 * fix empty Result with secondary index when limit=1 (CASSANDRA-2628)
 * Fix regression where bootstrapping a node with no schema fails
   (CASSANDRA-2625)
 * Allow removing LocationInfo sstables (CASSANDRA-2632)
 * avoid attempting to replay mutations from dropped keyspaces (CASSANDRA-2631)
 * avoid using cached position of a key when GT is requested (CASSANDRA-2633)
 * fix counting bloom filter true positives (CASSANDRA-2637)
 * initialize local ep state prior to gossip startup if needed (CASSANDRA-2638)
 * fix counter increment lost after restart (CASSANDRA-2642)
 * add quote-escaping via backslash to CLI (CASSANDRA-2623)
 * fix pig example script (CASSANDRA-2487)
 * fix dynamic snitch race in adding latencies (CASSANDRA-2618)
 * Start/stop cassandra after more important services such as mdadm in
   debian packaging (CASSANDRA-2481)


0.8.0-beta2
 * fix NPE compacting index CFs (CASSANDRA-2528)
 * Remove checking all column families on startup for compaction candidates 
   (CASSANDRA-2444)
 * validate CQL create keyspace options (CASSANDRA-2525)
 * fix nodetool setcompactionthroughput (CASSANDRA-2550)
 * move	gossip heartbeat back to its own thread (CASSANDRA-2554)
 * validate cql TRUNCATE columnfamily before truncating (CASSANDRA-2570)
 * fix batch_mutate for mixed standard-counter mutations (CASSANDRA-2457)
 * disallow making schema changes to system keyspace (CASSANDRA-2563)
 * fix sending mutation messages multiple times (CASSANDRA-2557)
 * fix incorrect use of NBHM.size in ReadCallback that could cause
   reads to time out even when responses were received (CASSANDRA-2552)
 * trigger read repair correctly for LOCAL_QUORUM reads (CASSANDRA-2556)
 * Allow configuring the number of compaction thread (CASSANDRA-2558)
 * forceUserDefinedCompaction will attempt to compact what it is given
   even if the pessimistic estimate is that there is not enough disk space;
   automatic compactions will only compact 2 or more sstables (CASSANDRA-2575)
 * refuse to apply migrations with older timestamps than the current 
   schema (CASSANDRA-2536)
 * remove unframed Thrift transport option
 * include indexes in snapshots (CASSANDRA-2596)
 * improve ignoring of obsolete mutations in index maintenance (CASSANDRA-2401)
 * recognize attempt to drop just the index while leaving the column
   definition alone (CASSANDRA-2619)
  

0.8.0-beta1
 * remove Avro RPC support (CASSANDRA-926)
 * support for columns that act as incr/decr counters 
   (CASSANDRA-1072, 1937, 1944, 1936, 2101, 2093, 2288, 2105, 2384, 2236, 2342,
   2454)
 * CQL (CASSANDRA-1703, 1704, 1705, 1706, 1707, 1708, 1710, 1711, 1940, 
   2124, 2302, 2277, 2493)
 * avoid double RowMutation serialization on write path (CASSANDRA-1800)
 * make NetworkTopologyStrategy the default (CASSANDRA-1960)
 * configurable internode encryption (CASSANDRA-1567, 2152)
 * human readable column names in sstable2json output (CASSANDRA-1933)
 * change default JMX port to 7199 (CASSANDRA-2027)
 * backwards compatible internal messaging (CASSANDRA-1015)
 * atomic switch of memtables and sstables (CASSANDRA-2284)
 * add pluggable SeedProvider (CASSANDRA-1669)
 * Fix clustertool to not throw exception when calling get_endpoints (CASSANDRA-2437)
 * upgrade to thrift 0.6 (CASSANDRA-2412) 
 * repair works on a token range instead of full ring (CASSANDRA-2324)
 * purge tombstones from row cache (CASSANDRA-2305)
 * push replication_factor into strategy_options (CASSANDRA-1263)
 * give snapshots the same name on each node (CASSANDRA-1791)
 * remove "nodetool loadbalance" (CASSANDRA-2448)
 * multithreaded compaction (CASSANDRA-2191)
 * compaction throttling (CASSANDRA-2156)
 * add key type information and alias (CASSANDRA-2311, 2396)
 * cli no longer divides read_repair_chance by 100 (CASSANDRA-2458)
 * made CompactionInfo.getTaskType return an enum (CASSANDRA-2482)
 * add a server-wide cap on measured memtable memory usage and aggressively
   flush to keep under that threshold (CASSANDRA-2006)
 * add unified UUIDType (CASSANDRA-2233)
 * add off-heap row cache support (CASSANDRA-1969)


0.7.5
 * improvements/fixes to PIG driver (CASSANDRA-1618, CASSANDRA-2387,
   CASSANDRA-2465, CASSANDRA-2484)
 * validate index names (CASSANDRA-1761)
 * reduce contention on Table.flusherLock (CASSANDRA-1954)
 * try harder to detect failures during streaming, cleaning up temporary
   files more reliably (CASSANDRA-2088)
 * shut down server for OOM on a Thrift thread (CASSANDRA-2269)
 * fix tombstone handling in repair and sstable2json (CASSANDRA-2279)
 * preserve version when streaming data from old sstables (CASSANDRA-2283)
 * don't start repair if a neighboring node is marked as dead (CASSANDRA-2290)
 * purge tombstones from row cache (CASSANDRA-2305)
 * Avoid seeking when sstable2json exports the entire file (CASSANDRA-2318)
 * clear Built flag in system table when dropping an index (CASSANDRA-2320)
 * don't allow arbitrary argument for stress.java (CASSANDRA-2323)
 * validate values for index predicates in get_indexed_slice (CASSANDRA-2328)
 * queue secondary indexes for flush before the parent (CASSANDRA-2330)
 * allow job configuration to set the CL used in Hadoop jobs (CASSANDRA-2331)
 * add memtable_flush_queue_size defaulting to 4 (CASSANDRA-2333)
 * Allow overriding of initial_token, storage_port and rpc_port from system
   properties (CASSANDRA-2343)
 * fix comparator used for non-indexed secondary expressions in index scan
   (CASSANDRA-2347)
 * ensure size calculation and write phase of large-row compaction use
   the same threshold for TTL expiration (CASSANDRA-2349)
 * fix race when iterating CFs during add/drop (CASSANDRA-2350)
 * add ConsistencyLevel command to CLI (CASSANDRA-2354)
 * allow negative numbers in the cli (CASSANDRA-2358)
 * hard code serialVersionUID for tokens class (CASSANDRA-2361)
 * fix potential infinite loop in ByteBufferUtil.inputStream (CASSANDRA-2365)
 * fix encoding bugs in HintedHandoffManager, SystemTable when default
   charset is not UTF8 (CASSANDRA-2367)
 * avoids having removed node reappearing in Gossip (CASSANDRA-2371)
 * fix incorrect truncation of long to int when reading columns via block
   index (CASSANDRA-2376)
 * fix NPE during stream session (CASSANDRA-2377)
 * fix race condition that could leave orphaned data files when dropping CF or
   KS (CASSANDRA-2381)
 * fsync statistics component on write (CASSANDRA-2382)
 * fix duplicate results from CFS.scan (CASSANDRA-2406)
 * add IntegerType to CLI help (CASSANDRA-2414)
 * avoid caching token-only decoratedkeys (CASSANDRA-2416)
 * convert mmap assertion to if/throw so scrub can catch it (CASSANDRA-2417)
 * don't overwrite gc log (CASSANDR-2418)
 * invalidate row cache for streamed row to avoid inconsitencies
   (CASSANDRA-2420)
 * avoid copies in range/index scans (CASSANDRA-2425)
 * make sure we don't wipe data during cleanup if the node has not join
   the ring (CASSANDRA-2428)
 * Try harder to close files after compaction (CASSANDRA-2431)
 * re-set bootstrapped flag after move finishes (CASSANDRA-2435)
 * display validation_class in CLI 'describe keyspace' (CASSANDRA-2442)
 * make cleanup compactions cleanup the row cache (CASSANDRA-2451)
 * add column fields validation to scrub (CASSANDRA-2460)
 * use 64KB flush buffer instead of in_memory_compaction_limit (CASSANDRA-2463)
 * fix backslash substitutions in CLI (CASSANDRA-2492)
 * disable cache saving for system CFS (CASSANDRA-2502)
 * fixes for verifying destination availability under hinted conditions
   so UE can be thrown intead of timing out (CASSANDRA-2514)
 * fix update of validation class in column metadata (CASSANDRA-2512)
 * support LOCAL_QUORUM, EACH_QUORUM CLs outside of NTS (CASSANDRA-2516)
 * preserve version when streaming data from old sstables (CASSANDRA-2283)
 * fix backslash substitutions in CLI (CASSANDRA-2492)
 * count a row deletion as one operation towards memtable threshold 
   (CASSANDRA-2519)
 * support LOCAL_QUORUM, EACH_QUORUM CLs outside of NTS (CASSANDRA-2516)


0.7.4
 * add nodetool join command (CASSANDRA-2160)
 * fix secondary indexes on pre-existing or streamed data (CASSANDRA-2244)
 * initialize endpoint in gossiper earlier (CASSANDRA-2228)
 * add ability to write to Cassandra from Pig (CASSANDRA-1828)
 * add rpc_[min|max]_threads (CASSANDRA-2176)
 * add CL.TWO, CL.THREE (CASSANDRA-2013)
 * avoid exporting an un-requested row in sstable2json, when exporting 
   a key that does not exist (CASSANDRA-2168)
 * add incremental_backups option (CASSANDRA-1872)
 * add configurable row limit to Pig loadfunc (CASSANDRA-2276)
 * validate column values in batches as well as single-Column inserts
   (CASSANDRA-2259)
 * move sample schema from cassandra.yaml to schema-sample.txt,
   a cli scripts (CASSANDRA-2007)
 * avoid writing empty rows when scrubbing tombstoned rows (CASSANDRA-2296)
 * fix assertion error in range and index scans for CL < ALL
   (CASSANDRA-2282)
 * fix commitlog replay when flush position refers to data that didn't
   get synced before server died (CASSANDRA-2285)
 * fix fd leak in sstable2json with non-mmap'd i/o (CASSANDRA-2304)
 * reduce memory use during streaming of multiple sstables (CASSANDRA-2301)
 * purge tombstoned rows from cache after GCGraceSeconds (CASSANDRA-2305)
 * allow zero replicas in a NTS datacenter (CASSANDRA-1924)
 * make range queries respect snitch for local replicas (CASSANDRA-2286)
 * fix HH delivery when column index is larger than 2GB (CASSANDRA-2297)
 * make 2ary indexes use parent CF flush thresholds during initial build
   (CASSANDRA-2294)
 * update memtable_throughput to be a long (CASSANDRA-2158)


0.7.3
 * Keep endpoint state until aVeryLongTime (CASSANDRA-2115)
 * lower-latency read repair (CASSANDRA-2069)
 * add hinted_handoff_throttle_delay_in_ms option (CASSANDRA-2161)
 * fixes for cache save/load (CASSANDRA-2172, -2174)
 * Handle whole-row deletions in CFOutputFormat (CASSANDRA-2014)
 * Make memtable_flush_writers flush in parallel (CASSANDRA-2178)
 * Add compaction_preheat_key_cache option (CASSANDRA-2175)
 * refactor stress.py to have only one copy of the format string 
   used for creating row keys (CASSANDRA-2108)
 * validate index names for \w+ (CASSANDRA-2196)
 * Fix Cassandra cli to respect timeout if schema does not settle 
   (CASSANDRA-2187)
 * fix for compaction and cleanup writing old-format data into new-version 
   sstable (CASSANDRA-2211, -2216)
 * add nodetool scrub (CASSANDRA-2217, -2240)
 * fix sstable2json large-row pagination (CASSANDRA-2188)
 * fix EOFing on requests for the last bytes in a file (CASSANDRA-2213)
 * fix BufferedRandomAccessFile bugs (CASSANDRA-2218, -2241)
 * check for memtable flush_after_mins exceeded every 10s (CASSANDRA-2183)
 * fix cache saving on Windows (CASSANDRA-2207)
 * add validateSchemaAgreement call + synchronization to schema
   modification operations (CASSANDRA-2222)
 * fix for reversed slice queries on large rows (CASSANDRA-2212)
 * fat clients were writing local data (CASSANDRA-2223)
 * set DEFAULT_MEMTABLE_LIFETIME_IN_MINS to 24h
 * improve detection and cleanup of partially-written sstables 
   (CASSANDRA-2206)
 * fix supercolumn de/serialization when subcolumn comparator is different
   from supercolumn's (CASSANDRA-2104)
 * fix starting up on Windows when CASSANDRA_HOME contains whitespace
   (CASSANDRA-2237)
 * add [get|set][row|key]cacheSavePeriod to JMX (CASSANDRA-2100)
 * fix Hadoop ColumnFamilyOutputFormat dropping of mutations
   when batch fills up (CASSANDRA-2255)
 * move file deletions off of scheduledtasks executor (CASSANDRA-2253)


0.7.2
 * copy DecoratedKey.key when inserting into caches to avoid retaining
   a reference to the underlying buffer (CASSANDRA-2102)
 * format subcolumn names with subcomparator (CASSANDRA-2136)
 * fix column bloom filter deserialization (CASSANDRA-2165)


0.7.1
 * refactor MessageDigest creation code. (CASSANDRA-2107)
 * buffer network stack to avoid inefficient small TCP messages while avoiding
   the nagle/delayed ack problem (CASSANDRA-1896)
 * check log4j configuration for changes every 10s (CASSANDRA-1525, 1907)
 * more-efficient cross-DC replication (CASSANDRA-1530, -2051, -2138)
 * avoid polluting page cache with commitlog or sstable writes
   and seq scan operations (CASSANDRA-1470)
 * add RMI authentication options to nodetool (CASSANDRA-1921)
 * make snitches configurable at runtime (CASSANDRA-1374)
 * retry hadoop split requests on connection failure (CASSANDRA-1927)
 * implement describeOwnership for BOP, COPP (CASSANDRA-1928)
 * make read repair behave as expected for ConsistencyLevel > ONE
   (CASSANDRA-982, 2038)
 * distributed test harness (CASSANDRA-1859, 1964)
 * reduce flush lock contention (CASSANDRA-1930)
 * optimize supercolumn deserialization (CASSANDRA-1891)
 * fix CFMetaData.apply to only compare objects of the same class 
   (CASSANDRA-1962)
 * allow specifying specific SSTables to compact from JMX (CASSANDRA-1963)
 * fix race condition in MessagingService.targets (CASSANDRA-1959, 2094, 2081)
 * refuse to open sstables from a future version (CASSANDRA-1935)
 * zero-copy reads (CASSANDRA-1714)
 * fix copy bounds for word Text in wordcount demo (CASSANDRA-1993)
 * fixes for contrib/javautils (CASSANDRA-1979)
 * check more frequently for memtable expiration (CASSANDRA-2000)
 * fix writing SSTable column count statistics (CASSANDRA-1976)
 * fix streaming of multiple CFs during bootstrap (CASSANDRA-1992)
 * explicitly set JVM GC new generation size with -Xmn (CASSANDRA-1968)
 * add short options for CLI flags (CASSANDRA-1565)
 * make keyspace argument to "describe keyspace" in CLI optional
   when authenticated to keyspace already (CASSANDRA-2029)
 * added option to specify -Dcassandra.join_ring=false on startup
   to allow "warm spare" nodes or performing JMX maintenance before
   joining the ring (CASSANDRA-526)
 * log migrations at INFO (CASSANDRA-2028)
 * add CLI verbose option in file mode (CASSANDRA-2030)
 * add single-line "--" comments to CLI (CASSANDRA-2032)
 * message serialization tests (CASSANDRA-1923)
 * switch from ivy to maven-ant-tasks (CASSANDRA-2017)
 * CLI attempts to block for new schema to propagate (CASSANDRA-2044)
 * fix potential overflow in nodetool cfstats (CASSANDRA-2057)
 * add JVM shutdownhook to sync commitlog (CASSANDRA-1919)
 * allow nodes to be up without being part of  normal traffic (CASSANDRA-1951)
 * fix CLI "show keyspaces" with null options on NTS (CASSANDRA-2049)
 * fix possible ByteBuffer race conditions (CASSANDRA-2066)
 * reduce garbage generated by MessagingService to prevent load spikes
   (CASSANDRA-2058)
 * fix math in RandomPartitioner.describeOwnership (CASSANDRA-2071)
 * fix deletion of sstable non-data components (CASSANDRA-2059)
 * avoid blocking gossip while deleting handoff hints (CASSANDRA-2073)
 * ignore messages from newer versions, keep track of nodes in gossip 
   regardless of version (CASSANDRA-1970)
 * cache writing moved to CompactionManager to reduce i/o contention and
   updated to use non-cache-polluting writes (CASSANDRA-2053)
 * page through large rows when exporting to JSON (CASSANDRA-2041)
 * add flush_largest_memtables_at and reduce_cache_sizes_at options
   (CASSANDRA-2142)
 * add cli 'describe cluster' command (CASSANDRA-2127)
 * add cli support for setting username/password at 'connect' command 
   (CASSANDRA-2111)
 * add -D option to Stress.java to allow reading hosts from a file 
   (CASSANDRA-2149)
 * bound hints CF throughput between 32M and 256M (CASSANDRA-2148)
 * continue starting when invalid saved cache entries are encountered
   (CASSANDRA-2076)
 * add max_hint_window_in_ms option (CASSANDRA-1459)


0.7.0-final
 * fix offsets to ByteBuffer.get (CASSANDRA-1939)


0.7.0-rc4
 * fix cli crash after backgrounding (CASSANDRA-1875)
 * count timeouts in storageproxy latencies, and include latency 
   histograms in StorageProxyMBean (CASSANDRA-1893)
 * fix CLI get recognition of supercolumns (CASSANDRA-1899)
 * enable keepalive on intra-cluster sockets (CASSANDRA-1766)
 * count timeouts towards dynamicsnitch latencies (CASSANDRA-1905)
 * Expose index-building status in JMX + cli schema description
   (CASSANDRA-1871)
 * allow [LOCAL|EACH]_QUORUM to be used with non-NetworkTopology 
   replication Strategies
 * increased amount of index locks for faster commitlog replay
 * collect secondary index tombstones immediately (CASSANDRA-1914)
 * revert commitlog changes from #1780 (CASSANDRA-1917)
 * change RandomPartitioner min token to -1 to avoid collision w/
   tokens on actual nodes (CASSANDRA-1901)
 * examine the right nibble when validating TimeUUID (CASSANDRA-1910)
 * include secondary indexes in cleanup (CASSANDRA-1916)
 * CFS.scrubDataDirectories should also cleanup invalid secondary indexes
   (CASSANDRA-1904)
 * ability to disable/enable gossip on nodes to force them down
   (CASSANDRA-1108)


0.7.0-rc3
 * expose getNaturalEndpoints in StorageServiceMBean taking byte[]
   key; RMI cannot serialize ByteBuffer (CASSANDRA-1833)
 * infer org.apache.cassandra.locator for replication strategy classes
   when not otherwise specified
 * validation that generates less garbage (CASSANDRA-1814)
 * add TTL support to CLI (CASSANDRA-1838)
 * cli defaults to bytestype for subcomparator when creating
   column families (CASSANDRA-1835)
 * unregister index MBeans when index is dropped (CASSANDRA-1843)
 * make ByteBufferUtil.clone thread-safe (CASSANDRA-1847)
 * change exception for read requests during bootstrap from 
   InvalidRequest to Unavailable (CASSANDRA-1862)
 * respect row-level tombstones post-flush in range scans
   (CASSANDRA-1837)
 * ReadResponseResolver check digests against each other (CASSANDRA-1830)
 * return InvalidRequest when remove of subcolumn without supercolumn
   is requested (CASSANDRA-1866)
 * flush before repair (CASSANDRA-1748)
 * SSTableExport validates key order (CASSANDRA-1884)
 * large row support for SSTableExport (CASSANDRA-1867)
 * Re-cache hot keys post-compaction without hitting disk (CASSANDRA-1878)
 * manage read repair in coordinator instead of data source, to
   provide latency information to dynamic snitch (CASSANDRA-1873)


0.7.0-rc2
 * fix live-column-count of slice ranges including tombstoned supercolumn 
   with live subcolumn (CASSANDRA-1591)
 * rename o.a.c.internal.AntientropyStage -> AntiEntropyStage,
   o.a.c.request.Request_responseStage -> RequestResponseStage,
   o.a.c.internal.Internal_responseStage -> InternalResponseStage
 * add AbstractType.fromString (CASSANDRA-1767)
 * require index_type to be present when specifying index_name
   on ColumnDef (CASSANDRA-1759)
 * fix add/remove index bugs in CFMetadata (CASSANDRA-1768)
 * rebuild Strategy during system_update_keyspace (CASSANDRA-1762)
 * cli updates prompt to ... in continuation lines (CASSANDRA-1770)
 * support multiple Mutations per key in hadoop ColumnFamilyOutputFormat
   (CASSANDRA-1774)
 * improvements to Debian init script (CASSANDRA-1772)
 * use local classloader to check for version.properties (CASSANDRA-1778)
 * Validate that column names in column_metadata are valid for the
   defined comparator, and decode properly in cli (CASSANDRA-1773)
 * use cross-platform newlines in cli (CASSANDRA-1786)
 * add ExpiringColumn support to sstable import/export (CASSANDRA-1754)
 * add flush for each append to periodic commitlog mode; added
   periodic_without_flush option to disable this (CASSANDRA-1780)
 * close file handle used for post-flush truncate (CASSANDRA-1790)
 * various code cleanup (CASSANDRA-1793, -1794, -1795)
 * fix range queries against wrapped range (CASSANDRA-1781)
 * fix consistencylevel calculations for NetworkTopologyStrategy
   (CASSANDRA-1804)
 * cli support index type enum names (CASSANDRA-1810)
 * improved validation of column_metadata (CASSANDRA-1813)
 * reads at ConsistencyLevel > 1 throw UnavailableException
   immediately if insufficient live nodes exist (CASSANDRA-1803)
 * copy bytebuffers for local writes to avoid retaining the entire
   Thrift frame (CASSANDRA-1801)
 * fix NPE adding index to column w/o prior metadata (CASSANDRA-1764)
 * reduce fat client timeout (CASSANDRA-1730)
 * fix botched merge of CASSANDRA-1316


0.7.0-rc1
 * fix compaction and flush races with schema updates (CASSANDRA-1715)
 * add clustertool, config-converter, sstablekeys, and schematool 
   Windows .bat files (CASSANDRA-1723)
 * reject range queries received during bootstrap (CASSANDRA-1739)
 * fix wrapping-range queries on non-minimum token (CASSANDRA-1700)
 * add nodetool cfhistogram (CASSANDRA-1698)
 * limit repaired ranges to what the nodes have in common (CASSANDRA-1674)
 * index scan treats missing columns as not matching secondary
   expressions (CASSANDRA-1745)
 * Fix misuse of DataOutputBuffer.getData in AntiEntropyService
   (CASSANDRA-1729)
 * detect and warn when obsolete version of JNA is present (CASSANDRA-1760)
 * reduce fat client timeout (CASSANDRA-1730)
 * cleanup smallest CFs first to increase free temp space for larger ones
   (CASSANDRA-1811)
 * Update windows .bat files to work outside of main Cassandra
   directory (CASSANDRA-1713)
 * fix read repair regression from 0.6.7 (CASSANDRA-1727)
 * more-efficient read repair (CASSANDRA-1719)
 * fix hinted handoff replay (CASSANDRA-1656)
 * log type of dropped messages (CASSANDRA-1677)
 * upgrade to SLF4J 1.6.1
 * fix ByteBuffer bug in ExpiringColumn.updateDigest (CASSANDRA-1679)
 * fix IntegerType.getString (CASSANDRA-1681)
 * make -Djava.net.preferIPv4Stack=true the default (CASSANDRA-628)
 * add INTERNAL_RESPONSE verb to differentiate from responses related
   to client requests (CASSANDRA-1685)
 * log tpstats when dropping messages (CASSANDRA-1660)
 * include unreachable nodes in describeSchemaVersions (CASSANDRA-1678)
 * Avoid dropping messages off the client request path (CASSANDRA-1676)
 * fix jna errno reporting (CASSANDRA-1694)
 * add friendlier error for UnknownHostException on startup (CASSANDRA-1697)
 * include jna dependency in RPM package (CASSANDRA-1690)
 * add --skip-keys option to stress.py (CASSANDRA-1696)
 * improve cli handling of non-string keys and column names 
   (CASSANDRA-1701, -1693)
 * r/m extra subcomparator line in cli keyspaces output (CASSANDRA-1712)
 * add read repair chance to cli "show keyspaces"
 * upgrade to ConcurrentLinkedHashMap 1.1 (CASSANDRA-975)
 * fix index scan routing (CASSANDRA-1722)
 * fix tombstoning of supercolumns in range queries (CASSANDRA-1734)
 * clear endpoint cache after updating keyspace metadata (CASSANDRA-1741)
 * fix wrapping-range queries on non-minimum token (CASSANDRA-1700)
 * truncate includes secondary indexes (CASSANDRA-1747)
 * retain reference to PendingFile sstables (CASSANDRA-1749)
 * fix sstableimport regression (CASSANDRA-1753)
 * fix for bootstrap when no non-system tables are defined (CASSANDRA-1732)
 * handle replica unavailability in index scan (CASSANDRA-1755)
 * fix service initialization order deadlock (CASSANDRA-1756)
 * multi-line cli commands (CASSANDRA-1742)
 * fix race between snapshot and compaction (CASSANDRA-1736)
 * add listEndpointsPendingHints, deleteHintsForEndpoint JMX methods 
   (CASSANDRA-1551)


0.7.0-beta3
 * add strategy options to describe_keyspace output (CASSANDRA-1560)
 * log warning when using randomly generated token (CASSANDRA-1552)
 * re-organize JMX into .db, .net, .internal, .request (CASSANDRA-1217)
 * allow nodes to change IPs between restarts (CASSANDRA-1518)
 * remember ring state between restarts by default (CASSANDRA-1518)
 * flush index built flag so we can read it before log replay (CASSANDRA-1541)
 * lock row cache updates to prevent race condition (CASSANDRA-1293)
 * remove assertion causing rare (and harmless) error messages in
   commitlog (CASSANDRA-1330)
 * fix moving nodes with no keyspaces defined (CASSANDRA-1574)
 * fix unbootstrap when no data is present in a transfer range (CASSANDRA-1573)
 * take advantage of AVRO-495 to simplify our avro IDL (CASSANDRA-1436)
 * extend authorization hierarchy to column family (CASSANDRA-1554)
 * deletion support in secondary indexes (CASSANDRA-1571)
 * meaningful error message for invalid replication strategy class 
   (CASSANDRA-1566)
 * allow keyspace creation with RF > N (CASSANDRA-1428)
 * improve cli error handling (CASSANDRA-1580)
 * add cache save/load ability (CASSANDRA-1417, 1606, 1647)
 * add StorageService.getDrainProgress (CASSANDRA-1588)
 * Disallow bootstrap to an in-use token (CASSANDRA-1561)
 * Allow dynamic secondary index creation and destruction (CASSANDRA-1532)
 * log auto-guessed memtable thresholds (CASSANDRA-1595)
 * add ColumnDef support to cli (CASSANDRA-1583)
 * reduce index sample time by 75% (CASSANDRA-1572)
 * add cli support for column, strategy metadata (CASSANDRA-1578, 1612)
 * add cli support for schema modification (CASSANDRA-1584)
 * delete temp files on failed compactions (CASSANDRA-1596)
 * avoid blocking for dead nodes during removetoken (CASSANDRA-1605)
 * remove ConsistencyLevel.ZERO (CASSANDRA-1607)
 * expose in-progress compaction type in jmx (CASSANDRA-1586)
 * removed IClock & related classes from internals (CASSANDRA-1502)
 * fix removing tokens from SystemTable on decommission and removetoken
   (CASSANDRA-1609)
 * include CF metadata in cli 'show keyspaces' (CASSANDRA-1613)
 * switch from Properties to HashMap in PropertyFileSnitch to
   avoid synchronization bottleneck (CASSANDRA-1481)
 * PropertyFileSnitch configuration file renamed to 
   cassandra-topology.properties
 * add cli support for get_range_slices (CASSANDRA-1088, CASSANDRA-1619)
 * Make memtable flush thresholds per-CF instead of global 
   (CASSANDRA-1007, 1637)
 * add cli support for binary data without CfDef hints (CASSANDRA-1603)
 * fix building SSTable statistics post-stream (CASSANDRA-1620)
 * fix potential infinite loop in 2ary index queries (CASSANDRA-1623)
 * allow creating NTS keyspaces with no replicas configured (CASSANDRA-1626)
 * add jmx histogram of sstables accessed per read (CASSANDRA-1624)
 * remove system_rename_column_family and system_rename_keyspace from the
   client API until races can be fixed (CASSANDRA-1630, CASSANDRA-1585)
 * add cli sanity tests (CASSANDRA-1582)
 * update GC settings in cassandra.bat (CASSANDRA-1636)
 * cli support for index queries (CASSANDRA-1635)
 * cli support for updating schema memtable settings (CASSANDRA-1634)
 * cli --file option (CASSANDRA-1616)
 * reduce automatically chosen memtable sizes by 50% (CASSANDRA-1641)
 * move endpoint cache from snitch to strategy (CASSANDRA-1643)
 * fix commitlog recovery deleting the newly-created segment as well as
   the old ones (CASSANDRA-1644)
 * upgrade to Thrift 0.5 (CASSANDRA-1367)
 * renamed CL.DCQUORUM to LOCAL_QUORUM and DCQUORUMSYNC to EACH_QUORUM
 * cli truncate support (CASSANDRA-1653)
 * update GC settings in cassandra.bat (CASSANDRA-1636)
 * avoid logging when a node's ip/token is gossipped back to it (CASSANDRA-1666)


0.7-beta2
 * always use UTF-8 for hint keys (CASSANDRA-1439)
 * remove cassandra.yaml dependency from Hadoop and Pig (CASSADRA-1322)
 * expose CfDef metadata in describe_keyspaces (CASSANDRA-1363)
 * restore use of mmap_index_only option (CASSANDRA-1241)
 * dropping a keyspace with no column families generated an error 
   (CASSANDRA-1378)
 * rename RackAwareStrategy to OldNetworkTopologyStrategy, RackUnawareStrategy 
   to SimpleStrategy, DatacenterShardStrategy to NetworkTopologyStrategy,
   AbstractRackAwareSnitch to AbstractNetworkTopologySnitch (CASSANDRA-1392)
 * merge StorageProxy.mutate, mutateBlocking (CASSANDRA-1396)
 * faster UUIDType, LongType comparisons (CASSANDRA-1386, 1393)
 * fix setting read_repair_chance from CLI addColumnFamily (CASSANDRA-1399)
 * fix updates to indexed columns (CASSANDRA-1373)
 * fix race condition leaving to FileNotFoundException (CASSANDRA-1382)
 * fix sharded lock hash on index write path (CASSANDRA-1402)
 * add support for GT/E, LT/E in subordinate index clauses (CASSANDRA-1401)
 * cfId counter got out of sync when CFs were added (CASSANDRA-1403)
 * less chatty schema updates (CASSANDRA-1389)
 * rename column family mbeans. 'type' will now include either 
   'IndexColumnFamilies' or 'ColumnFamilies' depending on the CFS type.
   (CASSANDRA-1385)
 * disallow invalid keyspace and column family names. This includes name that
   matches a '^\w+' regex. (CASSANDRA-1377)
 * use JNA, if present, to take snapshots (CASSANDRA-1371)
 * truncate hints if starting 0.7 for the first time (CASSANDRA-1414)
 * fix FD leak in single-row slicepredicate queries (CASSANDRA-1416)
 * allow index expressions against columns that are not part of the 
   SlicePredicate (CASSANDRA-1410)
 * config-converter properly handles snitches and framed support 
   (CASSANDRA-1420)
 * remove keyspace argument from multiget_count (CASSANDRA-1422)
 * allow specifying cassandra.yaml location as (local or remote) URL
   (CASSANDRA-1126)
 * fix using DynamicEndpointSnitch with NetworkTopologyStrategy
   (CASSANDRA-1429)
 * Add CfDef.default_validation_class (CASSANDRA-891)
 * fix EstimatedHistogram.max (CASSANDRA-1413)
 * quorum read optimization (CASSANDRA-1622)
 * handle zero-length (or missing) rows during HH paging (CASSANDRA-1432)
 * include secondary indexes during schema migrations (CASSANDRA-1406)
 * fix commitlog header race during schema change (CASSANDRA-1435)
 * fix ColumnFamilyStoreMBeanIterator to use new type name (CASSANDRA-1433)
 * correct filename generated by xml->yaml converter (CASSANDRA-1419)
 * add CMSInitiatingOccupancyFraction=75 and UseCMSInitiatingOccupancyOnly
   to default JVM options
 * decrease jvm heap for cassandra-cli (CASSANDRA-1446)
 * ability to modify keyspaces and column family definitions on a live cluster
   (CASSANDRA-1285)
 * support for Hadoop Streaming [non-jvm map/reduce via stdin/out]
   (CASSANDRA-1368)
 * Move persistent sstable stats from the system table to an sstable component
   (CASSANDRA-1430)
 * remove failed bootstrap attempt from pending ranges when gossip times
   it out after 1h (CASSANDRA-1463)
 * eager-create tcp connections to other cluster members (CASSANDRA-1465)
 * enumerate stages and derive stage from message type instead of 
   transmitting separately (CASSANDRA-1465)
 * apply reversed flag during collation from different data sources
   (CASSANDRA-1450)
 * make failure to remove commitlog segment non-fatal (CASSANDRA-1348)
 * correct ordering of drain operations so CL.recover is no longer 
   necessary (CASSANDRA-1408)
 * removed keyspace from describe_splits method (CASSANDRA-1425)
 * rename check_schema_agreement to describe_schema_versions
   (CASSANDRA-1478)
 * fix QUORUM calculation for RF > 3 (CASSANDRA-1487)
 * remove tombstones during non-major compactions when bloom filter
   verifies that row does not exist in other sstables (CASSANDRA-1074)
 * nodes that coordinated a loadbalance in the past could not be seen by
   newly added nodes (CASSANDRA-1467)
 * exposed endpoint states (gossip details) via jmx (CASSANDRA-1467)
 * ensure that compacted sstables are not included when new readers are
   instantiated (CASSANDRA-1477)
 * by default, calculate heap size and memtable thresholds at runtime (CASSANDRA-1469)
 * fix races dealing with adding/dropping keyspaces and column families in
   rapid succession (CASSANDRA-1477)
 * clean up of Streaming system (CASSANDRA-1503, 1504, 1506)
 * add options to configure Thrift socket keepalive and buffer sizes (CASSANDRA-1426)
 * make contrib CassandraServiceDataCleaner recursive (CASSANDRA-1509)
 * min, max compaction threshold are configurable and persistent 
   per-ColumnFamily (CASSANDRA-1468)
 * fix replaying the last mutation in a commitlog unnecessarily 
   (CASSANDRA-1512)
 * invoke getDefaultUncaughtExceptionHandler from DTPE with the original
   exception rather than the ExecutionException wrapper (CASSANDRA-1226)
 * remove Clock from the Thrift (and Avro) API (CASSANDRA-1501)
 * Close intra-node sockets when connection is broken (CASSANDRA-1528)
 * RPM packaging spec file (CASSANDRA-786)
 * weighted request scheduler (CASSANDRA-1485)
 * treat expired columns as deleted (CASSANDRA-1539)
 * make IndexInterval configurable (CASSANDRA-1488)
 * add describe_snitch to Thrift API (CASSANDRA-1490)
 * MD5 authenticator compares plain text submitted password with MD5'd
   saved property, instead of vice versa (CASSANDRA-1447)
 * JMX MessagingService pending and completed counts (CASSANDRA-1533)
 * fix race condition processing repair responses (CASSANDRA-1511)
 * make repair blocking (CASSANDRA-1511)
 * create EndpointSnitchInfo and MBean to expose rack and DC (CASSANDRA-1491)
 * added option to contrib/word_count to output results back to Cassandra
   (CASSANDRA-1342)
 * rewrite Hadoop ColumnFamilyRecordWriter to pool connections, retry to
   multiple Cassandra nodes, and smooth impact on the Cassandra cluster
   by using smaller batch sizes (CASSANDRA-1434)
 * fix setting gc_grace_seconds via CLI (CASSANDRA-1549)
 * support TTL'd index values (CASSANDRA-1536)
 * make removetoken work like decommission (CASSANDRA-1216)
 * make cli comparator-aware and improve quote rules (CASSANDRA-1523,-1524)
 * make nodetool compact and cleanup blocking (CASSANDRA-1449)
 * add memtable, cache information to GCInspector logs (CASSANDRA-1558)
 * enable/disable HintedHandoff via JMX (CASSANDRA-1550)
 * Ignore stray files in the commit log directory (CASSANDRA-1547)
 * Disallow bootstrap to an in-use token (CASSANDRA-1561)


0.7-beta1
 * sstable versioning (CASSANDRA-389)
 * switched to slf4j logging (CASSANDRA-625)
 * add (optional) expiration time for column (CASSANDRA-699)
 * access levels for authentication/authorization (CASSANDRA-900)
 * add ReadRepairChance to CF definition (CASSANDRA-930)
 * fix heisenbug in system tests, especially common on OS X (CASSANDRA-944)
 * convert to byte[] keys internally and all public APIs (CASSANDRA-767)
 * ability to alter schema definitions on a live cluster (CASSANDRA-44)
 * renamed configuration file to cassandra.xml, and log4j.properties to
   log4j-server.properties, which must now be loaded from
   the classpath (which is how our scripts in bin/ have always done it)
   (CASSANDRA-971)
 * change get_count to require a SlicePredicate. create multi_get_count
   (CASSANDRA-744)
 * re-organized endpointsnitch implementations and added SimpleSnitch
   (CASSANDRA-994)
 * Added preload_row_cache option (CASSANDRA-946)
 * add CRC to commitlog header (CASSANDRA-999)
 * removed deprecated batch_insert and get_range_slice methods (CASSANDRA-1065)
 * add truncate thrift method (CASSANDRA-531)
 * http mini-interface using mx4j (CASSANDRA-1068)
 * optimize away copy of sliced row on memtable read path (CASSANDRA-1046)
 * replace constant-size 2GB mmaped segments and special casing for index 
   entries spanning segment boundaries, with SegmentedFile that computes 
   segments that always contain entire entries/rows (CASSANDRA-1117)
 * avoid reading large rows into memory during compaction (CASSANDRA-16)
 * added hadoop OutputFormat (CASSANDRA-1101)
 * efficient Streaming (no more anticompaction) (CASSANDRA-579)
 * split commitlog header into separate file and add size checksum to
   mutations (CASSANDRA-1179)
 * avoid allocating a new byte[] for each mutation on replay (CASSANDRA-1219)
 * revise HH schema to be per-endpoint (CASSANDRA-1142)
 * add joining/leaving status to nodetool ring (CASSANDRA-1115)
 * allow multiple repair sessions per node (CASSANDRA-1190)
 * optimize away MessagingService for local range queries (CASSANDRA-1261)
 * make framed transport the default so malformed requests can't OOM the 
   server (CASSANDRA-475)
 * significantly faster reads from row cache (CASSANDRA-1267)
 * take advantage of row cache during range queries (CASSANDRA-1302)
 * make GCGraceSeconds a per-ColumnFamily value (CASSANDRA-1276)
 * keep persistent row size and column count statistics (CASSANDRA-1155)
 * add IntegerType (CASSANDRA-1282)
 * page within a single row during hinted handoff (CASSANDRA-1327)
 * push DatacenterShardStrategy configuration into keyspace definition,
   eliminating datacenter.properties. (CASSANDRA-1066)
 * optimize forward slices starting with '' and single-index-block name 
   queries by skipping the column index (CASSANDRA-1338)
 * streaming refactor (CASSANDRA-1189)
 * faster comparison for UUID types (CASSANDRA-1043)
 * secondary index support (CASSANDRA-749 and subtasks)
 * make compaction buckets deterministic (CASSANDRA-1265)


0.6.6
 * Allow using DynamicEndpointSnitch with RackAwareStrategy (CASSANDRA-1429)
 * remove the remaining vestiges of the unfinished DatacenterShardStrategy 
   (replaced by NetworkTopologyStrategy in 0.7)
   

0.6.5
 * fix key ordering in range query results with RandomPartitioner
   and ConsistencyLevel > ONE (CASSANDRA-1145)
 * fix for range query starting with the wrong token range (CASSANDRA-1042)
 * page within a single row during hinted handoff (CASSANDRA-1327)
 * fix compilation on non-sun JDKs (CASSANDRA-1061)
 * remove String.trim() call on row keys in batch mutations (CASSANDRA-1235)
 * Log summary of dropped messages instead of spamming log (CASSANDRA-1284)
 * add dynamic endpoint snitch (CASSANDRA-981)
 * fix streaming for keyspaces with hyphens in their name (CASSANDRA-1377)
 * fix errors in hard-coded bloom filter optKPerBucket by computing it
   algorithmically (CASSANDRA-1220
 * remove message deserialization stage, and uncap read/write stages
   so slow reads/writes don't block gossip processing (CASSANDRA-1358)
 * add jmx port configuration to Debian package (CASSANDRA-1202)
 * use mlockall via JNA, if present, to prevent Linux from swapping
   out parts of the JVM (CASSANDRA-1214)


0.6.4
 * avoid queuing multiple hint deliveries for the same endpoint
   (CASSANDRA-1229)
 * better performance for and stricter checking of UTF8 column names
   (CASSANDRA-1232)
 * extend option to lower compaction priority to hinted handoff
   as well (CASSANDRA-1260)
 * log errors in gossip instead of re-throwing (CASSANDRA-1289)
 * avoid aborting commitlog replay prematurely if a flushed-but-
   not-removed commitlog segment is encountered (CASSANDRA-1297)
 * fix duplicate rows being read during mapreduce (CASSANDRA-1142)
 * failure detection wasn't closing command sockets (CASSANDRA-1221)
 * cassandra-cli.bat works on windows (CASSANDRA-1236)
 * pre-emptively drop requests that cannot be processed within RPCTimeout
   (CASSANDRA-685)
 * add ack to Binary write verb and update CassandraBulkLoader
   to wait for acks for each row (CASSANDRA-1093)
 * added describe_partitioner Thrift method (CASSANDRA-1047)
 * Hadoop jobs no longer require the Cassandra storage-conf.xml
   (CASSANDRA-1280, CASSANDRA-1047)
 * log thread pool stats when GC is excessive (CASSANDRA-1275)
 * remove gossip message size limit (CASSANDRA-1138)
 * parallelize local and remote reads during multiget, and respect snitch 
   when determining whether to do local read for CL.ONE (CASSANDRA-1317)
 * fix read repair to use requested consistency level on digest mismatch,
   rather than assuming QUORUM (CASSANDRA-1316)
 * process digest mismatch re-reads in parallel (CASSANDRA-1323)
 * switch hints CF comparator to BytesType (CASSANDRA-1274)


0.6.3
 * retry to make streaming connections up to 8 times. (CASSANDRA-1019)
 * reject describe_ring() calls on invalid keyspaces (CASSANDRA-1111)
 * fix cache size calculation for size of 100% (CASSANDRA-1129)
 * fix cache capacity only being recalculated once (CASSANDRA-1129)
 * remove hourly scan of all hints on the off chance that the gossiper
   missed a status change; instead, expose deliverHintsToEndpoint to JMX
   so it can be done manually, if necessary (CASSANDRA-1141)
 * don't reject reads at CL.ALL (CASSANDRA-1152)
 * reject deletions to supercolumns in CFs containing only standard
   columns (CASSANDRA-1139)
 * avoid preserving login information after client disconnects
   (CASSANDRA-1057)
 * prefer sun jdk to openjdk in debian init script (CASSANDRA-1174)
 * detect partioner config changes between restarts and fail fast 
   (CASSANDRA-1146)
 * use generation time to resolve node token reassignment disagreements
   (CASSANDRA-1118)
 * restructure the startup ordering of Gossiper and MessageService to avoid
   timing anomalies (CASSANDRA-1160)
 * detect incomplete commit log hearders (CASSANDRA-1119)
 * force anti-entropy service to stream files on the stream stage to avoid
   sending streams out of order (CASSANDRA-1169)
 * remove inactive stream managers after AES streams files (CASSANDRA-1169)
 * allow removing entire row through batch_mutate Deletion (CASSANDRA-1027)
 * add JMX metrics for row-level bloom filter false positives (CASSANDRA-1212)
 * added a redhat init script to contrib (CASSANDRA-1201)
 * use midpoint when bootstrapping a new machine into range with not
   much data yet instead of random token (CASSANDRA-1112)
 * kill server on OOM in executor stage as well as Thrift (CASSANDRA-1226)
 * remove opportunistic repairs, when two machines with overlapping replica
   responsibilities happen to finish major compactions of the same CF near
   the same time.  repairs are now fully manual (CASSANDRA-1190)
 * add ability to lower compaction priority (default is no change from 0.6.2)
   (CASSANDRA-1181)


0.6.2
 * fix contrib/word_count build. (CASSANDRA-992)
 * split CommitLogExecutorService into BatchCommitLogExecutorService and 
   PeriodicCommitLogExecutorService (CASSANDRA-1014)
 * add latency histograms to CFSMBean (CASSANDRA-1024)
 * make resolving timestamp ties deterministic by using value bytes
   as a tiebreaker (CASSANDRA-1039)
 * Add option to turn off Hinted Handoff (CASSANDRA-894)
 * fix windows startup (CASSANDRA-948)
 * make concurrent_reads, concurrent_writes configurable at runtime via JMX
   (CASSANDRA-1060)
 * disable GCInspector on non-Sun JVMs (CASSANDRA-1061)
 * fix tombstone handling in sstable rows with no other data (CASSANDRA-1063)
 * fix size of row in spanned index entries (CASSANDRA-1056)
 * install json2sstable, sstable2json, and sstablekeys to Debian package
 * StreamingService.StreamDestinations wouldn't empty itself after streaming
   finished (CASSANDRA-1076)
 * added Collections.shuffle(splits) before returning the splits in 
   ColumnFamilyInputFormat (CASSANDRA-1096)
 * do not recalculate cache capacity post-compaction if it's been manually 
   modified (CASSANDRA-1079)
 * better defaults for flush sorter + writer executor queue sizes
   (CASSANDRA-1100)
 * windows scripts for SSTableImport/Export (CASSANDRA-1051)
 * windows script for nodetool (CASSANDRA-1113)
 * expose PhiConvictThreshold (CASSANDRA-1053)
 * make repair of RF==1 a no-op (CASSANDRA-1090)
 * improve default JVM GC options (CASSANDRA-1014)
 * fix SlicePredicate serialization inside Hadoop jobs (CASSANDRA-1049)
 * close Thrift sockets in Hadoop ColumnFamilyRecordReader (CASSANDRA-1081)


0.6.1
 * fix NPE in sstable2json when no excluded keys are given (CASSANDRA-934)
 * keep the replica set constant throughout the read repair process
   (CASSANDRA-937)
 * allow querying getAllRanges with empty token list (CASSANDRA-933)
 * fix command line arguments inversion in clustertool (CASSANDRA-942)
 * fix race condition that could trigger a false-positive assertion
   during post-flush discard of old commitlog segments (CASSANDRA-936)
 * fix neighbor calculation for anti-entropy repair (CASSANDRA-924)
 * perform repair even for small entropy differences (CASSANDRA-924)
 * Use hostnames in CFInputFormat to allow Hadoop's naive string-based
   locality comparisons to work (CASSANDRA-955)
 * cache read-only BufferedRandomAccessFile length to avoid
   3 system calls per invocation (CASSANDRA-950)
 * nodes with IPv6 (and no IPv4) addresses could not join cluster
   (CASSANDRA-969)
 * Retrieve the correct number of undeleted columns, if any, from
   a supercolumn in a row that had been deleted previously (CASSANDRA-920)
 * fix index scans that cross the 2GB mmap boundaries for both mmap
   and standard i/o modes (CASSANDRA-866)
 * expose drain via nodetool (CASSANDRA-978)


0.6.0-RC1
 * JMX drain to flush memtables and run through commit log (CASSANDRA-880)
 * Bootstrapping can skip ranges under the right conditions (CASSANDRA-902)
 * fix merging row versions in range_slice for CL > ONE (CASSANDRA-884)
 * default write ConsistencyLeven chaned from ZERO to ONE
 * fix for index entries spanning mmap buffer boundaries (CASSANDRA-857)
 * use lexical comparison if time part of TimeUUIDs are the same 
   (CASSANDRA-907)
 * bound read, mutation, and response stages to fix possible OOM
   during log replay (CASSANDRA-885)
 * Use microseconds-since-epoch (UTC) in cli, instead of milliseconds
 * Treat batch_mutate Deletion with null supercolumn as "apply this predicate 
   to top level supercolumns" (CASSANDRA-834)
 * Streaming destination nodes do not update their JMX status (CASSANDRA-916)
 * Fix internal RPC timeout calculation (CASSANDRA-911)
 * Added Pig loadfunc to contrib/pig (CASSANDRA-910)


0.6.0-beta3
 * fix compaction bucketing bug (CASSANDRA-814)
 * update windows batch file (CASSANDRA-824)
 * deprecate KeysCachedFraction configuration directive in favor
   of KeysCached; move to unified-per-CF key cache (CASSANDRA-801)
 * add invalidateRowCache to ColumnFamilyStoreMBean (CASSANDRA-761)
 * send Handoff hints to natural locations to reduce load on
   remaining nodes in a failure scenario (CASSANDRA-822)
 * Add RowWarningThresholdInMB configuration option to warn before very 
   large rows get big enough to threaten node stability, and -x option to
   be able to remove them with sstable2json if the warning is unheeded
   until it's too late (CASSANDRA-843)
 * Add logging of GC activity (CASSANDRA-813)
 * fix ConcurrentModificationException in commitlog discard (CASSANDRA-853)
 * Fix hardcoded row count in Hadoop RecordReader (CASSANDRA-837)
 * Add a jmx status to the streaming service and change several DEBUG
   messages to INFO (CASSANDRA-845)
 * fix classpath in cassandra-cli.bat for Windows (CASSANDRA-858)
 * allow re-specifying host, port to cassandra-cli if invalid ones
   are first tried (CASSANDRA-867)
 * fix race condition handling rpc timeout in the coordinator
   (CASSANDRA-864)
 * Remove CalloutLocation and StagingFileDirectory from storage-conf files 
   since those settings are no longer used (CASSANDRA-878)
 * Parse a long from RowWarningThresholdInMB instead of an int (CASSANDRA-882)
 * Remove obsolete ControlPort code from DatabaseDescriptor (CASSANDRA-886)
 * move skipBytes side effect out of assert (CASSANDRA-899)
 * add "double getLoad" to StorageServiceMBean (CASSANDRA-898)
 * track row stats per CF at compaction time (CASSANDRA-870)
 * disallow CommitLogDirectory matching a DataFileDirectory (CASSANDRA-888)
 * default key cache size is 200k entries, changed from 10% (CASSANDRA-863)
 * add -Dcassandra-foreground=yes to cassandra.bat
 * exit if cluster name is changed unexpectedly (CASSANDRA-769)


0.6.0-beta1/beta2
 * add batch_mutate thrift command, deprecating batch_insert (CASSANDRA-336)
 * remove get_key_range Thrift API, deprecated in 0.5 (CASSANDRA-710)
 * add optional login() Thrift call for authentication (CASSANDRA-547)
 * support fat clients using gossiper and StorageProxy to perform
   replication in-process [jvm-only] (CASSANDRA-535)
 * support mmapped I/O for reads, on by default on 64bit JVMs 
   (CASSANDRA-408, CASSANDRA-669)
 * improve insert concurrency, particularly during Hinted Handoff
   (CASSANDRA-658)
 * faster network code (CASSANDRA-675)
 * stress.py moved to contrib (CASSANDRA-635)
 * row caching [must be explicitly enabled per-CF in config] (CASSANDRA-678)
 * present a useful measure of compaction progress in JMX (CASSANDRA-599)
 * add bin/sstablekeys (CASSNADRA-679)
 * add ConsistencyLevel.ANY (CASSANDRA-687)
 * make removetoken remove nodes from gossip entirely (CASSANDRA-644)
 * add ability to set cache sizes at runtime (CASSANDRA-708)
 * report latency and cache hit rate statistics with lifetime totals
   instead of average over the last minute (CASSANDRA-702)
 * support get_range_slice for RandomPartitioner (CASSANDRA-745)
 * per-keyspace replication factory and replication strategy (CASSANDRA-620)
 * track latency in microseconds (CASSANDRA-733)
 * add describe_ Thrift methods, deprecating get_string_property and 
   get_string_list_property
 * jmx interface for tracking operation mode and streams in general.
   (CASSANDRA-709)
 * keep memtables in sorted order to improve range query performance
   (CASSANDRA-799)
 * use while loop instead of recursion when trimming sstables compaction list 
   to avoid blowing stack in pathological cases (CASSANDRA-804)
 * basic Hadoop map/reduce support (CASSANDRA-342)


0.5.1
 * ensure all files for an sstable are streamed to the same directory.
   (CASSANDRA-716)
 * more accurate load estimate for bootstrapping (CASSANDRA-762)
 * tolerate dead or unavailable bootstrap target on write (CASSANDRA-731)
 * allow larger numbers of keys (> 140M) in a sstable bloom filter
   (CASSANDRA-790)
 * include jvm argument improvements from CASSANDRA-504 in debian package
 * change streaming chunk size to 32MB to accomodate Windows XP limitations
   (was 64MB) (CASSANDRA-795)
 * fix get_range_slice returning results in the wrong order (CASSANDRA-781)
 

0.5.0 final
 * avoid attempting to delete temporary bootstrap files twice (CASSANDRA-681)
 * fix bogus NaN in nodeprobe cfstats output (CASSANDRA-646)
 * provide a policy for dealing with single thread executors w/ a full queue
   (CASSANDRA-694)
 * optimize inner read in MessagingService, vastly improving multiple-node
   performance (CASSANDRA-675)
 * wait for table flush before streaming data back to a bootstrapping node.
   (CASSANDRA-696)
 * keep track of bootstrapping sources by table so that bootstrapping doesn't 
   give the indication of finishing early (CASSANDRA-673)


0.5.0 RC3
 * commit the correct version of the patch for CASSANDRA-663


0.5.0 RC2 (unreleased)
 * fix bugs in converting get_range_slice results to Thrift 
   (CASSANDRA-647, CASSANDRA-649)
 * expose java.util.concurrent.TimeoutException in StorageProxy methods
   (CASSANDRA-600)
 * TcpConnectionManager was holding on to disconnected connections, 
   giving the false indication they were being used. (CASSANDRA-651)
 * Remove duplicated write. (CASSANDRA-662)
 * Abort bootstrap if IP is already in the token ring (CASSANDRA-663)
 * increase default commitlog sync period, and wait for last sync to 
   finish before submitting another (CASSANDRA-668)


0.5.0 RC1
 * Fix potential NPE in get_range_slice (CASSANDRA-623)
 * add CRC32 to commitlog entries (CASSANDRA-605)
 * fix data streaming on windows (CASSANDRA-630)
 * GC compacted sstables after cleanup and compaction (CASSANDRA-621)
 * Speed up anti-entropy validation (CASSANDRA-629)
 * Fix anti-entropy assertion error (CASSANDRA-639)
 * Fix pending range conflicts when bootstapping or moving
   multiple nodes at once (CASSANDRA-603)
 * Handle obsolete gossip related to node movement in the case where
   one or more nodes is down when the movement occurs (CASSANDRA-572)
 * Include dead nodes in gossip to avoid a variety of problems
   and fix HH to removed nodes (CASSANDRA-634)
 * return an InvalidRequestException for mal-formed SlicePredicates
   (CASSANDRA-643)
 * fix bug determining closest neighbor for use in multiple datacenters
   (CASSANDRA-648)
 * Vast improvements in anticompaction speed (CASSANDRA-607)
 * Speed up log replay and writes by avoiding redundant serializations
   (CASSANDRA-652)


0.5.0 beta 2
 * Bootstrap improvements (several tickets)
 * add nodeprobe repair anti-entropy feature (CASSANDRA-193, CASSANDRA-520)
 * fix possibility of partition when many nodes restart at once
   in clusters with multiple seeds (CASSANDRA-150)
 * fix NPE in get_range_slice when no data is found (CASSANDRA-578)
 * fix potential NPE in hinted handoff (CASSANDRA-585)
 * fix cleanup of local "system" keyspace (CASSANDRA-576)
 * improve computation of cluster load balance (CASSANDRA-554)
 * added super column read/write, column count, and column/row delete to
   cassandra-cli (CASSANDRA-567, CASSANDRA-594)
 * fix returning live subcolumns of deleted supercolumns (CASSANDRA-583)
 * respect JAVA_HOME in bin/ scripts (several tickets)
 * add StorageService.initClient for fat clients on the JVM (CASSANDRA-535)
   (see contrib/client_only for an example of use)
 * make consistency_level functional in get_range_slice (CASSANDRA-568)
 * optimize key deserialization for RandomPartitioner (CASSANDRA-581)
 * avoid GCing tombstones except on major compaction (CASSANDRA-604)
 * increase failure conviction threshold, resulting in less nodes
   incorrectly (and temporarily) marked as down (CASSANDRA-610)
 * respect memtable thresholds during log replay (CASSANDRA-609)
 * support ConsistencyLevel.ALL on read (CASSANDRA-584)
 * add nodeprobe removetoken command (CASSANDRA-564)


0.5.0 beta
 * Allow multiple simultaneous flushes, improving flush throughput 
   on multicore systems (CASSANDRA-401)
 * Split up locks to improve write and read throughput on multicore systems
   (CASSANDRA-444, CASSANDRA-414)
 * More efficient use of memory during compaction (CASSANDRA-436)
 * autobootstrap option: when enabled, all non-seed nodes will attempt
   to bootstrap when started, until bootstrap successfully
   completes. -b option is removed.  (CASSANDRA-438)
 * Unless a token is manually specified in the configuration xml,
   a bootstraping node will use a token that gives it half the
   keys from the most-heavily-loaded node in the cluster,
   instead of generating a random token. 
   (CASSANDRA-385, CASSANDRA-517)
 * Miscellaneous bootstrap fixes (several tickets)
 * Ability to change a node's token even after it has data on it
   (CASSANDRA-541)
 * Ability to decommission a live node from the ring (CASSANDRA-435)
 * Semi-automatic loadbalancing via nodeprobe (CASSANDRA-192)
 * Add ability to set compaction thresholds at runtime via
   JMX / nodeprobe.  (CASSANDRA-465)
 * Add "comment" field to ColumnFamily definition. (CASSANDRA-481)
 * Additional JMX metrics (CASSANDRA-482)
 * JSON based export and import tools (several tickets)
 * Hinted Handoff fixes (several tickets)
 * Add key cache to improve read performance (CASSANDRA-423)
 * Simplified construction of custom ReplicationStrategy classes
   (CASSANDRA-497)
 * Graphical application (Swing) for ring integrity verification and 
   visualization was added to contrib (CASSANDRA-252)
 * Add DCQUORUM, DCQUORUMSYNC consistency levels and corresponding
   ReplicationStrategy / EndpointSnitch classes.  Experimental.
   (CASSANDRA-492)
 * Web client interface added to contrib (CASSANDRA-457)
 * More-efficient flush for Random, CollatedOPP partitioners 
   for normal writes (CASSANDRA-446) and bulk load (CASSANDRA-420)
 * Add MemtableFlushAfterMinutes, a global replacement for the old 
   per-CF FlushPeriodInMinutes setting (CASSANDRA-463)
 * optimizations to slice reading (CASSANDRA-350) and supercolumn
   queries (CASSANDRA-510)
 * force binding to given listenaddress for nodes with multiple
   interfaces (CASSANDRA-546)
 * stress.py benchmarking tool improvements (several tickets)
 * optimized replica placement code (CASSANDRA-525)
 * faster log replay on restart (CASSANDRA-539, CASSANDRA-540)
 * optimized local-node writes (CASSANDRA-558)
 * added get_range_slice, deprecating get_key_range (CASSANDRA-344)
 * expose TimedOutException to thrift (CASSANDRA-563)
 

0.4.2
 * Add validation disallowing null keys (CASSANDRA-486)
 * Fix race conditions in TCPConnectionManager (CASSANDRA-487)
 * Fix using non-utf8-aware comparison as a sanity check.
   (CASSANDRA-493)
 * Improve default garbage collector options (CASSANDRA-504)
 * Add "nodeprobe flush" (CASSANDRA-505)
 * remove NotFoundException from get_slice throws list (CASSANDRA-518)
 * fix get (not get_slice) of entire supercolumn (CASSANDRA-508)
 * fix null token during bootstrap (CASSANDRA-501)


0.4.1
 * Fix FlushPeriod columnfamily configuration regression
   (CASSANDRA-455)
 * Fix long column name support (CASSANDRA-460)
 * Fix for serializing a row that only contains tombstones
   (CASSANDRA-458)
 * Fix for discarding unneeded commitlog segments (CASSANDRA-459)
 * Add SnapshotBeforeCompaction configuration option (CASSANDRA-426)
 * Fix compaction abort under insufficient disk space (CASSANDRA-473)
 * Fix reading subcolumn slice from tombstoned CF (CASSANDRA-484)
 * Fix race condition in RVH causing occasional NPE (CASSANDRA-478)


0.4.0
 * fix get_key_range problems when a node is down (CASSANDRA-440)
   and add UnavailableException to more Thrift methods
 * Add example EndPointSnitch contrib code (several tickets)


0.4.0 RC2
 * fix SSTable generation clash during compaction (CASSANDRA-418)
 * reject method calls with null parameters (CASSANDRA-308)
 * properly order ranges in nodeprobe output (CASSANDRA-421)
 * fix logging of certain errors on executor threads (CASSANDRA-425)


0.4.0 RC1
 * Bootstrap feature is live; use -b on startup (several tickets)
 * Added multiget api (CASSANDRA-70)
 * fix Deadlock with SelectorManager.doProcess and TcpConnection.write
   (CASSANDRA-392)
 * remove key cache b/c of concurrency bugs in third-party
   CLHM library (CASSANDRA-405)
 * update non-major compaction logic to use two threshold values
   (CASSANDRA-407)
 * add periodic / batch commitlog sync modes (several tickets)
 * inline BatchMutation into batch_insert params (CASSANDRA-403)
 * allow setting the logging level at runtime via mbean (CASSANDRA-402)
 * change default comparator to BytesType (CASSANDRA-400)
 * add forwards-compatible ConsistencyLevel parameter to get_key_range
   (CASSANDRA-322)
 * r/m special case of blocking for local destination when writing with 
   ConsistencyLevel.ZERO (CASSANDRA-399)
 * Fixes to make BinaryMemtable [bulk load interface] useful (CASSANDRA-337);
   see contrib/bmt_example for an example of using it.
 * More JMX properties added (several tickets)
 * Thrift changes (several tickets)
    - Merged _super get methods with the normal ones; return values
      are now of ColumnOrSuperColumn.
    - Similarly, merged batch_insert_super into batch_insert.



0.4.0 beta
 * On-disk data format has changed to allow billions of keys/rows per
   node instead of only millions
 * Multi-keyspace support
 * Scan all sstables for all queries to avoid situations where
   different types of operation on the same ColumnFamily could
   disagree on what data was present
 * Snapshot support via JMX
 * Thrift API has changed a _lot_:
    - removed time-sorted CFs; instead, user-defined comparators
      may be defined on the column names, which are now byte arrays.
      Default comparators are provided for UTF8, Bytes, Ascii, Long (i64),
      and UUID types.
    - removed colon-delimited strings in thrift api in favor of explicit
      structs such as ColumnPath, ColumnParent, etc.  Also normalized
      thrift struct and argument naming.
    - Added columnFamily argument to get_key_range.
    - Change signature of get_slice to accept starting and ending
      columns as well as an offset.  (This allows use of indexes.)
      Added "ascending" flag to allow reasonably-efficient reverse
      scans as well.  Removed get_slice_by_range as redundant.
    - get_key_range operates on one CF at a time
    - changed `block` boolean on insert methods to ConsistencyLevel enum,
      with options of NONE, ONE, QUORUM, and ALL.
    - added similar consistency_level parameter to read methods
    - column-name-set slice with no names given now returns zero columns
      instead of all of them.  ("all" can run your server out of memory.
      use a range-based slice with a high max column count instead.)
 * Removed the web interface. Node information can now be obtained by 
   using the newly introduced nodeprobe utility.
 * More JMX stats
 * Remove magic values from internals (e.g. special key to indicate
   when to flush memtables)
 * Rename configuration "table" to "keyspace"
 * Moved to crash-only design; no more shutdown (just kill the process)
 * Lots of bug fixes

Full list of issues resolved in 0.4 is at https://issues.apache.org/jira/secure/IssueNavigator.jspa?reset=true&&pid=12310865&fixfor=12313862&resolution=1&sorter/field=issuekey&sorter/order=DESC


0.3.0 RC3
 * Fix potential deadlock under load in TCPConnection.
   (CASSANDRA-220)


0.3.0 RC2
 * Fix possible data loss when server is stopped after replaying
   log but before new inserts force memtable flush.
   (CASSANDRA-204)
 * Added BUGS file


0.3.0 RC1
 * Range queries on keys, including user-defined key collation
 * Remove support
 * Workarounds for a weird bug in JDK select/register that seems
   particularly common on VM environments. Cassandra should deploy
   fine on EC2 now
 * Much improved infrastructure: the beginnings of a decent test suite
   ("ant test" for unit tests; "nosetests" for system tests), code
   coverage reporting, etc.
 * Expanded node status reporting via JMX
 * Improved error reporting/logging on both server and client
 * Reduced memory footprint in default configuration
 * Combined blocking and non-blocking versions of insert APIs
 * Added FlushPeriodInMinutes configuration parameter to force
   flushing of infrequently-updated ColumnFamilies<|MERGE_RESOLUTION|>--- conflicted
+++ resolved
@@ -1,10 +1,10 @@
-2.1.0
-<<<<<<< HEAD
+2.1.1
  * Improve schema merge performance (CASSANDRA-7444)
  * Fix NPE when unknown prepared statement ID is used (CASSANDRA-7454)
-=======
+
+
+2.1.0
  * (Windows) handle spaces in path names (CASSANDRA-7451)
->>>>>>> b8ee9da1
 Merged from 2.0:
  * Fix CC#collectTimeOrderedData() tombstone optimisations (CASSANDRA-7394)
  * Support DISTINCT for static columns and fix behaviour when DISTINC is
