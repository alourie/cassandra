2.2.4
 * Fix the regression when using LIMIT with aggregates (CASSANDRA-10487)
2.2.3
 * Avoid NoClassDefFoundError during DataDescriptor initialization on windows (CASSANDRA-10412)
 * Preserve case of quoted Role & User names (CASSANDRA-10394)
 * cqlsh pg-style-strings broken (CASSANDRA-10484)
 * Make Hadoop CF splits more polite to custom orderered partitioners (CASSANDRA-10400)
Merged from 2.1:
 * Fix mmap file segment seeking to EOF (CASSANDRA-10478)
 * Allow LOCAL_JMX to be easily overridden (CASSANDRA-10275)
 * Mark nodes as dead even if they've already left (CASSANDRA-10205)
<<<<<<< HEAD
 * Update internal python driver used by cqlsh (CASSANDRA-10161)
2.2.2
 * cqlsh prompt includes name of keyspace after failed `use` statement (CASSANDRA-10369)
 * Configurable page size in cqlsh (CASSANDRA-9855)
 * Defer default role manager setup until all nodes are on 2.2+ (CASSANDRA-9761)
 * Cancel transaction for sstables we wont redistribute index summary
   for (CASSANDRA-10270)
 * Handle missing RoleManager in config after upgrade to 2.2 (CASSANDRA-10209) 
 * Retry snapshot deletion after compaction and gc on Windows (CASSANDRA-10222)
 * Fix failure to start with space in directory path on Windows (CASSANDRA-10239)
 * Fix repair hang when snapshot failed (CASSANDRA-10057)
 * Fall back to 1/4 commitlog volume for commitlog_total_space on small disks
   (CASSANDRA-10199)
Merged from 2.1:
=======
 * Update internal python driver used by cqlsh (CASSANDRA-10161, CASSANDRA-10507)

2.1.10
>>>>>>> a85afbc7
 * Bulk Loader API could not tolerate even node failure (CASSANDRA-10347)
 * Avoid misleading pushed notifications when multiple nodes
   share an rpc_address (CASSANDRA-10052)
 * Fix dropping undroppable when message queue is full (CASSANDRA-10113)
 * Fix potential ClassCastException during paging (CASSANDRA-10352)
 * Prevent ALTER TYPE from creating circular references (CASSANDRA-10339)
 * Fix cache handling of 2i and base tables (CASSANDRA-10155, 10359)
 * Fix NPE in nodetool compactionhistory (CASSANDRA-9758)
 * (Pig) support BulkOutputFormat as a URL parameter (CASSANDRA-7410)
 * BATCH statement is broken in cqlsh (CASSANDRA-10272)
 * Added configurable warning threshold for GC duration (CASSANDRA-8907)
 * (cqlsh) Make cqlsh PEP8 Compliant (CASSANDRA-10066)
 * (cqlsh) Fix error when starting cqlsh with --debug (CASSANDRA-10282)
 * Scrub, Cleanup and Upgrade do not unmark compacting until all operations
   have completed, regardless of the occurence of exceptions (CASSANDRA-10274)
 * Fix handling of streaming EOF (CASSANDRA-10206)
 * Only check KeyCache when it is enabled
 * Change streaming_socket_timeout_in_ms default to 1 hour (CASSANDRA-8611)
 * (cqlsh) update list of CQL keywords (CASSANDRA-9232)
 * Add nodetool gettraceprobability command (CASSANDRA-10234)
Merged from 2.0:
 * Fix rare race where older gossip states can be shadowed (CASSANDRA-10366)
 * Fix consolidating racks violating the RF contract (CASSANDRA-10238)
 * Disallow decommission when node is in drained state (CASSANDRA-8741)


2.2.1
 * Fix race during construction of commit log (CASSANDRA-10049)
 * Fix LeveledCompactionStrategyTest (CASSANDRA-9757)
 * Fix broken UnbufferedDataOutputStreamPlus.writeUTF (CASSANDRA-10203)
 * (cqlsh) add CLEAR command (CASSANDRA-10086)
 * Support string literals as Role names for compatibility (CASSANDRA-10135)
 * Allow count(*) and count(1) to be use as normal aggregation (CASSANDRA-10114)
 * An NPE is thrown if the column name is unknown for an IN relation (CASSANDRA-10043)
 * Apply commit_failure_policy to more errors on startup (CASSANDRA-9749)
 * Fix histogram overflow exception (CASSANDRA-9973)
 * Route gossip messages over dedicated socket (CASSANDRA-9237)
 * Add checksum to saved cache files (CASSANDRA-9265)
 * Log warning when using an aggregate without partition key (CASSANDRA-9737)
 * Avoid grouping sstables for anticompaction with DTCS (CASSANDRA-9900)
 * UDF / UDA execution time in trace (CASSANDRA-9723)
 * Fix broken internode SSL (CASSANDRA-9884)
Merged from 2.1:
 * Change streaming_socket_timeout_in_ms default to 1 hour (CASSANDRA-8611)
 * (cqlsh) update list of CQL keywords (CASSANDRA-9232)
 * Avoid race condition during read repair (CASSANDRA-9460)
 * (cqlsh) default load-from-file encoding to utf-8 (CASSANDRA-9898)
 * Avoid returning Permission.NONE when failing to query users table (CASSANDRA-10168)
 * (cqlsh) Allow encoding to be set through command line (CASSANDRA-10004)
 * Add new JMX methods to change local compaction strategy (CASSANDRA-9965)
 * Write hints for paxos commits (CASSANDRA-7342)
 * (cqlsh) Fix timestamps before 1970 on Windows, always
   use UTC for timestamp display (CASSANDRA-10000)
 * (cqlsh) Avoid overwriting new config file with old config
   when both exist (CASSANDRA-9777)
 * Release snapshot selfRef when doing snapshot repair (CASSANDRA-9998)
 * Cannot replace token does not exist - DN node removed as Fat Client (CASSANDRA-9871)
 * Fix handling of enable/disable autocompaction (CASSANDRA-9899)
 * Add consistency level to tracing ouput (CASSANDRA-9827)
 * Remove repair snapshot leftover on startup (CASSANDRA-7357)
 * Use random nodes for batch log when only 2 racks (CASSANDRA-8735)
 * Ensure atomicity inside thrift and stream session (CASSANDRA-7757)
 * Fix nodetool info error when the node is not joined (CASSANDRA-9031)
Merged from 2.0:
 * Make getFullyExpiredSSTables less expensive (CASSANDRA-9882)
 * Log when messages are dropped due to cross_node_timeout (CASSANDRA-9793)
 * Don't track hotness when opening from snapshot for validation (CASSANDRA-9382)


2.2.0
 * Allow the selection of columns together with aggregates (CASSANDRA-9767)
 * Fix cqlsh copy methods and other windows specific issues (CASSANDRA-9795)
 * Don't wrap byte arrays in SequentialWriter (CASSANDRA-9797)
 * sum() and avg() functions missing for smallint and tinyint types (CASSANDRA-9671)
 * Revert CASSANDRA-9542 (allow native functions in UDA) (CASSANDRA-9771)
Merged from 2.1:
 * Fix MarshalException when upgrading superColumn family (CASSANDRA-9582)
 * Fix broken logging for "empty" flushes in Memtable (CASSANDRA-9837)
 * Handle corrupt files on startup (CASSANDRA-9686)
 * Fix clientutil jar and tests (CASSANDRA-9760)
 * (cqlsh) Allow the SSL protocol version to be specified through the
   config file or environment variables (CASSANDRA-9544)
Merged from 2.0:
 * Add tool to find why expired sstables are not getting dropped (CASSANDRA-10015)
 * Remove erroneous pending HH tasks from tpstats/jmx (CASSANDRA-9129)
 * Don't cast expected bf size to an int (CASSANDRA-9959)
 * checkForEndpointCollision fails for legitimate collisions (CASSANDRA-9765)
 * Complete CASSANDRA-8448 fix (CASSANDRA-9519)
 * Don't include auth credentials in debug log (CASSANDRA-9682)
 * Can't transition from write survey to normal mode (CASSANDRA-9740)
 * Scrub (recover) sstables even when -Index.db is missing (CASSANDRA-9591)
 * Fix growing pending background compaction (CASSANDRA-9662)


2.2.0-rc2
 * Re-enable memory-mapped I/O on Windows (CASSANDRA-9658)
 * Warn when an extra-large partition is compacted (CASSANDRA-9643)
 * (cqlsh) Allow setting the initial connection timeout (CASSANDRA-9601)
 * BulkLoader has --transport-factory option but does not use it (CASSANDRA-9675)
 * Allow JMX over SSL directly from nodetool (CASSANDRA-9090)
 * Update cqlsh for UDFs (CASSANDRA-7556)
 * Change Windows kernel default timer resolution (CASSANDRA-9634)
 * Deprected sstable2json and json2sstable (CASSANDRA-9618)
 * Allow native functions in user-defined aggregates (CASSANDRA-9542)
 * Don't repair system_distributed by default (CASSANDRA-9621)
 * Fix mixing min, max, and count aggregates for blob type (CASSANRA-9622)
 * Rename class for DATE type in Java driver (CASSANDRA-9563)
 * Duplicate compilation of UDFs on coordinator (CASSANDRA-9475)
 * Fix connection leak in CqlRecordWriter (CASSANDRA-9576)
 * Mlockall before opening system sstables & remove boot_without_jna option (CASSANDRA-9573)
 * Add functions to convert timeuuid to date or time, deprecate dateOf and unixTimestampOf (CASSANDRA-9229)
 * Make sure we cancel non-compacting sstables from LifecycleTransaction (CASSANDRA-9566)
 * Fix deprecated repair JMX API (CASSANDRA-9570)
 * Add logback metrics (CASSANDRA-9378)
 * Update and refactor ant test/test-compression to run the tests in parallel (CASSANDRA-9583)
 * Fix upgrading to new directory for secondary index (CASSANDRA-9687)
Merged from 2.1:
 * (cqlsh) Fix bad check for CQL compatibility when DESCRIBE'ing
   COMPACT STORAGE tables with no clustering columns
 * Eliminate strong self-reference chains in sstable ref tidiers (CASSANDRA-9656)
 * Ensure StreamSession uses canonical sstable reader instances (CASSANDRA-9700) 
 * Ensure memtable book keeping is not corrupted in the event we shrink usage (CASSANDRA-9681)
 * Update internal python driver for cqlsh (CASSANDRA-9064)
 * Fix IndexOutOfBoundsException when inserting tuple with too many
   elements using the string literal notation (CASSANDRA-9559)
 * Enable describe on indices (CASSANDRA-7814)
 * Fix incorrect result for IN queries where column not found (CASSANDRA-9540)
 * ColumnFamilyStore.selectAndReference may block during compaction (CASSANDRA-9637)
 * Fix bug in cardinality check when compacting (CASSANDRA-9580)
 * Fix memory leak in Ref due to ConcurrentLinkedQueue.remove() behaviour (CASSANDRA-9549)
 * Make rebuild only run one at a time (CASSANDRA-9119)
Merged from 2.0:
 * Avoid NPE in AuthSuccess#decode (CASSANDRA-9727)
 * Add listen_address to system.local (CASSANDRA-9603)
 * Bug fixes to resultset metadata construction (CASSANDRA-9636)
 * Fix setting 'durable_writes' in ALTER KEYSPACE (CASSANDRA-9560)
 * Avoids ballot clash in Paxos (CASSANDRA-9649)
 * Improve trace messages for RR (CASSANDRA-9479)
 * Fix suboptimal secondary index selection when restricted
   clustering column is also indexed (CASSANDRA-9631)
 * (cqlsh) Add min_threshold to DTCS option autocomplete (CASSANDRA-9385)
 * Fix error message when attempting to create an index on a column
   in a COMPACT STORAGE table with clustering columns (CASSANDRA-9527)
 * 'WITH WITH' in alter keyspace statements causes NPE (CASSANDRA-9565)
 * Expose some internals of SelectStatement for inspection (CASSANDRA-9532)
 * ArrivalWindow should use primitives (CASSANDRA-9496)
 * Periodically submit background compaction tasks (CASSANDRA-9592)
 * Set HAS_MORE_PAGES flag to false when PagingState is null (CASSANDRA-9571)


2.2.0-rc1
 * Compressed commit log should measure compressed space used (CASSANDRA-9095)
 * Fix comparison bug in CassandraRoleManager#collectRoles (CASSANDRA-9551)
 * Add tinyint,smallint,time,date support for UDFs (CASSANDRA-9400)
 * Deprecates SSTableSimpleWriter and SSTableSimpleUnsortedWriter (CASSANDRA-9546)
 * Empty INITCOND treated as null in aggregate (CASSANDRA-9457)
 * Remove use of Cell in Thrift MapReduce classes (CASSANDRA-8609)
 * Integrate pre-release Java Driver 2.2-rc1, custom build (CASSANDRA-9493)
 * Clean up gossiper logic for old versions (CASSANDRA-9370)
 * Fix custom payload coding/decoding to match the spec (CASSANDRA-9515)
 * ant test-all results incomplete when parsed (CASSANDRA-9463)
 * Disallow frozen<> types in function arguments and return types for
   clarity (CASSANDRA-9411)
 * Static Analysis to warn on unsafe use of Autocloseable instances (CASSANDRA-9431)
 * Update commitlog archiving examples now that commitlog segments are
   not recycled (CASSANDRA-9350)
 * Extend Transactional API to sstable lifecycle management (CASSANDRA-8568)
 * (cqlsh) Add support for native protocol 4 (CASSANDRA-9399)
 * Ensure that UDF and UDAs are keyspace-isolated (CASSANDRA-9409)
 * Revert CASSANDRA-7807 (tracing completion client notifications) (CASSANDRA-9429)
 * Add ability to stop compaction by ID (CASSANDRA-7207)
 * Let CassandraVersion handle SNAPSHOT version (CASSANDRA-9438)
Merged from 2.1:
 * (cqlsh) Fix using COPY through SOURCE or -f (CASSANDRA-9083)
 * Fix occasional lack of `system` keyspace in schema tables (CASSANDRA-8487)
 * Use ProtocolError code instead of ServerError code for native protocol
   error responses to unsupported protocol versions (CASSANDRA-9451)
 * Default commitlog_sync_batch_window_in_ms changed to 2ms (CASSANDRA-9504)
 * Fix empty partition assertion in unsorted sstable writing tools (CASSANDRA-9071)
 * Ensure truncate without snapshot cannot produce corrupt responses (CASSANDRA-9388) 
 * Consistent error message when a table mixes counter and non-counter
   columns (CASSANDRA-9492)
 * Avoid getting unreadable keys during anticompaction (CASSANDRA-9508)
 * (cqlsh) Better float precision by default (CASSANDRA-9224)
 * Improve estimated row count (CASSANDRA-9107)
 * Optimize range tombstone memory footprint (CASSANDRA-8603)
 * Use configured gcgs in anticompaction (CASSANDRA-9397)
Merged from 2.0:
 * Don't accumulate more range than necessary in RangeTombstone.Tracker (CASSANDRA-9486)
 * Add broadcast and rpc addresses to system.local (CASSANDRA-9436)
 * Always mark sstable suspect when corrupted (CASSANDRA-9478)
 * Add database users and permissions to CQL3 documentation (CASSANDRA-7558)
 * Allow JVM_OPTS to be passed to standalone tools (CASSANDRA-5969)
 * Fix bad condition in RangeTombstoneList (CASSANDRA-9485)
 * Fix potential StackOverflow when setting CrcCheckChance over JMX (CASSANDRA-9488)
 * Fix null static columns in pages after the first, paged reversed
   queries (CASSANDRA-8502)
 * Fix counting cache serialization in request metrics (CASSANDRA-9466)
 * Add option not to validate atoms during scrub (CASSANDRA-9406)


2.2.0-beta1
 * Introduce Transactional API for internal state changes (CASSANDRA-8984)
 * Add a flag in cassandra.yaml to enable UDFs (CASSANDRA-9404)
 * Better support of null for UDF (CASSANDRA-8374)
 * Use ecj instead of javassist for UDFs (CASSANDRA-8241)
 * faster async logback configuration for tests (CASSANDRA-9376)
 * Add `smallint` and `tinyint` data types (CASSANDRA-8951)
 * Avoid thrift schema creation when native driver is used in stress tool (CASSANDRA-9374)
 * Make Functions.declared thread-safe
 * Add client warnings to native protocol v4 (CASSANDRA-8930)
 * Allow roles cache to be invalidated (CASSANDRA-8967)
 * Upgrade Snappy (CASSANDRA-9063)
 * Don't start Thrift rpc by default (CASSANDRA-9319)
 * Only stream from unrepaired sstables with incremental repair (CASSANDRA-8267)
 * Aggregate UDFs allow SFUNC return type to differ from STYPE if FFUNC specified (CASSANDRA-9321)
 * Remove Thrift dependencies in bundled tools (CASSANDRA-8358)
 * Disable memory mapping of hsperfdata file for JVM statistics (CASSANDRA-9242)
 * Add pre-startup checks to detect potential incompatibilities (CASSANDRA-8049)
 * Distinguish between null and unset in protocol v4 (CASSANDRA-7304)
 * Add user/role permissions for user-defined functions (CASSANDRA-7557)
 * Allow cassandra config to be updated to restart daemon without unloading classes (CASSANDRA-9046)
 * Don't initialize compaction writer before checking if iter is empty (CASSANDRA-9117)
 * Don't execute any functions at prepare-time (CASSANDRA-9037)
 * Share file handles between all instances of a SegmentedFile (CASSANDRA-8893)
 * Make it possible to major compact LCS (CASSANDRA-7272)
 * Make FunctionExecutionException extend RequestExecutionException
   (CASSANDRA-9055)
 * Add support for SELECT JSON, INSERT JSON syntax and new toJson(), fromJson()
   functions (CASSANDRA-7970)
 * Optimise max purgeable timestamp calculation in compaction (CASSANDRA-8920)
 * Constrain internode message buffer sizes, and improve IO class hierarchy (CASSANDRA-8670) 
 * New tool added to validate all sstables in a node (CASSANDRA-5791)
 * Push notification when tracing completes for an operation (CASSANDRA-7807)
 * Delay "node up" and "node added" notifications until native protocol server is started (CASSANDRA-8236)
 * Compressed Commit Log (CASSANDRA-6809)
 * Optimise IntervalTree (CASSANDRA-8988)
 * Add a key-value payload for third party usage (CASSANDRA-8553, 9212)
 * Bump metrics-reporter-config dependency for metrics 3.0 (CASSANDRA-8149)
 * Partition intra-cluster message streams by size, not type (CASSANDRA-8789)
 * Add WriteFailureException to native protocol, notify coordinator of
   write failures (CASSANDRA-8592)
 * Convert SequentialWriter to nio (CASSANDRA-8709)
 * Add role based access control (CASSANDRA-7653, 8650, 7216, 8760, 8849, 8761, 8850)
 * Record client ip address in tracing sessions (CASSANDRA-8162)
 * Indicate partition key columns in response metadata for prepared
   statements (CASSANDRA-7660)
 * Merge UUIDType and TimeUUIDType parse logic (CASSANDRA-8759)
 * Avoid memory allocation when searching index summary (CASSANDRA-8793)
 * Optimise (Time)?UUIDType Comparisons (CASSANDRA-8730)
 * Make CRC32Ex into a separate maven dependency (CASSANDRA-8836)
 * Use preloaded jemalloc w/ Unsafe (CASSANDRA-8714, 9197)
 * Avoid accessing partitioner through StorageProxy (CASSANDRA-8244, 8268)
 * Upgrade Metrics library and remove depricated metrics (CASSANDRA-5657)
 * Serializing Row cache alternative, fully off heap (CASSANDRA-7438)
 * Duplicate rows returned when in clause has repeated values (CASSANDRA-6707)
 * Make CassandraException unchecked, extend RuntimeException (CASSANDRA-8560)
 * Support direct buffer decompression for reads (CASSANDRA-8464)
 * DirectByteBuffer compatible LZ4 methods (CASSANDRA-7039)
 * Group sstables for anticompaction correctly (CASSANDRA-8578)
 * Add ReadFailureException to native protocol, respond
   immediately when replicas encounter errors while handling
   a read request (CASSANDRA-7886)
 * Switch CommitLogSegment from RandomAccessFile to nio (CASSANDRA-8308)
 * Allow mixing token and partition key restrictions (CASSANDRA-7016)
 * Support index key/value entries on map collections (CASSANDRA-8473)
 * Modernize schema tables (CASSANDRA-8261)
 * Support for user-defined aggregation functions (CASSANDRA-8053)
 * Fix NPE in SelectStatement with empty IN values (CASSANDRA-8419)
 * Refactor SelectStatement, return IN results in natural order instead
   of IN value list order and ignore duplicate values in partition key IN restrictions (CASSANDRA-7981)
 * Support UDTs, tuples, and collections in user-defined
   functions (CASSANDRA-7563)
 * Fix aggregate fn results on empty selection, result column name,
   and cqlsh parsing (CASSANDRA-8229)
 * Mark sstables as repaired after full repair (CASSANDRA-7586)
 * Extend Descriptor to include a format value and refactor reader/writer
   APIs (CASSANDRA-7443)
 * Integrate JMH for microbenchmarks (CASSANDRA-8151)
 * Keep sstable levels when bootstrapping (CASSANDRA-7460)
 * Add Sigar library and perform basic OS settings check on startup (CASSANDRA-7838)
 * Support for aggregation functions (CASSANDRA-4914)
 * Remove cassandra-cli (CASSANDRA-7920)
 * Accept dollar quoted strings in CQL (CASSANDRA-7769)
 * Make assassinate a first class command (CASSANDRA-7935)
 * Support IN clause on any partition key column (CASSANDRA-7855)
 * Support IN clause on any clustering column (CASSANDRA-4762)
 * Improve compaction logging (CASSANDRA-7818)
 * Remove YamlFileNetworkTopologySnitch (CASSANDRA-7917)
 * Do anticompaction in groups (CASSANDRA-6851)
 * Support user-defined functions (CASSANDRA-7395, 7526, 7562, 7740, 7781, 7929,
   7924, 7812, 8063, 7813, 7708)
 * Permit configurable timestamps with cassandra-stress (CASSANDRA-7416)
 * Move sstable RandomAccessReader to nio2, which allows using the
   FILE_SHARE_DELETE flag on Windows (CASSANDRA-4050)
 * Remove CQL2 (CASSANDRA-5918)
 * Optimize fetching multiple cells by name (CASSANDRA-6933)
 * Allow compilation in java 8 (CASSANDRA-7028)
 * Make incremental repair default (CASSANDRA-7250)
 * Enable code coverage thru JaCoCo (CASSANDRA-7226)
 * Switch external naming of 'column families' to 'tables' (CASSANDRA-4369) 
 * Shorten SSTable path (CASSANDRA-6962)
 * Use unsafe mutations for most unit tests (CASSANDRA-6969)
 * Fix race condition during calculation of pending ranges (CASSANDRA-7390)
 * Fail on very large batch sizes (CASSANDRA-8011)
 * Improve concurrency of repair (CASSANDRA-6455, 8208, 9145)
 * Select optimal CRC32 implementation at runtime (CASSANDRA-8614)
 * Evaluate MurmurHash of Token once per query (CASSANDRA-7096)
 * Generalize progress reporting (CASSANDRA-8901)
 * Resumable bootstrap streaming (CASSANDRA-8838, CASSANDRA-8942)
 * Allow scrub for secondary index (CASSANDRA-5174)
 * Save repair data to system table (CASSANDRA-5839)
 * fix nodetool names that reference column families (CASSANDRA-8872)
 Merged from 2.1:
 * Warn on misuse of unlogged batches (CASSANDRA-9282)
 * Failure detector detects and ignores local pauses (CASSANDRA-9183)
 * Add utility class to support for rate limiting a given log statement (CASSANDRA-9029)
 * Add missing consistency levels to cassandra-stess (CASSANDRA-9361)
 * Fix commitlog getCompletedTasks to not increment (CASSANDRA-9339)
 * Fix for harmless exceptions logged as ERROR (CASSANDRA-8564)
 * Delete processed sstables in sstablesplit/sstableupgrade (CASSANDRA-8606)
 * Improve sstable exclusion from partition tombstones (CASSANDRA-9298)
 * Validate the indexed column rather than the cell's contents for 2i (CASSANDRA-9057)
 * Add support for top-k custom 2i queries (CASSANDRA-8717)
 * Fix error when dropping table during compaction (CASSANDRA-9251)
 * cassandra-stress supports validation operations over user profiles (CASSANDRA-8773)
 * Add support for rate limiting log messages (CASSANDRA-9029)
 * Log the partition key with tombstone warnings (CASSANDRA-8561)
 * Reduce runWithCompactionsDisabled poll interval to 1ms (CASSANDRA-9271)
 * Fix PITR commitlog replay (CASSANDRA-9195)
 * GCInspector logs very different times (CASSANDRA-9124)
 * Fix deleting from an empty list (CASSANDRA-9198)
 * Update tuple and collection types that use a user-defined type when that UDT
   is modified (CASSANDRA-9148, CASSANDRA-9192)
 * Use higher timeout for prepair and snapshot in repair (CASSANDRA-9261)
 * Fix anticompaction blocking ANTI_ENTROPY stage (CASSANDRA-9151)
 * Repair waits for anticompaction to finish (CASSANDRA-9097)
 * Fix streaming not holding ref when stream error (CASSANDRA-9295)
 * Fix canonical view returning early opened SSTables (CASSANDRA-9396)
Merged from 2.0:
 * (cqlsh) Add LOGIN command to switch users (CASSANDRA-7212)
 * Clone SliceQueryFilter in AbstractReadCommand implementations (CASSANDRA-8940)
 * Push correct protocol notification for DROP INDEX (CASSANDRA-9310)
 * token-generator - generated tokens too long (CASSANDRA-9300)
 * Fix counting of tombstones for TombstoneOverwhelmingException (CASSANDRA-9299)
 * Fix ReconnectableSnitch reconnecting to peers during upgrade (CASSANDRA-6702)
 * Include keyspace and table name in error log for collections over the size
   limit (CASSANDRA-9286)
 * Avoid potential overlap in LCS with single-partition sstables (CASSANDRA-9322)
 * Log warning message when a table is queried before the schema has fully
   propagated (CASSANDRA-9136)
 * Overload SecondaryIndex#indexes to accept the column definition (CASSANDRA-9314)
 * (cqlsh) Add SERIAL and LOCAL_SERIAL consistency levels (CASSANDRA-8051)
 * Fix index selection during rebuild with certain table layouts (CASSANDRA-9281)
 * Fix partition-level-delete-only workload accounting (CASSANDRA-9194)
 * Allow scrub to handle corrupted compressed chunks (CASSANDRA-9140)
 * Fix assertion error when resetlocalschema is run during repair (CASSANDRA-9249)
 * Disable single sstable tombstone compactions for DTCS by default (CASSANDRA-9234)
 * IncomingTcpConnection thread is not named (CASSANDRA-9262)
 * Close incoming connections when MessagingService is stopped (CASSANDRA-9238)
 * Fix streaming hang when retrying (CASSANDRA-9132)


2.1.5
 * Re-add deprecated cold_reads_to_omit param for backwards compat (CASSANDRA-9203)
 * Make anticompaction visible in compactionstats (CASSANDRA-9098)
 * Improve nodetool getendpoints documentation about the partition
   key parameter (CASSANDRA-6458)
 * Don't check other keyspaces for schema changes when an user-defined
   type is altered (CASSANDRA-9187)
 * Add generate-idea-files target to build.xml (CASSANDRA-9123)
 * Allow takeColumnFamilySnapshot to take a list of tables (CASSANDRA-8348)
 * Limit major sstable operations to their canonical representation (CASSANDRA-8669)
 * cqlsh: Add tests for INSERT and UPDATE tab completion (CASSANDRA-9125)
 * cqlsh: quote column names when needed in COPY FROM inserts (CASSANDRA-9080)
 * Do not load read meter for offline operations (CASSANDRA-9082)
 * cqlsh: Make CompositeType data readable (CASSANDRA-8919)
 * cqlsh: Fix display of triggers (CASSANDRA-9081)
 * Fix NullPointerException when deleting or setting an element by index on
   a null list collection (CASSANDRA-9077)
 * Buffer bloom filter serialization (CASSANDRA-9066)
 * Fix anti-compaction target bloom filter size (CASSANDRA-9060)
 * Make FROZEN and TUPLE unreserved keywords in CQL (CASSANDRA-9047)
 * Prevent AssertionError from SizeEstimatesRecorder (CASSANDRA-9034)
 * Avoid overwriting index summaries for sstables with an older format that
   does not support downsampling; rebuild summaries on startup when this
   is detected (CASSANDRA-8993)
 * Fix potential data loss in CompressedSequentialWriter (CASSANDRA-8949)
 * Make PasswordAuthenticator number of hashing rounds configurable (CASSANDRA-8085)
 * Fix AssertionError when binding nested collections in DELETE (CASSANDRA-8900)
 * Check for overlap with non-early sstables in LCS (CASSANDRA-8739)
 * Only calculate max purgable timestamp if we have to (CASSANDRA-8914)
 * (cqlsh) Greatly improve performance of COPY FROM (CASSANDRA-8225)
 * IndexSummary effectiveIndexInterval is now a guideline, not a rule (CASSANDRA-8993)
 * Use correct bounds for page cache eviction of compressed files (CASSANDRA-8746)
 * SSTableScanner enforces its bounds (CASSANDRA-8946)
 * Cleanup cell equality (CASSANDRA-8947)
 * Introduce intra-cluster message coalescing (CASSANDRA-8692)
 * DatabaseDescriptor throws NPE when rpc_interface is used (CASSANDRA-8839)
 * Don't check if an sstable is live for offline compactions (CASSANDRA-8841)
 * Don't set clientMode in SSTableLoader (CASSANDRA-8238)
 * Fix SSTableRewriter with disabled early open (CASSANDRA-8535)
 * Fix cassandra-stress so it respects the CL passed in user mode (CASSANDRA-8948)
 * Fix rare NPE in ColumnDefinition#hasIndexOption() (CASSANDRA-8786)
 * cassandra-stress reports per-operation statistics, plus misc (CASSANDRA-8769)
 * Add SimpleDate (cql date) and Time (cql time) types (CASSANDRA-7523)
 * Use long for key count in cfstats (CASSANDRA-8913)
 * Make SSTableRewriter.abort() more robust to failure (CASSANDRA-8832)
 * Remove cold_reads_to_omit from STCS (CASSANDRA-8860)
 * Make EstimatedHistogram#percentile() use ceil instead of floor (CASSANDRA-8883)
 * Fix top partitions reporting wrong cardinality (CASSANDRA-8834)
 * Fix rare NPE in KeyCacheSerializer (CASSANDRA-8067)
 * Pick sstables for validation as late as possible inc repairs (CASSANDRA-8366)
 * Fix commitlog getPendingTasks to not increment (CASSANDRA-8862)
 * Fix parallelism adjustment in range and secondary index queries
   when the first fetch does not satisfy the limit (CASSANDRA-8856)
 * Check if the filtered sstables is non-empty in STCS (CASSANDRA-8843)
 * Upgrade java-driver used for cassandra-stress (CASSANDRA-8842)
 * Fix CommitLog.forceRecycleAllSegments() memory access error (CASSANDRA-8812)
 * Improve assertions in Memory (CASSANDRA-8792)
 * Fix SSTableRewriter cleanup (CASSANDRA-8802)
 * Introduce SafeMemory for CompressionMetadata.Writer (CASSANDRA-8758)
 * 'nodetool info' prints exception against older node (CASSANDRA-8796)
 * Ensure SSTableReader.last corresponds exactly with the file end (CASSANDRA-8750)
 * Make SSTableWriter.openEarly more robust and obvious (CASSANDRA-8747)
 * Enforce SSTableReader.first/last (CASSANDRA-8744)
 * Cleanup SegmentedFile API (CASSANDRA-8749)
 * Avoid overlap with early compaction replacement (CASSANDRA-8683)
 * Safer Resource Management++ (CASSANDRA-8707)
 * Write partition size estimates into a system table (CASSANDRA-7688)
 * cqlsh: Fix keys() and full() collection indexes in DESCRIBE output
   (CASSANDRA-8154)
 * Show progress of streaming in nodetool netstats (CASSANDRA-8886)
 * IndexSummaryBuilder utilises offheap memory, and shares data between
   each IndexSummary opened from it (CASSANDRA-8757)
 * markCompacting only succeeds if the exact SSTableReader instances being 
   marked are in the live set (CASSANDRA-8689)
 * cassandra-stress support for varint (CASSANDRA-8882)
 * Fix Adler32 digest for compressed sstables (CASSANDRA-8778)
 * Add nodetool statushandoff/statusbackup (CASSANDRA-8912)
 * Use stdout for progress and stats in sstableloader (CASSANDRA-8982)
 * Correctly identify 2i datadir from older versions (CASSANDRA-9116)
Merged from 2.0:
 * Ignore gossip SYNs after shutdown (CASSANDRA-9238)
 * Avoid overflow when calculating max sstable size in LCS (CASSANDRA-9235)
 * Make sstable blacklisting work with compression (CASSANDRA-9138)
 * Do not attempt to rebuild indexes if no index accepts any column (CASSANDRA-9196)
 * Don't initiate snitch reconnection for dead states (CASSANDRA-7292)
 * Fix ArrayIndexOutOfBoundsException in CQLSSTableWriter (CASSANDRA-8978)
 * Add shutdown gossip state to prevent timeouts during rolling restarts (CASSANDRA-8336)
 * Fix running with java.net.preferIPv6Addresses=true (CASSANDRA-9137)
 * Fix failed bootstrap/replace attempts being persisted in system.peers (CASSANDRA-9180)
 * Flush system.IndexInfo after marking index built (CASSANDRA-9128)
 * Fix updates to min/max_compaction_threshold through cassandra-cli
   (CASSANDRA-8102)
 * Don't include tmp files when doing offline relevel (CASSANDRA-9088)
 * Use the proper CAS WriteType when finishing a previous round during Paxos
   preparation (CASSANDRA-8672)
 * Avoid race in cancelling compactions (CASSANDRA-9070)
 * More aggressive check for expired sstables in DTCS (CASSANDRA-8359)
 * Fix ignored index_interval change in ALTER TABLE statements (CASSANDRA-7976)
 * Do more aggressive compaction in old time windows in DTCS (CASSANDRA-8360)
 * java.lang.AssertionError when reading saved cache (CASSANDRA-8740)
 * "disk full" when running cleanup (CASSANDRA-9036)
 * Lower logging level from ERROR to DEBUG when a scheduled schema pull
   cannot be completed due to a node being down (CASSANDRA-9032)
 * Fix MOVED_NODE client event (CASSANDRA-8516)
 * Allow overriding MAX_OUTSTANDING_REPLAY_COUNT (CASSANDRA-7533)
 * Fix malformed JMX ObjectName containing IPv6 addresses (CASSANDRA-9027)
 * (cqlsh) Allow increasing CSV field size limit through
   cqlshrc config option (CASSANDRA-8934)
 * Stop logging range tombstones when exceeding the threshold
   (CASSANDRA-8559)
 * Fix NullPointerException when nodetool getendpoints is run
   against invalid keyspaces or tables (CASSANDRA-8950)
 * Allow specifying the tmp dir (CASSANDRA-7712)
 * Improve compaction estimated tasks estimation (CASSANDRA-8904)
 * Fix duplicate up/down messages sent to native clients (CASSANDRA-7816)
 * Expose commit log archive status via JMX (CASSANDRA-8734)
 * Provide better exceptions for invalid replication strategy parameters
   (CASSANDRA-8909)
 * Fix regression in mixed single and multi-column relation support for
   SELECT statements (CASSANDRA-8613)
 * Add ability to limit number of native connections (CASSANDRA-8086)
 * Fix CQLSSTableWriter throwing exception and spawning threads
   (CASSANDRA-8808)
 * Fix MT mismatch between empty and GC-able data (CASSANDRA-8979)
 * Fix incorrect validation when snapshotting single table (CASSANDRA-8056)
 * Add offline tool to relevel sstables (CASSANDRA-8301)
 * Preserve stream ID for more protocol errors (CASSANDRA-8848)
 * Fix combining token() function with multi-column relations on
   clustering columns (CASSANDRA-8797)
 * Make CFS.markReferenced() resistant to bad refcounting (CASSANDRA-8829)
 * Fix StreamTransferTask abort/complete bad refcounting (CASSANDRA-8815)
 * Fix AssertionError when querying a DESC clustering ordered
   table with ASC ordering and paging (CASSANDRA-8767)
 * AssertionError: "Memory was freed" when running cleanup (CASSANDRA-8716)
 * Make it possible to set max_sstable_age to fractional days (CASSANDRA-8406)
 * Fix some multi-column relations with indexes on some clustering
   columns (CASSANDRA-8275)
 * Fix memory leak in SSTableSimple*Writer and SSTableReader.validate()
   (CASSANDRA-8748)
 * Throw OOM if allocating memory fails to return a valid pointer (CASSANDRA-8726)
 * Fix SSTableSimpleUnsortedWriter ConcurrentModificationException (CASSANDRA-8619)
 * 'nodetool info' prints exception against older node (CASSANDRA-8796)
 * Ensure SSTableSimpleUnsortedWriter.close() terminates if
   disk writer has crashed (CASSANDRA-8807)


2.1.4
 * Bind JMX to localhost unless explicitly configured otherwise (CASSANDRA-9085)


2.1.3
 * Fix HSHA/offheap_objects corruption (CASSANDRA-8719)
 * Upgrade libthrift to 0.9.2 (CASSANDRA-8685)
 * Don't use the shared ref in sstableloader (CASSANDRA-8704)
 * Purge internal prepared statements if related tables or
   keyspaces are dropped (CASSANDRA-8693)
 * (cqlsh) Handle unicode BOM at start of files (CASSANDRA-8638)
 * Stop compactions before exiting offline tools (CASSANDRA-8623)
 * Update tools/stress/README.txt to match current behaviour (CASSANDRA-7933)
 * Fix schema from Thrift conversion with empty metadata (CASSANDRA-8695)
 * Safer Resource Management (CASSANDRA-7705)
 * Make sure we compact highly overlapping cold sstables with
   STCS (CASSANDRA-8635)
 * rpc_interface and listen_interface generate NPE on startup when specified
   interface doesn't exist (CASSANDRA-8677)
 * Fix ArrayIndexOutOfBoundsException in nodetool cfhistograms (CASSANDRA-8514)
 * Switch from yammer metrics for nodetool cf/proxy histograms (CASSANDRA-8662)
 * Make sure we don't add tmplink files to the compaction
   strategy (CASSANDRA-8580)
 * (cqlsh) Handle maps with blob keys (CASSANDRA-8372)
 * (cqlsh) Handle DynamicCompositeType schemas correctly (CASSANDRA-8563)
 * Duplicate rows returned when in clause has repeated values (CASSANDRA-6706)
 * Add tooling to detect hot partitions (CASSANDRA-7974)
 * Fix cassandra-stress user-mode truncation of partition generation (CASSANDRA-8608)
 * Only stream from unrepaired sstables during inc repair (CASSANDRA-8267)
 * Don't allow starting multiple inc repairs on the same sstables (CASSANDRA-8316)
 * Invalidate prepared BATCH statements when related tables
   or keyspaces are dropped (CASSANDRA-8652)
 * Fix missing results in secondary index queries on collections
   with ALLOW FILTERING (CASSANDRA-8421)
 * Expose EstimatedHistogram metrics for range slices (CASSANDRA-8627)
 * (cqlsh) Escape clqshrc passwords properly (CASSANDRA-8618)
 * Fix NPE when passing wrong argument in ALTER TABLE statement (CASSANDRA-8355)
 * Pig: Refactor and deprecate CqlStorage (CASSANDRA-8599)
 * Don't reuse the same cleanup strategy for all sstables (CASSANDRA-8537)
 * Fix case-sensitivity of index name on CREATE and DROP INDEX
   statements (CASSANDRA-8365)
 * Better detection/logging for corruption in compressed sstables (CASSANDRA-8192)
 * Use the correct repairedAt value when closing writer (CASSANDRA-8570)
 * (cqlsh) Handle a schema mismatch being detected on startup (CASSANDRA-8512)
 * Properly calculate expected write size during compaction (CASSANDRA-8532)
 * Invalidate affected prepared statements when a table's columns
   are altered (CASSANDRA-7910)
 * Stress - user defined writes should populate sequentally (CASSANDRA-8524)
 * Fix regression in SSTableRewriter causing some rows to become unreadable 
   during compaction (CASSANDRA-8429)
 * Run major compactions for repaired/unrepaired in parallel (CASSANDRA-8510)
 * (cqlsh) Fix compression options in DESCRIBE TABLE output when compression
   is disabled (CASSANDRA-8288)
 * (cqlsh) Fix DESCRIBE output after keyspaces are altered (CASSANDRA-7623)
 * Make sure we set lastCompactedKey correctly (CASSANDRA-8463)
 * (cqlsh) Fix output of CONSISTENCY command (CASSANDRA-8507)
 * (cqlsh) Fixed the handling of LIST statements (CASSANDRA-8370)
 * Make sstablescrub check leveled manifest again (CASSANDRA-8432)
 * Check first/last keys in sstable when giving out positions (CASSANDRA-8458)
 * Disable mmap on Windows (CASSANDRA-6993)
 * Add missing ConsistencyLevels to cassandra-stress (CASSANDRA-8253)
 * Add auth support to cassandra-stress (CASSANDRA-7985)
 * Fix ArrayIndexOutOfBoundsException when generating error message
   for some CQL syntax errors (CASSANDRA-8455)
 * Scale memtable slab allocation logarithmically (CASSANDRA-7882)
 * cassandra-stress simultaneous inserts over same seed (CASSANDRA-7964)
 * Reduce cassandra-stress sampling memory requirements (CASSANDRA-7926)
 * Ensure memtable flush cannot expire commit log entries from its future (CASSANDRA-8383)
 * Make read "defrag" async to reclaim memtables (CASSANDRA-8459)
 * Remove tmplink files for offline compactions (CASSANDRA-8321)
 * Reduce maxHintsInProgress (CASSANDRA-8415)
 * BTree updates may call provided update function twice (CASSANDRA-8018)
 * Release sstable references after anticompaction (CASSANDRA-8386)
 * Handle abort() in SSTableRewriter properly (CASSANDRA-8320)
 * Centralize shared executors (CASSANDRA-8055)
 * Fix filtering for CONTAINS (KEY) relations on frozen collection
   clustering columns when the query is restricted to a single
   partition (CASSANDRA-8203)
 * Do more aggressive entire-sstable TTL expiry checks (CASSANDRA-8243)
 * Add more log info if readMeter is null (CASSANDRA-8238)
 * add check of the system wall clock time at startup (CASSANDRA-8305)
 * Support for frozen collections (CASSANDRA-7859)
 * Fix overflow on histogram computation (CASSANDRA-8028)
 * Have paxos reuse the timestamp generation of normal queries (CASSANDRA-7801)
 * Fix incremental repair not remove parent session on remote (CASSANDRA-8291)
 * Improve JBOD disk utilization (CASSANDRA-7386)
 * Log failed host when preparing incremental repair (CASSANDRA-8228)
 * Force config client mode in CQLSSTableWriter (CASSANDRA-8281)
 * Fix sstableupgrade throws exception (CASSANDRA-8688)
 * Fix hang when repairing empty keyspace (CASSANDRA-8694)
Merged from 2.0:
 * Fix IllegalArgumentException in dynamic snitch (CASSANDRA-8448)
 * Add support for UPDATE ... IF EXISTS (CASSANDRA-8610)
 * Fix reversal of list prepends (CASSANDRA-8733)
 * Prevent non-zero default_time_to_live on tables with counters
   (CASSANDRA-8678)
 * Fix SSTableSimpleUnsortedWriter ConcurrentModificationException
   (CASSANDRA-8619)
 * Round up time deltas lower than 1ms in BulkLoader (CASSANDRA-8645)
 * Add batch remove iterator to ABSC (CASSANDRA-8414, 8666)
 * Round up time deltas lower than 1ms in BulkLoader (CASSANDRA-8645)
 * Fix isClientMode check in Keyspace (CASSANDRA-8687)
 * Use more efficient slice size for querying internal secondary
   index tables (CASSANDRA-8550)
 * Fix potentially returning deleted rows with range tombstone (CASSANDRA-8558)
 * Check for available disk space before starting a compaction (CASSANDRA-8562)
 * Fix DISTINCT queries with LIMITs or paging when some partitions
   contain only tombstones (CASSANDRA-8490)
 * Introduce background cache refreshing to permissions cache
   (CASSANDRA-8194)
 * Fix race condition in StreamTransferTask that could lead to
   infinite loops and premature sstable deletion (CASSANDRA-7704)
 * Add an extra version check to MigrationTask (CASSANDRA-8462)
 * Ensure SSTableWriter cleans up properly after failure (CASSANDRA-8499)
 * Increase bf true positive count on key cache hit (CASSANDRA-8525)
 * Move MeteredFlusher to its own thread (CASSANDRA-8485)
 * Fix non-distinct results in DISTNCT queries on static columns when
   paging is enabled (CASSANDRA-8087)
 * Move all hints related tasks to hints internal executor (CASSANDRA-8285)
 * Fix paging for multi-partition IN queries (CASSANDRA-8408)
 * Fix MOVED_NODE topology event never being emitted when a node
   moves its token (CASSANDRA-8373)
 * Fix validation of indexes in COMPACT tables (CASSANDRA-8156)
 * Avoid StackOverflowError when a large list of IN values
   is used for a clustering column (CASSANDRA-8410)
 * Fix NPE when writetime() or ttl() calls are wrapped by
   another function call (CASSANDRA-8451)
 * Fix NPE after dropping a keyspace (CASSANDRA-8332)
 * Fix error message on read repair timeouts (CASSANDRA-7947)
 * Default DTCS base_time_seconds changed to 60 (CASSANDRA-8417)
 * Refuse Paxos operation with more than one pending endpoint (CASSANDRA-8346, 8640)
 * Throw correct exception when trying to bind a keyspace or table
   name (CASSANDRA-6952)
 * Make HHOM.compact synchronized (CASSANDRA-8416)
 * cancel latency-sampling task when CF is dropped (CASSANDRA-8401)
 * don't block SocketThread for MessagingService (CASSANDRA-8188)
 * Increase quarantine delay on replacement (CASSANDRA-8260)
 * Expose off-heap memory usage stats (CASSANDRA-7897)
 * Ignore Paxos commits for truncated tables (CASSANDRA-7538)
 * Validate size of indexed column values (CASSANDRA-8280)
 * Make LCS split compaction results over all data directories (CASSANDRA-8329)
 * Fix some failing queries that use multi-column relations
   on COMPACT STORAGE tables (CASSANDRA-8264)
 * Fix InvalidRequestException with ORDER BY (CASSANDRA-8286)
 * Disable SSLv3 for POODLE (CASSANDRA-8265)
 * Fix millisecond timestamps in Tracing (CASSANDRA-8297)
 * Include keyspace name in error message when there are insufficient
   live nodes to stream from (CASSANDRA-8221)
 * Avoid overlap in L1 when L0 contains many nonoverlapping
   sstables (CASSANDRA-8211)
 * Improve PropertyFileSnitch logging (CASSANDRA-8183)
 * Add DC-aware sequential repair (CASSANDRA-8193)
 * Use live sstables in snapshot repair if possible (CASSANDRA-8312)
 * Fix hints serialized size calculation (CASSANDRA-8587)


2.1.2
 * (cqlsh) parse_for_table_meta errors out on queries with undefined
   grammars (CASSANDRA-8262)
 * (cqlsh) Fix SELECT ... TOKEN() function broken in C* 2.1.1 (CASSANDRA-8258)
 * Fix Cassandra crash when running on JDK8 update 40 (CASSANDRA-8209)
 * Optimize partitioner tokens (CASSANDRA-8230)
 * Improve compaction of repaired/unrepaired sstables (CASSANDRA-8004)
 * Make cache serializers pluggable (CASSANDRA-8096)
 * Fix issues with CONTAINS (KEY) queries on secondary indexes
   (CASSANDRA-8147)
 * Fix read-rate tracking of sstables for some queries (CASSANDRA-8239)
 * Fix default timestamp in QueryOptions (CASSANDRA-8246)
 * Set socket timeout when reading remote version (CASSANDRA-8188)
 * Refactor how we track live size (CASSANDRA-7852)
 * Make sure unfinished compaction files are removed (CASSANDRA-8124)
 * Fix shutdown when run as Windows service (CASSANDRA-8136)
 * Fix DESCRIBE TABLE with custom indexes (CASSANDRA-8031)
 * Fix race in RecoveryManagerTest (CASSANDRA-8176)
 * Avoid IllegalArgumentException while sorting sstables in
   IndexSummaryManager (CASSANDRA-8182)
 * Shutdown JVM on file descriptor exhaustion (CASSANDRA-7579)
 * Add 'die' policy for commit log and disk failure (CASSANDRA-7927)
 * Fix installing as service on Windows (CASSANDRA-8115)
 * Fix CREATE TABLE for CQL2 (CASSANDRA-8144)
 * Avoid boxing in ColumnStats min/max trackers (CASSANDRA-8109)
Merged from 2.0:
 * Correctly handle non-text column names in cql3 (CASSANDRA-8178)
 * Fix deletion for indexes on primary key columns (CASSANDRA-8206)
 * Add 'nodetool statusgossip' (CASSANDRA-8125)
 * Improve client notification that nodes are ready for requests (CASSANDRA-7510)
 * Handle negative timestamp in writetime method (CASSANDRA-8139)
 * Pig: Remove errant LIMIT clause in CqlNativeStorage (CASSANDRA-8166)
 * Throw ConfigurationException when hsha is used with the default
   rpc_max_threads setting of 'unlimited' (CASSANDRA-8116)
 * Allow concurrent writing of the same table in the same JVM using
   CQLSSTableWriter (CASSANDRA-7463)
 * Fix totalDiskSpaceUsed calculation (CASSANDRA-8205)


2.1.1
 * Fix spin loop in AtomicSortedColumns (CASSANDRA-7546)
 * Dont notify when replacing tmplink files (CASSANDRA-8157)
 * Fix validation with multiple CONTAINS clause (CASSANDRA-8131)
 * Fix validation of collections in TriggerExecutor (CASSANDRA-8146)
 * Fix IllegalArgumentException when a list of IN values containing tuples
   is passed as a single arg to a prepared statement with the v1 or v2
   protocol (CASSANDRA-8062)
 * Fix ClassCastException in DISTINCT query on static columns with
   query paging (CASSANDRA-8108)
 * Fix NPE on null nested UDT inside a set (CASSANDRA-8105)
 * Fix exception when querying secondary index on set items or map keys
   when some clustering columns are specified (CASSANDRA-8073)
 * Send proper error response when there is an error during native
   protocol message decode (CASSANDRA-8118)
 * Gossip should ignore generation numbers too far in the future (CASSANDRA-8113)
 * Fix NPE when creating a table with frozen sets, lists (CASSANDRA-8104)
 * Fix high memory use due to tracking reads on incrementally opened sstable
   readers (CASSANDRA-8066)
 * Fix EXECUTE request with skipMetadata=false returning no metadata
   (CASSANDRA-8054)
 * Allow concurrent use of CQLBulkOutputFormat (CASSANDRA-7776)
 * Shutdown JVM on OOM (CASSANDRA-7507)
 * Upgrade netty version and enable epoll event loop (CASSANDRA-7761)
 * Don't duplicate sstables smaller than split size when using
   the sstablesplitter tool (CASSANDRA-7616)
 * Avoid re-parsing already prepared statements (CASSANDRA-7923)
 * Fix some Thrift slice deletions and updates of COMPACT STORAGE
   tables with some clustering columns omitted (CASSANDRA-7990)
 * Fix filtering for CONTAINS on sets (CASSANDRA-8033)
 * Properly track added size (CASSANDRA-7239)
 * Allow compilation in java 8 (CASSANDRA-7208)
 * Fix Assertion error on RangeTombstoneList diff (CASSANDRA-8013)
 * Release references to overlapping sstables during compaction (CASSANDRA-7819)
 * Send notification when opening compaction results early (CASSANDRA-8034)
 * Make native server start block until properly bound (CASSANDRA-7885)
 * (cqlsh) Fix IPv6 support (CASSANDRA-7988)
 * Ignore fat clients when checking for endpoint collision (CASSANDRA-7939)
 * Make sstablerepairedset take a list of files (CASSANDRA-7995)
 * (cqlsh) Tab completeion for indexes on map keys (CASSANDRA-7972)
 * (cqlsh) Fix UDT field selection in select clause (CASSANDRA-7891)
 * Fix resource leak in event of corrupt sstable
 * (cqlsh) Add command line option for cqlshrc file path (CASSANDRA-7131)
 * Provide visibility into prepared statements churn (CASSANDRA-7921, CASSANDRA-7930)
 * Invalidate prepared statements when their keyspace or table is
   dropped (CASSANDRA-7566)
 * cassandra-stress: fix support for NetworkTopologyStrategy (CASSANDRA-7945)
 * Fix saving caches when a table is dropped (CASSANDRA-7784)
 * Add better error checking of new stress profile (CASSANDRA-7716)
 * Use ThreadLocalRandom and remove FBUtilities.threadLocalRandom (CASSANDRA-7934)
 * Prevent operator mistakes due to simultaneous bootstrap (CASSANDRA-7069)
 * cassandra-stress supports whitelist mode for node config (CASSANDRA-7658)
 * GCInspector more closely tracks GC; cassandra-stress and nodetool report it (CASSANDRA-7916)
 * nodetool won't output bogus ownership info without a keyspace (CASSANDRA-7173)
 * Add human readable option to nodetool commands (CASSANDRA-5433)
 * Don't try to set repairedAt on old sstables (CASSANDRA-7913)
 * Add metrics for tracking PreparedStatement use (CASSANDRA-7719)
 * (cqlsh) tab-completion for triggers (CASSANDRA-7824)
 * (cqlsh) Support for query paging (CASSANDRA-7514)
 * (cqlsh) Show progress of COPY operations (CASSANDRA-7789)
 * Add syntax to remove multiple elements from a map (CASSANDRA-6599)
 * Support non-equals conditions in lightweight transactions (CASSANDRA-6839)
 * Add IF [NOT] EXISTS to create/drop triggers (CASSANDRA-7606)
 * (cqlsh) Display the current logged-in user (CASSANDRA-7785)
 * (cqlsh) Don't ignore CTRL-C during COPY FROM execution (CASSANDRA-7815)
 * (cqlsh) Order UDTs according to cross-type dependencies in DESCRIBE
   output (CASSANDRA-7659)
 * (cqlsh) Fix handling of CAS statement results (CASSANDRA-7671)
 * (cqlsh) COPY TO/FROM improvements (CASSANDRA-7405)
 * Support list index operations with conditions (CASSANDRA-7499)
 * Add max live/tombstoned cells to nodetool cfstats output (CASSANDRA-7731)
 * Validate IPv6 wildcard addresses properly (CASSANDRA-7680)
 * (cqlsh) Error when tracing query (CASSANDRA-7613)
 * Avoid IOOBE when building SyntaxError message snippet (CASSANDRA-7569)
 * SSTableExport uses correct validator to create string representation of partition
   keys (CASSANDRA-7498)
 * Avoid NPEs when receiving type changes for an unknown keyspace (CASSANDRA-7689)
 * Add support for custom 2i validation (CASSANDRA-7575)
 * Pig support for hadoop CqlInputFormat (CASSANDRA-6454)
 * Add duration mode to cassandra-stress (CASSANDRA-7468)
 * Add listen_interface and rpc_interface options (CASSANDRA-7417)
 * Improve schema merge performance (CASSANDRA-7444)
 * Adjust MT depth based on # of partition validating (CASSANDRA-5263)
 * Optimise NativeCell comparisons (CASSANDRA-6755)
 * Configurable client timeout for cqlsh (CASSANDRA-7516)
 * Include snippet of CQL query near syntax error in messages (CASSANDRA-7111)
 * Make repair -pr work with -local (CASSANDRA-7450)
 * Fix error in sstableloader with -cph > 1 (CASSANDRA-8007)
 * Fix snapshot repair error on indexed tables (CASSANDRA-8020)
 * Do not exit nodetool repair when receiving JMX NOTIF_LOST (CASSANDRA-7909)
 * Stream to private IP when available (CASSANDRA-8084)
Merged from 2.0:
 * Reject conditions on DELETE unless full PK is given (CASSANDRA-6430)
 * Properly reject the token function DELETE (CASSANDRA-7747)
 * Force batchlog replay before decommissioning a node (CASSANDRA-7446)
 * Fix hint replay with many accumulated expired hints (CASSANDRA-6998)
 * Fix duplicate results in DISTINCT queries on static columns with query
   paging (CASSANDRA-8108)
 * Add DateTieredCompactionStrategy (CASSANDRA-6602)
 * Properly validate ascii and utf8 string literals in CQL queries (CASSANDRA-8101)
 * (cqlsh) Fix autocompletion for alter keyspace (CASSANDRA-8021)
 * Create backup directories for commitlog archiving during startup (CASSANDRA-8111)
 * Reduce totalBlockFor() for LOCAL_* consistency levels (CASSANDRA-8058)
 * Fix merging schemas with re-dropped keyspaces (CASSANDRA-7256)
 * Fix counters in supercolumns during live upgrades from 1.2 (CASSANDRA-7188)
 * Notify DT subscribers when a column family is truncated (CASSANDRA-8088)
 * Add sanity check of $JAVA on startup (CASSANDRA-7676)
 * Schedule fat client schema pull on join (CASSANDRA-7993)
 * Don't reset nodes' versions when closing IncomingTcpConnections
   (CASSANDRA-7734)
 * Record the real messaging version in all cases in OutboundTcpConnection
   (CASSANDRA-8057)
 * SSL does not work in cassandra-cli (CASSANDRA-7899)
 * Fix potential exception when using ReversedType in DynamicCompositeType
   (CASSANDRA-7898)
 * Better validation of collection values (CASSANDRA-7833)
 * Track min/max timestamps correctly (CASSANDRA-7969)
 * Fix possible overflow while sorting CL segments for replay (CASSANDRA-7992)
 * Increase nodetool Xmx (CASSANDRA-7956)
 * Archive any commitlog segments present at startup (CASSANDRA-6904)
 * CrcCheckChance should adjust based on live CFMetadata not 
   sstable metadata (CASSANDRA-7978)
 * token() should only accept columns in the partitioning
   key order (CASSANDRA-6075)
 * Add method to invalidate permission cache via JMX (CASSANDRA-7977)
 * Allow propagating multiple gossip states atomically (CASSANDRA-6125)
 * Log exceptions related to unclean native protocol client disconnects
   at DEBUG or INFO (CASSANDRA-7849)
 * Allow permissions cache to be set via JMX (CASSANDRA-7698)
 * Include schema_triggers CF in readable system resources (CASSANDRA-7967)
 * Fix RowIndexEntry to report correct serializedSize (CASSANDRA-7948)
 * Make CQLSSTableWriter sync within partitions (CASSANDRA-7360)
 * Potentially use non-local replicas in CqlConfigHelper (CASSANDRA-7906)
 * Explicitly disallow mixing multi-column and single-column
   relations on clustering columns (CASSANDRA-7711)
 * Better error message when condition is set on PK column (CASSANDRA-7804)
 * Don't send schema change responses and events for no-op DDL
   statements (CASSANDRA-7600)
 * (Hadoop) fix cluster initialisation for a split fetching (CASSANDRA-7774)
 * Throw InvalidRequestException when queries contain relations on entire
   collection columns (CASSANDRA-7506)
 * (cqlsh) enable CTRL-R history search with libedit (CASSANDRA-7577)
 * (Hadoop) allow ACFRW to limit nodes to local DC (CASSANDRA-7252)
 * (cqlsh) cqlsh should automatically disable tracing when selecting
   from system_traces (CASSANDRA-7641)
 * (Hadoop) Add CqlOutputFormat (CASSANDRA-6927)
 * Don't depend on cassandra config for nodetool ring (CASSANDRA-7508)
 * (cqlsh) Fix failing cqlsh formatting tests (CASSANDRA-7703)
 * Fix IncompatibleClassChangeError from hadoop2 (CASSANDRA-7229)
 * Add 'nodetool sethintedhandoffthrottlekb' (CASSANDRA-7635)
 * (cqlsh) Add tab-completion for CREATE/DROP USER IF [NOT] EXISTS (CASSANDRA-7611)
 * Catch errors when the JVM pulls the rug out from GCInspector (CASSANDRA-5345)
 * cqlsh fails when version number parts are not int (CASSANDRA-7524)
 * Fix NPE when table dropped during streaming (CASSANDRA-7946)
 * Fix wrong progress when streaming uncompressed (CASSANDRA-7878)
 * Fix possible infinite loop in creating repair range (CASSANDRA-7983)
 * Fix unit in nodetool for streaming throughput (CASSANDRA-7375)
Merged from 1.2:
 * Don't index tombstones (CASSANDRA-7828)
 * Improve PasswordAuthenticator default super user setup (CASSANDRA-7788)


2.1.0
 * (cqlsh) Removed "ALTER TYPE <name> RENAME TO <name>" from tab-completion
   (CASSANDRA-7895)
 * Fixed IllegalStateException in anticompaction (CASSANDRA-7892)
 * cqlsh: DESCRIBE support for frozen UDTs, tuples (CASSANDRA-7863)
 * Avoid exposing internal classes over JMX (CASSANDRA-7879)
 * Add null check for keys when freezing collection (CASSANDRA-7869)
 * Improve stress workload realism (CASSANDRA-7519)
Merged from 2.0:
 * Configure system.paxos with LeveledCompactionStrategy (CASSANDRA-7753)
 * Fix ALTER clustering column type from DateType to TimestampType when
   using DESC clustering order (CASSANRDA-7797)
 * Throw EOFException if we run out of chunks in compressed datafile
   (CASSANDRA-7664)
 * Fix PRSI handling of CQL3 row markers for row cleanup (CASSANDRA-7787)
 * Fix dropping collection when it's the last regular column (CASSANDRA-7744)
 * Make StreamReceiveTask thread safe and gc friendly (CASSANDRA-7795)
 * Validate empty cell names from counter updates (CASSANDRA-7798)
Merged from 1.2:
 * Don't allow compacted sstables to be marked as compacting (CASSANDRA-7145)
 * Track expired tombstones (CASSANDRA-7810)


2.1.0-rc7
 * Add frozen keyword and require UDT to be frozen (CASSANDRA-7857)
 * Track added sstable size correctly (CASSANDRA-7239)
 * (cqlsh) Fix case insensitivity (CASSANDRA-7834)
 * Fix failure to stream ranges when moving (CASSANDRA-7836)
 * Correctly remove tmplink files (CASSANDRA-7803)
 * (cqlsh) Fix column name formatting for functions, CAS operations,
   and UDT field selections (CASSANDRA-7806)
 * (cqlsh) Fix COPY FROM handling of null/empty primary key
   values (CASSANDRA-7792)
 * Fix ordering of static cells (CASSANDRA-7763)
Merged from 2.0:
 * Forbid re-adding dropped counter columns (CASSANDRA-7831)
 * Fix CFMetaData#isThriftCompatible() for PK-only tables (CASSANDRA-7832)
 * Always reject inequality on the partition key without token()
   (CASSANDRA-7722)
 * Always send Paxos commit to all replicas (CASSANDRA-7479)
 * Make disruptor_thrift_server invocation pool configurable (CASSANDRA-7594)
 * Make repair no-op when RF=1 (CASSANDRA-7864)


2.1.0-rc6
 * Fix OOM issue from netty caching over time (CASSANDRA-7743)
 * json2sstable couldn't import JSON for CQL table (CASSANDRA-7477)
 * Invalidate all caches on table drop (CASSANDRA-7561)
 * Skip strict endpoint selection for ranges if RF == nodes (CASSANRA-7765)
 * Fix Thrift range filtering without 2ary index lookups (CASSANDRA-7741)
 * Add tracing entries about concurrent range requests (CASSANDRA-7599)
 * (cqlsh) Fix DESCRIBE for NTS keyspaces (CASSANDRA-7729)
 * Remove netty buffer ref-counting (CASSANDRA-7735)
 * Pass mutated cf to index updater for use by PRSI (CASSANDRA-7742)
 * Include stress yaml example in release and deb (CASSANDRA-7717)
 * workaround for netty issue causing corrupted data off the wire (CASSANDRA-7695)
 * cqlsh DESC CLUSTER fails retrieving ring information (CASSANDRA-7687)
 * Fix binding null values inside UDT (CASSANDRA-7685)
 * Fix UDT field selection with empty fields (CASSANDRA-7670)
 * Bogus deserialization of static cells from sstable (CASSANDRA-7684)
 * Fix NPE on compaction leftover cleanup for dropped table (CASSANDRA-7770)
Merged from 2.0:
 * Fix race condition in StreamTransferTask that could lead to
   infinite loops and premature sstable deletion (CASSANDRA-7704)
 * (cqlsh) Wait up to 10 sec for a tracing session (CASSANDRA-7222)
 * Fix NPE in FileCacheService.sizeInBytes (CASSANDRA-7756)
 * Remove duplicates from StorageService.getJoiningNodes (CASSANDRA-7478)
 * Clone token map outside of hot gossip loops (CASSANDRA-7758)
 * Fix MS expiring map timeout for Paxos messages (CASSANDRA-7752)
 * Do not flush on truncate if durable_writes is false (CASSANDRA-7750)
 * Give CRR a default input_cql Statement (CASSANDRA-7226)
 * Better error message when adding a collection with the same name
   than a previously dropped one (CASSANDRA-6276)
 * Fix validation when adding static columns (CASSANDRA-7730)
 * (Thrift) fix range deletion of supercolumns (CASSANDRA-7733)
 * Fix potential AssertionError in RangeTombstoneList (CASSANDRA-7700)
 * Validate arguments of blobAs* functions (CASSANDRA-7707)
 * Fix potential AssertionError with 2ndary indexes (CASSANDRA-6612)
 * Avoid logging CompactionInterrupted at ERROR (CASSANDRA-7694)
 * Minor leak in sstable2jon (CASSANDRA-7709)
 * Add cassandra.auto_bootstrap system property (CASSANDRA-7650)
 * Update java driver (for hadoop) (CASSANDRA-7618)
 * Remove CqlPagingRecordReader/CqlPagingInputFormat (CASSANDRA-7570)
 * Support connecting to ipv6 jmx with nodetool (CASSANDRA-7669)


2.1.0-rc5
 * Reject counters inside user types (CASSANDRA-7672)
 * Switch to notification-based GCInspector (CASSANDRA-7638)
 * (cqlsh) Handle nulls in UDTs and tuples correctly (CASSANDRA-7656)
 * Don't use strict consistency when replacing (CASSANDRA-7568)
 * Fix min/max cell name collection on 2.0 SSTables with range
   tombstones (CASSANDRA-7593)
 * Tolerate min/max cell names of different lengths (CASSANDRA-7651)
 * Filter cached results correctly (CASSANDRA-7636)
 * Fix tracing on the new SEPExecutor (CASSANDRA-7644)
 * Remove shuffle and taketoken (CASSANDRA-7601)
 * Clean up Windows batch scripts (CASSANDRA-7619)
 * Fix native protocol drop user type notification (CASSANDRA-7571)
 * Give read access to system.schema_usertypes to all authenticated users
   (CASSANDRA-7578)
 * (cqlsh) Fix cqlsh display when zero rows are returned (CASSANDRA-7580)
 * Get java version correctly when JAVA_TOOL_OPTIONS is set (CASSANDRA-7572)
 * Fix NPE when dropping index from non-existent keyspace, AssertionError when
   dropping non-existent index with IF EXISTS (CASSANDRA-7590)
 * Fix sstablelevelresetter hang (CASSANDRA-7614)
 * (cqlsh) Fix deserialization of blobs (CASSANDRA-7603)
 * Use "keyspace updated" schema change message for UDT changes in v1 and
   v2 protocols (CASSANDRA-7617)
 * Fix tracing of range slices and secondary index lookups that are local
   to the coordinator (CASSANDRA-7599)
 * Set -Dcassandra.storagedir for all tool shell scripts (CASSANDRA-7587)
 * Don't swap max/min col names when mutating sstable metadata (CASSANDRA-7596)
 * (cqlsh) Correctly handle paged result sets (CASSANDRA-7625)
 * (cqlsh) Improve waiting for a trace to complete (CASSANDRA-7626)
 * Fix tracing of concurrent range slices and 2ary index queries (CASSANDRA-7626)
 * Fix scrub against collection type (CASSANDRA-7665)
Merged from 2.0:
 * Set gc_grace_seconds to seven days for system schema tables (CASSANDRA-7668)
 * SimpleSeedProvider no longer caches seeds forever (CASSANDRA-7663)
 * Always flush on truncate (CASSANDRA-7511)
 * Fix ReversedType(DateType) mapping to native protocol (CASSANDRA-7576)
 * Always merge ranges owned by a single node (CASSANDRA-6930)
 * Track max/min timestamps for range tombstones (CASSANDRA-7647)
 * Fix NPE when listing saved caches dir (CASSANDRA-7632)


2.1.0-rc4
 * Fix word count hadoop example (CASSANDRA-7200)
 * Updated memtable_cleanup_threshold and memtable_flush_writers defaults 
   (CASSANDRA-7551)
 * (Windows) fix startup when WMI memory query fails (CASSANDRA-7505)
 * Anti-compaction proceeds if any part of the repair failed (CASSANDRA-7521)
 * Add missing table name to DROP INDEX responses and notifications (CASSANDRA-7539)
 * Bump CQL version to 3.2.0 and update CQL documentation (CASSANDRA-7527)
 * Fix configuration error message when running nodetool ring (CASSANDRA-7508)
 * Support conditional updates, tuple type, and the v3 protocol in cqlsh (CASSANDRA-7509)
 * Handle queries on multiple secondary index types (CASSANDRA-7525)
 * Fix cqlsh authentication with v3 native protocol (CASSANDRA-7564)
 * Fix NPE when unknown prepared statement ID is used (CASSANDRA-7454)
Merged from 2.0:
 * (Windows) force range-based repair to non-sequential mode (CASSANDRA-7541)
 * Fix range merging when DES scores are zero (CASSANDRA-7535)
 * Warn when SSL certificates have expired (CASSANDRA-7528)
 * Fix error when doing reversed queries with static columns (CASSANDRA-7490)
Merged from 1.2:
 * Set correct stream ID on responses when non-Exception Throwables
   are thrown while handling native protocol messages (CASSANDRA-7470)


2.1.0-rc3
 * Consider expiry when reconciling otherwise equal cells (CASSANDRA-7403)
 * Introduce CQL support for stress tool (CASSANDRA-6146)
 * Fix ClassCastException processing expired messages (CASSANDRA-7496)
 * Fix prepared marker for collections inside UDT (CASSANDRA-7472)
 * Remove left-over populate_io_cache_on_flush and replicate_on_write
   uses (CASSANDRA-7493)
 * (Windows) handle spaces in path names (CASSANDRA-7451)
 * Ensure writes have completed after dropping a table, before recycling
   commit log segments (CASSANDRA-7437)
 * Remove left-over rows_per_partition_to_cache (CASSANDRA-7493)
 * Fix error when CONTAINS is used with a bind marker (CASSANDRA-7502)
 * Properly reject unknown UDT field (CASSANDRA-7484)
Merged from 2.0:
 * Fix CC#collectTimeOrderedData() tombstone optimisations (CASSANDRA-7394)
 * Support DISTINCT for static columns and fix behaviour when DISTINC is
   not use (CASSANDRA-7305).
 * Workaround JVM NPE on JMX bind failure (CASSANDRA-7254)
 * Fix race in FileCacheService RemovalListener (CASSANDRA-7278)
 * Fix inconsistent use of consistencyForCommit that allowed LOCAL_QUORUM
   operations to incorrect become full QUORUM (CASSANDRA-7345)
 * Properly handle unrecognized opcodes and flags (CASSANDRA-7440)
 * (Hadoop) close CqlRecordWriter clients when finished (CASSANDRA-7459)
 * Commit disk failure policy (CASSANDRA-7429)
 * Make sure high level sstables get compacted (CASSANDRA-7414)
 * Fix AssertionError when using empty clustering columns and static columns
   (CASSANDRA-7455)
 * Add option to disable STCS in L0 (CASSANDRA-6621)
 * Upgrade to snappy-java 1.0.5.2 (CASSANDRA-7476)


2.1.0-rc2
 * Fix heap size calculation for CompoundSparseCellName and 
   CompoundSparseCellName.WithCollection (CASSANDRA-7421)
 * Allow counter mutations in UNLOGGED batches (CASSANDRA-7351)
 * Modify reconcile logic to always pick a tombstone over a counter cell
   (CASSANDRA-7346)
 * Avoid incremental compaction on Windows (CASSANDRA-7365)
 * Fix exception when querying a composite-keyed table with a collection index
   (CASSANDRA-7372)
 * Use node's host id in place of counter ids (CASSANDRA-7366)
 * Fix error when doing reversed queries with static columns (CASSANDRA-7490)
 * Backport CASSANDRA-6747 (CASSANDRA-7560)
 * Track max/min timestamps for range tombstones (CASSANDRA-7647)
 * Fix NPE when listing saved caches dir (CASSANDRA-7632)
 * Fix sstableloader unable to connect encrypted node (CASSANDRA-7585)
Merged from 1.2:
 * Clone token map outside of hot gossip loops (CASSANDRA-7758)
 * Add stop method to EmbeddedCassandraService (CASSANDRA-7595)
 * Support connecting to ipv6 jmx with nodetool (CASSANDRA-7669)
 * Set gc_grace_seconds to seven days for system schema tables (CASSANDRA-7668)
 * SimpleSeedProvider no longer caches seeds forever (CASSANDRA-7663)
 * Set correct stream ID on responses when non-Exception Throwables
   are thrown while handling native protocol messages (CASSANDRA-7470)
 * Fix row size miscalculation in LazilyCompactedRow (CASSANDRA-7543)
 * Fix race in background compaction check (CASSANDRA-7745)
 * Don't clear out range tombstones during compaction (CASSANDRA-7808)


2.1.0-rc1
 * Revert flush directory (CASSANDRA-6357)
 * More efficient executor service for fast operations (CASSANDRA-4718)
 * Move less common tools into a new cassandra-tools package (CASSANDRA-7160)
 * Support more concurrent requests in native protocol (CASSANDRA-7231)
 * Add tab-completion to debian nodetool packaging (CASSANDRA-6421)
 * Change concurrent_compactors defaults (CASSANDRA-7139)
 * Add PowerShell Windows launch scripts (CASSANDRA-7001)
 * Make commitlog archive+restore more robust (CASSANDRA-6974)
 * Fix marking commitlogsegments clean (CASSANDRA-6959)
 * Add snapshot "manifest" describing files included (CASSANDRA-6326)
 * Parallel streaming for sstableloader (CASSANDRA-3668)
 * Fix bugs in supercolumns handling (CASSANDRA-7138)
 * Fix ClassClassException on composite dense tables (CASSANDRA-7112)
 * Cleanup and optimize collation and slice iterators (CASSANDRA-7107)
 * Upgrade NBHM lib (CASSANDRA-7128)
 * Optimize netty server (CASSANDRA-6861)
 * Fix repair hang when given CF does not exist (CASSANDRA-7189)
 * Allow c* to be shutdown in an embedded mode (CASSANDRA-5635)
 * Add server side batching to native transport (CASSANDRA-5663)
 * Make batchlog replay asynchronous (CASSANDRA-6134)
 * remove unused classes (CASSANDRA-7197)
 * Limit user types to the keyspace they are defined in (CASSANDRA-6643)
 * Add validate method to CollectionType (CASSANDRA-7208)
 * New serialization format for UDT values (CASSANDRA-7209, CASSANDRA-7261)
 * Fix nodetool netstats (CASSANDRA-7270)
 * Fix potential ClassCastException in HintedHandoffManager (CASSANDRA-7284)
 * Use prepared statements internally (CASSANDRA-6975)
 * Fix broken paging state with prepared statement (CASSANDRA-7120)
 * Fix IllegalArgumentException in CqlStorage (CASSANDRA-7287)
 * Allow nulls/non-existant fields in UDT (CASSANDRA-7206)
 * Add Thrift MultiSliceRequest (CASSANDRA-6757, CASSANDRA-7027)
 * Handle overlapping MultiSlices (CASSANDRA-7279)
 * Fix DataOutputTest on Windows (CASSANDRA-7265)
 * Embedded sets in user defined data-types are not updating (CASSANDRA-7267)
 * Add tuple type to CQL/native protocol (CASSANDRA-7248)
 * Fix CqlPagingRecordReader on tables with few rows (CASSANDRA-7322)
Merged from 2.0:
 * Copy compaction options to make sure they are reloaded (CASSANDRA-7290)
 * Add option to do more aggressive tombstone compactions (CASSANDRA-6563)
 * Don't try to compact already-compacting files in HHOM (CASSANDRA-7288)
 * Always reallocate buffers in HSHA (CASSANDRA-6285)
 * (Hadoop) support authentication in CqlRecordReader (CASSANDRA-7221)
 * (Hadoop) Close java driver Cluster in CQLRR.close (CASSANDRA-7228)
 * Warn when 'USING TIMESTAMP' is used on a CAS BATCH (CASSANDRA-7067)
 * return all cpu values from BackgroundActivityMonitor.readAndCompute (CASSANDRA-7183)
 * Correctly delete scheduled range xfers (CASSANDRA-7143)
 * return all cpu values from BackgroundActivityMonitor.readAndCompute (CASSANDRA-7183)  
 * reduce garbage creation in calculatePendingRanges (CASSANDRA-7191)
 * fix c* launch issues on Russian os's due to output of linux 'free' cmd (CASSANDRA-6162)
 * Fix disabling autocompaction (CASSANDRA-7187)
 * Fix potential NumberFormatException when deserializing IntegerType (CASSANDRA-7088)
 * cqlsh can't tab-complete disabling compaction (CASSANDRA-7185)
 * cqlsh: Accept and execute CQL statement(s) from command-line parameter (CASSANDRA-7172)
 * Fix IllegalStateException in CqlPagingRecordReader (CASSANDRA-7198)
 * Fix the InvertedIndex trigger example (CASSANDRA-7211)
 * Add --resolve-ip option to 'nodetool ring' (CASSANDRA-7210)
 * reduce garbage on codec flag deserialization (CASSANDRA-7244) 
 * Fix duplicated error messages on directory creation error at startup (CASSANDRA-5818)
 * Proper null handle for IF with map element access (CASSANDRA-7155)
 * Improve compaction visibility (CASSANDRA-7242)
 * Correctly delete scheduled range xfers (CASSANDRA-7143)
 * Make batchlog replica selection rack-aware (CASSANDRA-6551)
 * Fix CFMetaData#getColumnDefinitionFromColumnName() (CASSANDRA-7074)
 * Fix writetime/ttl functions for static columns (CASSANDRA-7081)
 * Suggest CTRL-C or semicolon after three blank lines in cqlsh (CASSANDRA-7142)
 * Fix 2ndary index queries with DESC clustering order (CASSANDRA-6950)
 * Invalid key cache entries on DROP (CASSANDRA-6525)
 * Fix flapping RecoveryManagerTest (CASSANDRA-7084)
 * Add missing iso8601 patterns for date strings (CASSANDRA-6973)
 * Support selecting multiple rows in a partition using IN (CASSANDRA-6875)
 * Add authentication support to shuffle (CASSANDRA-6484)
 * Swap local and global default read repair chances (CASSANDRA-7320)
 * Add conditional CREATE/DROP USER support (CASSANDRA-7264)
 * Cqlsh counts non-empty lines for "Blank lines" warning (CASSANDRA-7325)
Merged from 1.2:
 * Add Cloudstack snitch (CASSANDRA-7147)
 * Update system.peers correctly when relocating tokens (CASSANDRA-7126)
 * Add Google Compute Engine snitch (CASSANDRA-7132)
 * remove duplicate query for local tokens (CASSANDRA-7182)
 * exit CQLSH with error status code if script fails (CASSANDRA-6344)
 * Fix bug with some IN queries missig results (CASSANDRA-7105)
 * Fix availability validation for LOCAL_ONE CL (CASSANDRA-7319)
 * Hint streaming can cause decommission to fail (CASSANDRA-7219)


2.1.0-beta2
 * Increase default CL space to 8GB (CASSANDRA-7031)
 * Add range tombstones to read repair digests (CASSANDRA-6863)
 * Fix BTree.clear for large updates (CASSANDRA-6943)
 * Fail write instead of logging a warning when unable to append to CL
   (CASSANDRA-6764)
 * Eliminate possibility of CL segment appearing twice in active list 
   (CASSANDRA-6557)
 * Apply DONTNEED fadvise to commitlog segments (CASSANDRA-6759)
 * Switch CRC component to Adler and include it for compressed sstables 
   (CASSANDRA-4165)
 * Allow cassandra-stress to set compaction strategy options (CASSANDRA-6451)
 * Add broadcast_rpc_address option to cassandra.yaml (CASSANDRA-5899)
 * Auto reload GossipingPropertyFileSnitch config (CASSANDRA-5897)
 * Fix overflow of memtable_total_space_in_mb (CASSANDRA-6573)
 * Fix ABTC NPE and apply update function correctly (CASSANDRA-6692)
 * Allow nodetool to use a file or prompt for password (CASSANDRA-6660)
 * Fix AIOOBE when concurrently accessing ABSC (CASSANDRA-6742)
 * Fix assertion error in ALTER TYPE RENAME (CASSANDRA-6705)
 * Scrub should not always clear out repaired status (CASSANDRA-5351)
 * Improve handling of range tombstone for wide partitions (CASSANDRA-6446)
 * Fix ClassCastException for compact table with composites (CASSANDRA-6738)
 * Fix potentially repairing with wrong nodes (CASSANDRA-6808)
 * Change caching option syntax (CASSANDRA-6745)
 * Fix stress to do proper counter reads (CASSANDRA-6835)
 * Fix help message for stress counter_write (CASSANDRA-6824)
 * Fix stress smart Thrift client to pick servers correctly (CASSANDRA-6848)
 * Add logging levels (minimal, normal or verbose) to stress tool (CASSANDRA-6849)
 * Fix race condition in Batch CLE (CASSANDRA-6860)
 * Improve cleanup/scrub/upgradesstables failure handling (CASSANDRA-6774)
 * ByteBuffer write() methods for serializing sstables (CASSANDRA-6781)
 * Proper compare function for CollectionType (CASSANDRA-6783)
 * Update native server to Netty 4 (CASSANDRA-6236)
 * Fix off-by-one error in stress (CASSANDRA-6883)
 * Make OpOrder AutoCloseable (CASSANDRA-6901)
 * Remove sync repair JMX interface (CASSANDRA-6900)
 * Add multiple memory allocation options for memtables (CASSANDRA-6689, 6694)
 * Remove adjusted op rate from stress output (CASSANDRA-6921)
 * Add optimized CF.hasColumns() implementations (CASSANDRA-6941)
 * Serialize batchlog mutations with the version of the target node
   (CASSANDRA-6931)
 * Optimize CounterColumn#reconcile() (CASSANDRA-6953)
 * Properly remove 1.2 sstable support in 2.1 (CASSANDRA-6869)
 * Lock counter cells, not partitions (CASSANDRA-6880)
 * Track presence of legacy counter shards in sstables (CASSANDRA-6888)
 * Ensure safe resource cleanup when replacing sstables (CASSANDRA-6912)
 * Add failure handler to async callback (CASSANDRA-6747)
 * Fix AE when closing SSTable without releasing reference (CASSANDRA-7000)
 * Clean up IndexInfo on keyspace/table drops (CASSANDRA-6924)
 * Only snapshot relative SSTables when sequential repair (CASSANDRA-7024)
 * Require nodetool rebuild_index to specify index names (CASSANDRA-7038)
 * fix cassandra stress errors on reads with native protocol (CASSANDRA-7033)
 * Use OpOrder to guard sstable references for reads (CASSANDRA-6919)
 * Preemptive opening of compaction result (CASSANDRA-6916)
 * Multi-threaded scrub/cleanup/upgradesstables (CASSANDRA-5547)
 * Optimize cellname comparison (CASSANDRA-6934)
 * Native protocol v3 (CASSANDRA-6855)
 * Optimize Cell liveness checks and clean up Cell (CASSANDRA-7119)
 * Support consistent range movements (CASSANDRA-2434)
 * Display min timestamp in sstablemetadata viewer (CASSANDRA-6767)
Merged from 2.0:
 * Avoid race-prone second "scrub" of system keyspace (CASSANDRA-6797)
 * Pool CqlRecordWriter clients by inetaddress rather than Range
   (CASSANDRA-6665)
 * Fix compaction_history timestamps (CASSANDRA-6784)
 * Compare scores of full replica ordering in DES (CASSANDRA-6683)
 * fix CME in SessionInfo updateProgress affecting netstats (CASSANDRA-6577)
 * Allow repairing between specific replicas (CASSANDRA-6440)
 * Allow per-dc enabling of hints (CASSANDRA-6157)
 * Add compatibility for Hadoop 0.2.x (CASSANDRA-5201)
 * Fix EstimatedHistogram races (CASSANDRA-6682)
 * Failure detector correctly converts initial value to nanos (CASSANDRA-6658)
 * Add nodetool taketoken to relocate vnodes (CASSANDRA-4445)
 * Expose bulk loading progress over JMX (CASSANDRA-4757)
 * Correctly handle null with IF conditions and TTL (CASSANDRA-6623)
 * Account for range/row tombstones in tombstone drop
   time histogram (CASSANDRA-6522)
 * Stop CommitLogSegment.close() from calling sync() (CASSANDRA-6652)
 * Make commitlog failure handling configurable (CASSANDRA-6364)
 * Avoid overlaps in LCS (CASSANDRA-6688)
 * Improve support for paginating over composites (CASSANDRA-4851)
 * Fix count(*) queries in a mixed cluster (CASSANDRA-6707)
 * Improve repair tasks(snapshot, differencing) concurrency (CASSANDRA-6566)
 * Fix replaying pre-2.0 commit logs (CASSANDRA-6714)
 * Add static columns to CQL3 (CASSANDRA-6561)
 * Optimize single partition batch statements (CASSANDRA-6737)
 * Disallow post-query re-ordering when paging (CASSANDRA-6722)
 * Fix potential paging bug with deleted columns (CASSANDRA-6748)
 * Fix NPE on BulkLoader caused by losing StreamEvent (CASSANDRA-6636)
 * Fix truncating compression metadata (CASSANDRA-6791)
 * Add CMSClassUnloadingEnabled JVM option (CASSANDRA-6541)
 * Catch memtable flush exceptions during shutdown (CASSANDRA-6735)
 * Fix upgradesstables NPE for non-CF-based indexes (CASSANDRA-6645)
 * Fix UPDATE updating PRIMARY KEY columns implicitly (CASSANDRA-6782)
 * Fix IllegalArgumentException when updating from 1.2 with SuperColumns
   (CASSANDRA-6733)
 * FBUtilities.singleton() should use the CF comparator (CASSANDRA-6778)
 * Fix CQLSStableWriter.addRow(Map<String, Object>) (CASSANDRA-6526)
 * Fix HSHA server introducing corrupt data (CASSANDRA-6285)
 * Fix CAS conditions for COMPACT STORAGE tables (CASSANDRA-6813)
 * Starting threads in OutboundTcpConnectionPool constructor causes race conditions (CASSANDRA-7177)
 * Allow overriding cassandra-rackdc.properties file (CASSANDRA-7072)
 * Set JMX RMI port to 7199 (CASSANDRA-7087)
 * Use LOCAL_QUORUM for data reads at LOCAL_SERIAL (CASSANDRA-6939)
 * Log a warning for large batches (CASSANDRA-6487)
 * Put nodes in hibernate when join_ring is false (CASSANDRA-6961)
 * Avoid early loading of non-system keyspaces before compaction-leftovers 
   cleanup at startup (CASSANDRA-6913)
 * Restrict Windows to parallel repairs (CASSANDRA-6907)
 * (Hadoop) Allow manually specifying start/end tokens in CFIF (CASSANDRA-6436)
 * Fix NPE in MeteredFlusher (CASSANDRA-6820)
 * Fix race processing range scan responses (CASSANDRA-6820)
 * Allow deleting snapshots from dropped keyspaces (CASSANDRA-6821)
 * Add uuid() function (CASSANDRA-6473)
 * Omit tombstones from schema digests (CASSANDRA-6862)
 * Include correct consistencyLevel in LWT timeout (CASSANDRA-6884)
 * Lower chances for losing new SSTables during nodetool refresh and
   ColumnFamilyStore.loadNewSSTables (CASSANDRA-6514)
 * Add support for DELETE ... IF EXISTS to CQL3 (CASSANDRA-5708)
 * Update hadoop_cql3_word_count example (CASSANDRA-6793)
 * Fix handling of RejectedExecution in sync Thrift server (CASSANDRA-6788)
 * Log more information when exceeding tombstone_warn_threshold (CASSANDRA-6865)
 * Fix truncate to not abort due to unreachable fat clients (CASSANDRA-6864)
 * Fix schema concurrency exceptions (CASSANDRA-6841)
 * Fix leaking validator FH in StreamWriter (CASSANDRA-6832)
 * Fix saving triggers to schema (CASSANDRA-6789)
 * Fix trigger mutations when base mutation list is immutable (CASSANDRA-6790)
 * Fix accounting in FileCacheService to allow re-using RAR (CASSANDRA-6838)
 * Fix static counter columns (CASSANDRA-6827)
 * Restore expiring->deleted (cell) compaction optimization (CASSANDRA-6844)
 * Fix CompactionManager.needsCleanup (CASSANDRA-6845)
 * Correctly compare BooleanType values other than 0 and 1 (CASSANDRA-6779)
 * Read message id as string from earlier versions (CASSANDRA-6840)
 * Properly use the Paxos consistency for (non-protocol) batch (CASSANDRA-6837)
 * Add paranoid disk failure option (CASSANDRA-6646)
 * Improve PerRowSecondaryIndex performance (CASSANDRA-6876)
 * Extend triggers to support CAS updates (CASSANDRA-6882)
 * Static columns with IF NOT EXISTS don't always work as expected (CASSANDRA-6873)
 * Fix paging with SELECT DISTINCT (CASSANDRA-6857)
 * Fix UnsupportedOperationException on CAS timeout (CASSANDRA-6923)
 * Improve MeteredFlusher handling of MF-unaffected column families
   (CASSANDRA-6867)
 * Add CqlRecordReader using native pagination (CASSANDRA-6311)
 * Add QueryHandler interface (CASSANDRA-6659)
 * Track liveRatio per-memtable, not per-CF (CASSANDRA-6945)
 * Make sure upgradesstables keeps sstable level (CASSANDRA-6958)
 * Fix LIMIT with static columns (CASSANDRA-6956)
 * Fix clash with CQL column name in thrift validation (CASSANDRA-6892)
 * Fix error with super columns in mixed 1.2-2.0 clusters (CASSANDRA-6966)
 * Fix bad skip of sstables on slice query with composite start/finish (CASSANDRA-6825)
 * Fix unintended update with conditional statement (CASSANDRA-6893)
 * Fix map element access in IF (CASSANDRA-6914)
 * Avoid costly range calculations for range queries on system keyspaces
   (CASSANDRA-6906)
 * Fix SSTable not released if stream session fails (CASSANDRA-6818)
 * Avoid build failure due to ANTLR timeout (CASSANDRA-6991)
 * Queries on compact tables can return more rows that requested (CASSANDRA-7052)
 * USING TIMESTAMP for batches does not work (CASSANDRA-7053)
 * Fix performance regression from CASSANDRA-5614 (CASSANDRA-6949)
 * Ensure that batchlog and hint timeouts do not produce hints (CASSANDRA-7058)
 * Merge groupable mutations in TriggerExecutor#execute() (CASSANDRA-7047)
 * Plug holes in resource release when wiring up StreamSession (CASSANDRA-7073)
 * Re-add parameter columns to tracing session (CASSANDRA-6942)
 * Preserves CQL metadata when updating table from thrift (CASSANDRA-6831)
Merged from 1.2:
 * Fix nodetool display with vnodes (CASSANDRA-7082)
 * Add UNLOGGED, COUNTER options to BATCH documentation (CASSANDRA-6816)
 * add extra SSL cipher suites (CASSANDRA-6613)
 * fix nodetool getsstables for blob PK (CASSANDRA-6803)
 * Fix BatchlogManager#deleteBatch() use of millisecond timestamps
   (CASSANDRA-6822)
 * Continue assassinating even if the endpoint vanishes (CASSANDRA-6787)
 * Schedule schema pulls on change (CASSANDRA-6971)
 * Non-droppable verbs shouldn't be dropped from OTC (CASSANDRA-6980)
 * Shutdown batchlog executor in SS#drain() (CASSANDRA-7025)
 * Fix batchlog to account for CF truncation records (CASSANDRA-6999)
 * Fix CQLSH parsing of functions and BLOB literals (CASSANDRA-7018)
 * Properly load trustore in the native protocol (CASSANDRA-6847)
 * Always clean up references in SerializingCache (CASSANDRA-6994)
 * Don't shut MessagingService down when replacing a node (CASSANDRA-6476)
 * fix npe when doing -Dcassandra.fd_initial_value_ms (CASSANDRA-6751)


2.1.0-beta1
 * Add flush directory distinct from compaction directories (CASSANDRA-6357)
 * Require JNA by default (CASSANDRA-6575)
 * add listsnapshots command to nodetool (CASSANDRA-5742)
 * Introduce AtomicBTreeColumns (CASSANDRA-6271, 6692)
 * Multithreaded commitlog (CASSANDRA-3578)
 * allocate fixed index summary memory pool and resample cold index summaries 
   to use less memory (CASSANDRA-5519)
 * Removed multithreaded compaction (CASSANDRA-6142)
 * Parallelize fetching rows for low-cardinality indexes (CASSANDRA-1337)
 * change logging from log4j to logback (CASSANDRA-5883)
 * switch to LZ4 compression for internode communication (CASSANDRA-5887)
 * Stop using Thrift-generated Index* classes internally (CASSANDRA-5971)
 * Remove 1.2 network compatibility code (CASSANDRA-5960)
 * Remove leveled json manifest migration code (CASSANDRA-5996)
 * Remove CFDefinition (CASSANDRA-6253)
 * Use AtomicIntegerFieldUpdater in RefCountedMemory (CASSANDRA-6278)
 * User-defined types for CQL3 (CASSANDRA-5590)
 * Use of o.a.c.metrics in nodetool (CASSANDRA-5871, 6406)
 * Batch read from OTC's queue and cleanup (CASSANDRA-1632)
 * Secondary index support for collections (CASSANDRA-4511, 6383)
 * SSTable metadata(Stats.db) format change (CASSANDRA-6356)
 * Push composites support in the storage engine
   (CASSANDRA-5417, CASSANDRA-6520)
 * Add snapshot space used to cfstats (CASSANDRA-6231)
 * Add cardinality estimator for key count estimation (CASSANDRA-5906)
 * CF id is changed to be non-deterministic. Data dir/key cache are created
   uniquely for CF id (CASSANDRA-5202)
 * New counters implementation (CASSANDRA-6504)
 * Replace UnsortedColumns, EmptyColumns, TreeMapBackedSortedColumns with new
   ArrayBackedSortedColumns (CASSANDRA-6630, CASSANDRA-6662, CASSANDRA-6690)
 * Add option to use row cache with a given amount of rows (CASSANDRA-5357)
 * Avoid repairing already repaired data (CASSANDRA-5351)
 * Reject counter updates with USING TTL/TIMESTAMP (CASSANDRA-6649)
 * Replace index_interval with min/max_index_interval (CASSANDRA-6379)
 * Lift limitation that order by columns must be selected for IN queries (CASSANDRA-4911)


2.0.5
 * Reduce garbage generated by bloom filter lookups (CASSANDRA-6609)
 * Add ks.cf names to tombstone logging (CASSANDRA-6597)
 * Use LOCAL_QUORUM for LWT operations at LOCAL_SERIAL (CASSANDRA-6495)
 * Wait for gossip to settle before accepting client connections (CASSANDRA-4288)
 * Delete unfinished compaction incrementally (CASSANDRA-6086)
 * Allow specifying custom secondary index options in CQL3 (CASSANDRA-6480)
 * Improve replica pinning for cache efficiency in DES (CASSANDRA-6485)
 * Fix LOCAL_SERIAL from thrift (CASSANDRA-6584)
 * Don't special case received counts in CAS timeout exceptions (CASSANDRA-6595)
 * Add support for 2.1 global counter shards (CASSANDRA-6505)
 * Fix NPE when streaming connection is not yet established (CASSANDRA-6210)
 * Avoid rare duplicate read repair triggering (CASSANDRA-6606)
 * Fix paging discardFirst (CASSANDRA-6555)
 * Fix ArrayIndexOutOfBoundsException in 2ndary index query (CASSANDRA-6470)
 * Release sstables upon rebuilding 2i (CASSANDRA-6635)
 * Add AbstractCompactionStrategy.startup() method (CASSANDRA-6637)
 * SSTableScanner may skip rows during cleanup (CASSANDRA-6638)
 * sstables from stalled repair sessions can resurrect deleted data (CASSANDRA-6503)
 * Switch stress to use ITransportFactory (CASSANDRA-6641)
 * Fix IllegalArgumentException during prepare (CASSANDRA-6592)
 * Fix possible loss of 2ndary index entries during compaction (CASSANDRA-6517)
 * Fix direct Memory on architectures that do not support unaligned long access
   (CASSANDRA-6628)
 * Let scrub optionally skip broken counter partitions (CASSANDRA-5930)
Merged from 1.2:
 * fsync compression metadata (CASSANDRA-6531)
 * Validate CF existence on execution for prepared statement (CASSANDRA-6535)
 * Add ability to throttle batchlog replay (CASSANDRA-6550)
 * Fix executing LOCAL_QUORUM with SimpleStrategy (CASSANDRA-6545)
 * Avoid StackOverflow when using large IN queries (CASSANDRA-6567)
 * Nodetool upgradesstables includes secondary indexes (CASSANDRA-6598)
 * Paginate batchlog replay (CASSANDRA-6569)
 * skip blocking on streaming during drain (CASSANDRA-6603)
 * Improve error message when schema doesn't match loaded sstable (CASSANDRA-6262)
 * Add properties to adjust FD initial value and max interval (CASSANDRA-4375)
 * Fix preparing with batch and delete from collection (CASSANDRA-6607)
 * Fix ABSC reverse iterator's remove() method (CASSANDRA-6629)
 * Handle host ID conflicts properly (CASSANDRA-6615)
 * Move handling of migration event source to solve bootstrap race. (CASSANDRA-6648)
 * Make sure compaction throughput value doesn't overflow with int math (CASSANDRA-6647)


2.0.4
 * Allow removing snapshots of no-longer-existing CFs (CASSANDRA-6418)
 * add StorageService.stopDaemon() (CASSANDRA-4268)
 * add IRE for invalid CF supplied to get_count (CASSANDRA-5701)
 * add client encryption support to sstableloader (CASSANDRA-6378)
 * Fix accept() loop for SSL sockets post-shutdown (CASSANDRA-6468)
 * Fix size-tiered compaction in LCS L0 (CASSANDRA-6496)
 * Fix assertion failure in filterColdSSTables (CASSANDRA-6483)
 * Fix row tombstones in larger-than-memory compactions (CASSANDRA-6008)
 * Fix cleanup ClassCastException (CASSANDRA-6462)
 * Reduce gossip memory use by interning VersionedValue strings (CASSANDRA-6410)
 * Allow specifying datacenters to participate in a repair (CASSANDRA-6218)
 * Fix divide-by-zero in PCI (CASSANDRA-6403)
 * Fix setting last compacted key in the wrong level for LCS (CASSANDRA-6284)
 * Add millisecond precision formats to the timestamp parser (CASSANDRA-6395)
 * Expose a total memtable size metric for a CF (CASSANDRA-6391)
 * cqlsh: handle symlinks properly (CASSANDRA-6425)
 * Fix potential infinite loop when paging query with IN (CASSANDRA-6464)
 * Fix assertion error in AbstractQueryPager.discardFirst (CASSANDRA-6447)
 * Fix streaming older SSTable yields unnecessary tombstones (CASSANDRA-6527)
Merged from 1.2:
 * Improved error message on bad properties in DDL queries (CASSANDRA-6453)
 * Randomize batchlog candidates selection (CASSANDRA-6481)
 * Fix thundering herd on endpoint cache invalidation (CASSANDRA-6345, 6485)
 * Improve batchlog write performance with vnodes (CASSANDRA-6488)
 * cqlsh: quote single quotes in strings inside collections (CASSANDRA-6172)
 * Improve gossip performance for typical messages (CASSANDRA-6409)
 * Throw IRE if a prepared statement has more markers than supported 
   (CASSANDRA-5598)
 * Expose Thread metrics for the native protocol server (CASSANDRA-6234)
 * Change snapshot response message verb to INTERNAL to avoid dropping it 
   (CASSANDRA-6415)
 * Warn when collection read has > 65K elements (CASSANDRA-5428)
 * Fix cache persistence when both row and key cache are enabled 
   (CASSANDRA-6413)
 * (Hadoop) add describe_local_ring (CASSANDRA-6268)
 * Fix handling of concurrent directory creation failure (CASSANDRA-6459)
 * Allow executing CREATE statements multiple times (CASSANDRA-6471)
 * Don't send confusing info with timeouts (CASSANDRA-6491)
 * Don't resubmit counter mutation runnables internally (CASSANDRA-6427)
 * Don't drop local mutations without a hint (CASSANDRA-6510)
 * Don't allow null max_hint_window_in_ms (CASSANDRA-6419)
 * Validate SliceRange start and finish lengths (CASSANDRA-6521)


2.0.3
 * Fix FD leak on slice read path (CASSANDRA-6275)
 * Cancel read meter task when closing SSTR (CASSANDRA-6358)
 * free off-heap IndexSummary during bulk (CASSANDRA-6359)
 * Recover from IOException in accept() thread (CASSANDRA-6349)
 * Improve Gossip tolerance of abnormally slow tasks (CASSANDRA-6338)
 * Fix trying to hint timed out counter writes (CASSANDRA-6322)
 * Allow restoring specific columnfamilies from archived CL (CASSANDRA-4809)
 * Avoid flushing compaction_history after each operation (CASSANDRA-6287)
 * Fix repair assertion error when tombstones expire (CASSANDRA-6277)
 * Skip loading corrupt key cache (CASSANDRA-6260)
 * Fixes for compacting larger-than-memory rows (CASSANDRA-6274)
 * Compact hottest sstables first and optionally omit coldest from
   compaction entirely (CASSANDRA-6109)
 * Fix modifying column_metadata from thrift (CASSANDRA-6182)
 * cqlsh: fix LIST USERS output (CASSANDRA-6242)
 * Add IRequestSink interface (CASSANDRA-6248)
 * Update memtable size while flushing (CASSANDRA-6249)
 * Provide hooks around CQL2/CQL3 statement execution (CASSANDRA-6252)
 * Require Permission.SELECT for CAS updates (CASSANDRA-6247)
 * New CQL-aware SSTableWriter (CASSANDRA-5894)
 * Reject CAS operation when the protocol v1 is used (CASSANDRA-6270)
 * Correctly throw error when frame too large (CASSANDRA-5981)
 * Fix serialization bug in PagedRange with 2ndary indexes (CASSANDRA-6299)
 * Fix CQL3 table validation in Thrift (CASSANDRA-6140)
 * Fix bug missing results with IN clauses (CASSANDRA-6327)
 * Fix paging with reversed slices (CASSANDRA-6343)
 * Set minTimestamp correctly to be able to drop expired sstables (CASSANDRA-6337)
 * Support NaN and Infinity as float literals (CASSANDRA-6003)
 * Remove RF from nodetool ring output (CASSANDRA-6289)
 * Fix attempting to flush empty rows (CASSANDRA-6374)
 * Fix potential out of bounds exception when paging (CASSANDRA-6333)
Merged from 1.2:
 * Optimize FD phi calculation (CASSANDRA-6386)
 * Improve initial FD phi estimate when starting up (CASSANDRA-6385)
 * Don't list CQL3 table in CLI describe even if named explicitely 
   (CASSANDRA-5750)
 * Invalidate row cache when dropping CF (CASSANDRA-6351)
 * add non-jamm path for cached statements (CASSANDRA-6293)
 * add windows bat files for shell commands (CASSANDRA-6145)
 * Require logging in for Thrift CQL2/3 statement preparation (CASSANDRA-6254)
 * restrict max_num_tokens to 1536 (CASSANDRA-6267)
 * Nodetool gets default JMX port from cassandra-env.sh (CASSANDRA-6273)
 * make calculatePendingRanges asynchronous (CASSANDRA-6244)
 * Remove blocking flushes in gossip thread (CASSANDRA-6297)
 * Fix potential socket leak in connectionpool creation (CASSANDRA-6308)
 * Allow LOCAL_ONE/LOCAL_QUORUM to work with SimpleStrategy (CASSANDRA-6238)
 * cqlsh: handle 'null' as session duration (CASSANDRA-6317)
 * Fix json2sstable handling of range tombstones (CASSANDRA-6316)
 * Fix missing one row in reverse query (CASSANDRA-6330)
 * Fix reading expired row value from row cache (CASSANDRA-6325)
 * Fix AssertionError when doing set element deletion (CASSANDRA-6341)
 * Make CL code for the native protocol match the one in C* 2.0
   (CASSANDRA-6347)
 * Disallow altering CQL3 table from thrift (CASSANDRA-6370)
 * Fix size computation of prepared statement (CASSANDRA-6369)


2.0.2
 * Update FailureDetector to use nanontime (CASSANDRA-4925)
 * Fix FileCacheService regressions (CASSANDRA-6149)
 * Never return WriteTimeout for CL.ANY (CASSANDRA-6132)
 * Fix race conditions in bulk loader (CASSANDRA-6129)
 * Add configurable metrics reporting (CASSANDRA-4430)
 * drop queries exceeding a configurable number of tombstones (CASSANDRA-6117)
 * Track and persist sstable read activity (CASSANDRA-5515)
 * Fixes for speculative retry (CASSANDRA-5932, CASSANDRA-6194)
 * Improve memory usage of metadata min/max column names (CASSANDRA-6077)
 * Fix thrift validation refusing row markers on CQL3 tables (CASSANDRA-6081)
 * Fix insertion of collections with CAS (CASSANDRA-6069)
 * Correctly send metadata on SELECT COUNT (CASSANDRA-6080)
 * Track clients' remote addresses in ClientState (CASSANDRA-6070)
 * Create snapshot dir if it does not exist when migrating
   leveled manifest (CASSANDRA-6093)
 * make sequential nodetool repair the default (CASSANDRA-5950)
 * Add more hooks for compaction strategy implementations (CASSANDRA-6111)
 * Fix potential NPE on composite 2ndary indexes (CASSANDRA-6098)
 * Delete can potentially be skipped in batch (CASSANDRA-6115)
 * Allow alter keyspace on system_traces (CASSANDRA-6016)
 * Disallow empty column names in cql (CASSANDRA-6136)
 * Use Java7 file-handling APIs and fix file moving on Windows (CASSANDRA-5383)
 * Save compaction history to system keyspace (CASSANDRA-5078)
 * Fix NPE if StorageService.getOperationMode() is executed before full startup (CASSANDRA-6166)
 * CQL3: support pre-epoch longs for TimestampType (CASSANDRA-6212)
 * Add reloadtriggers command to nodetool (CASSANDRA-4949)
 * cqlsh: ignore empty 'value alias' in DESCRIBE (CASSANDRA-6139)
 * Fix sstable loader (CASSANDRA-6205)
 * Reject bootstrapping if the node already exists in gossip (CASSANDRA-5571)
 * Fix NPE while loading paxos state (CASSANDRA-6211)
 * cqlsh: add SHOW SESSION <tracing-session> command (CASSANDRA-6228)
Merged from 1.2:
 * (Hadoop) Require CFRR batchSize to be at least 2 (CASSANDRA-6114)
 * Add a warning for small LCS sstable size (CASSANDRA-6191)
 * Add ability to list specific KS/CF combinations in nodetool cfstats (CASSANDRA-4191)
 * Mark CF clean if a mutation raced the drop and got it marked dirty (CASSANDRA-5946)
 * Add a LOCAL_ONE consistency level (CASSANDRA-6202)
 * Limit CQL prepared statement cache by size instead of count (CASSANDRA-6107)
 * Tracing should log write failure rather than raw exceptions (CASSANDRA-6133)
 * lock access to TM.endpointToHostIdMap (CASSANDRA-6103)
 * Allow estimated memtable size to exceed slab allocator size (CASSANDRA-6078)
 * Start MeteredFlusher earlier to prevent OOM during CL replay (CASSANDRA-6087)
 * Avoid sending Truncate command to fat clients (CASSANDRA-6088)
 * Allow where clause conditions to be in parenthesis (CASSANDRA-6037)
 * Do not open non-ssl storage port if encryption option is all (CASSANDRA-3916)
 * Move batchlog replay to its own executor (CASSANDRA-6079)
 * Add tombstone debug threshold and histogram (CASSANDRA-6042, 6057)
 * Enable tcp keepalive on incoming connections (CASSANDRA-4053)
 * Fix fat client schema pull NPE (CASSANDRA-6089)
 * Fix memtable flushing for indexed tables (CASSANDRA-6112)
 * Fix skipping columns with multiple slices (CASSANDRA-6119)
 * Expose connected thrift + native client counts (CASSANDRA-5084)
 * Optimize auth setup (CASSANDRA-6122)
 * Trace index selection (CASSANDRA-6001)
 * Update sstablesPerReadHistogram to use biased sampling (CASSANDRA-6164)
 * Log UnknownColumnfamilyException when closing socket (CASSANDRA-5725)
 * Properly error out on CREATE INDEX for counters table (CASSANDRA-6160)
 * Handle JMX notification failure for repair (CASSANDRA-6097)
 * (Hadoop) Fetch no more than 128 splits in parallel (CASSANDRA-6169)
 * stress: add username/password authentication support (CASSANDRA-6068)
 * Fix indexed queries with row cache enabled on parent table (CASSANDRA-5732)
 * Fix compaction race during columnfamily drop (CASSANDRA-5957)
 * Fix validation of empty column names for compact tables (CASSANDRA-6152)
 * Skip replaying mutations that pass CRC but fail to deserialize (CASSANDRA-6183)
 * Rework token replacement to use replace_address (CASSANDRA-5916)
 * Fix altering column types (CASSANDRA-6185)
 * cqlsh: fix CREATE/ALTER WITH completion (CASSANDRA-6196)
 * add windows bat files for shell commands (CASSANDRA-6145)
 * Fix potential stack overflow during range tombstones insertion (CASSANDRA-6181)
 * (Hadoop) Make LOCAL_ONE the default consistency level (CASSANDRA-6214)


2.0.1
 * Fix bug that could allow reading deleted data temporarily (CASSANDRA-6025)
 * Improve memory use defaults (CASSANDRA-6059)
 * Make ThriftServer more easlly extensible (CASSANDRA-6058)
 * Remove Hadoop dependency from ITransportFactory (CASSANDRA-6062)
 * add file_cache_size_in_mb setting (CASSANDRA-5661)
 * Improve error message when yaml contains invalid properties (CASSANDRA-5958)
 * Improve leveled compaction's ability to find non-overlapping L0 compactions
   to work on concurrently (CASSANDRA-5921)
 * Notify indexer of columns shadowed by range tombstones (CASSANDRA-5614)
 * Log Merkle tree stats (CASSANDRA-2698)
 * Switch from crc32 to adler32 for compressed sstable checksums (CASSANDRA-5862)
 * Improve offheap memcpy performance (CASSANDRA-5884)
 * Use a range aware scanner for cleanup (CASSANDRA-2524)
 * Cleanup doesn't need to inspect sstables that contain only local data
   (CASSANDRA-5722)
 * Add ability for CQL3 to list partition keys (CASSANDRA-4536)
 * Improve native protocol serialization (CASSANDRA-5664)
 * Upgrade Thrift to 0.9.1 (CASSANDRA-5923)
 * Require superuser status for adding triggers (CASSANDRA-5963)
 * Make standalone scrubber handle old and new style leveled manifest
   (CASSANDRA-6005)
 * Fix paxos bugs (CASSANDRA-6012, 6013, 6023)
 * Fix paged ranges with multiple replicas (CASSANDRA-6004)
 * Fix potential AssertionError during tracing (CASSANDRA-6041)
 * Fix NPE in sstablesplit (CASSANDRA-6027)
 * Migrate pre-2.0 key/value/column aliases to system.schema_columns
   (CASSANDRA-6009)
 * Paging filter empty rows too agressively (CASSANDRA-6040)
 * Support variadic parameters for IN clauses (CASSANDRA-4210)
 * cqlsh: return the result of CAS writes (CASSANDRA-5796)
 * Fix validation of IN clauses with 2ndary indexes (CASSANDRA-6050)
 * Support named bind variables in CQL (CASSANDRA-6033)
Merged from 1.2:
 * Allow cache-keys-to-save to be set at runtime (CASSANDRA-5980)
 * Avoid second-guessing out-of-space state (CASSANDRA-5605)
 * Tuning knobs for dealing with large blobs and many CFs (CASSANDRA-5982)
 * (Hadoop) Fix CQLRW for thrift tables (CASSANDRA-6002)
 * Fix possible divide-by-zero in HHOM (CASSANDRA-5990)
 * Allow local batchlog writes for CL.ANY (CASSANDRA-5967)
 * Upgrade metrics-core to version 2.2.0 (CASSANDRA-5947)
 * Fix CqlRecordWriter with composite keys (CASSANDRA-5949)
 * Add snitch, schema version, cluster, partitioner to JMX (CASSANDRA-5881)
 * Allow disabling SlabAllocator (CASSANDRA-5935)
 * Make user-defined compaction JMX blocking (CASSANDRA-4952)
 * Fix streaming does not transfer wrapped range (CASSANDRA-5948)
 * Fix loading index summary containing empty key (CASSANDRA-5965)
 * Correctly handle limits in CompositesSearcher (CASSANDRA-5975)
 * Pig: handle CQL collections (CASSANDRA-5867)
 * Pass the updated cf to the PRSI index() method (CASSANDRA-5999)
 * Allow empty CQL3 batches (as no-op) (CASSANDRA-5994)
 * Support null in CQL3 functions (CASSANDRA-5910)
 * Replace the deprecated MapMaker with CacheLoader (CASSANDRA-6007)
 * Add SSTableDeletingNotification to DataTracker (CASSANDRA-6010)
 * Fix snapshots in use get deleted during snapshot repair (CASSANDRA-6011)
 * Move hints and exception count to o.a.c.metrics (CASSANDRA-6017)
 * Fix memory leak in snapshot repair (CASSANDRA-6047)
 * Fix sstable2sjon for CQL3 tables (CASSANDRA-5852)


2.0.0
 * Fix thrift validation when inserting into CQL3 tables (CASSANDRA-5138)
 * Fix periodic memtable flushing behavior with clean memtables (CASSANDRA-5931)
 * Fix dateOf() function for pre-2.0 timestamp columns (CASSANDRA-5928)
 * Fix SSTable unintentionally loads BF when opened for batch (CASSANDRA-5938)
 * Add stream session progress to JMX (CASSANDRA-4757)
 * Fix NPE during CAS operation (CASSANDRA-5925)
Merged from 1.2:
 * Fix getBloomFilterDiskSpaceUsed for AlwaysPresentFilter (CASSANDRA-5900)
 * Don't announce schema version until we've loaded the changes locally
   (CASSANDRA-5904)
 * Fix to support off heap bloom filters size greater than 2 GB (CASSANDRA-5903)
 * Properly handle parsing huge map and set literals (CASSANDRA-5893)


2.0.0-rc2
 * enable vnodes by default (CASSANDRA-5869)
 * fix CAS contention timeout (CASSANDRA-5830)
 * fix HsHa to respect max frame size (CASSANDRA-4573)
 * Fix (some) 2i on composite components omissions (CASSANDRA-5851)
 * cqlsh: add DESCRIBE FULL SCHEMA variant (CASSANDRA-5880)
Merged from 1.2:
 * Correctly validate sparse composite cells in scrub (CASSANDRA-5855)
 * Add KeyCacheHitRate metric to CF metrics (CASSANDRA-5868)
 * cqlsh: add support for multiline comments (CASSANDRA-5798)
 * Handle CQL3 SELECT duplicate IN restrictions on clustering columns
   (CASSANDRA-5856)


2.0.0-rc1
 * improve DecimalSerializer performance (CASSANDRA-5837)
 * fix potential spurious wakeup in AsyncOneResponse (CASSANDRA-5690)
 * fix schema-related trigger issues (CASSANDRA-5774)
 * Better validation when accessing CQL3 table from thrift (CASSANDRA-5138)
 * Fix assertion error during repair (CASSANDRA-5801)
 * Fix range tombstone bug (CASSANDRA-5805)
 * DC-local CAS (CASSANDRA-5797)
 * Add a native_protocol_version column to the system.local table (CASSANRDA-5819)
 * Use index_interval from cassandra.yaml when upgraded (CASSANDRA-5822)
 * Fix buffer underflow on socket close (CASSANDRA-5792)
Merged from 1.2:
 * Fix reading DeletionTime from 1.1-format sstables (CASSANDRA-5814)
 * cqlsh: add collections support to COPY (CASSANDRA-5698)
 * retry important messages for any IOException (CASSANDRA-5804)
 * Allow empty IN relations in SELECT/UPDATE/DELETE statements (CASSANDRA-5626)
 * cqlsh: fix crashing on Windows due to libedit detection (CASSANDRA-5812)
 * fix bulk-loading compressed sstables (CASSANDRA-5820)
 * (Hadoop) fix quoting in CqlPagingRecordReader and CqlRecordWriter 
   (CASSANDRA-5824)
 * update default LCS sstable size to 160MB (CASSANDRA-5727)
 * Allow compacting 2Is via nodetool (CASSANDRA-5670)
 * Hex-encode non-String keys in OPP (CASSANDRA-5793)
 * nodetool history logging (CASSANDRA-5823)
 * (Hadoop) fix support for Thrift tables in CqlPagingRecordReader 
   (CASSANDRA-5752)
 * add "all time blocked" to StatusLogger output (CASSANDRA-5825)
 * Future-proof inter-major-version schema migrations (CASSANDRA-5845)
 * (Hadoop) add CqlPagingRecordReader support for ReversedType in Thrift table
   (CASSANDRA-5718)
 * Add -no-snapshot option to scrub (CASSANDRA-5891)
 * Fix to support off heap bloom filters size greater than 2 GB (CASSANDRA-5903)
 * Properly handle parsing huge map and set literals (CASSANDRA-5893)
 * Fix LCS L0 compaction may overlap in L1 (CASSANDRA-5907)
 * New sstablesplit tool to split large sstables offline (CASSANDRA-4766)
 * Fix potential deadlock in native protocol server (CASSANDRA-5926)
 * Disallow incompatible type change in CQL3 (CASSANDRA-5882)
Merged from 1.1:
 * Correctly validate sparse composite cells in scrub (CASSANDRA-5855)


2.0.0-beta2
 * Replace countPendingHints with Hints Created metric (CASSANDRA-5746)
 * Allow nodetool with no args, and with help to run without a server (CASSANDRA-5734)
 * Cleanup AbstractType/TypeSerializer classes (CASSANDRA-5744)
 * Remove unimplemented cli option schema-mwt (CASSANDRA-5754)
 * Support range tombstones in thrift (CASSANDRA-5435)
 * Normalize table-manipulating CQL3 statements' class names (CASSANDRA-5759)
 * cqlsh: add missing table options to DESCRIBE output (CASSANDRA-5749)
 * Fix assertion error during repair (CASSANDRA-5757)
 * Fix bulkloader (CASSANDRA-5542)
 * Add LZ4 compression to the native protocol (CASSANDRA-5765)
 * Fix bugs in the native protocol v2 (CASSANDRA-5770)
 * CAS on 'primary key only' table (CASSANDRA-5715)
 * Support streaming SSTables of old versions (CASSANDRA-5772)
 * Always respect protocol version in native protocol (CASSANDRA-5778)
 * Fix ConcurrentModificationException during streaming (CASSANDRA-5782)
 * Update deletion timestamp in Commit#updatesWithPaxosTime (CASSANDRA-5787)
 * Thrift cas() method crashes if input columns are not sorted (CASSANDRA-5786)
 * Order columns names correctly when querying for CAS (CASSANDRA-5788)
 * Fix streaming retry (CASSANDRA-5775)
Merged from 1.2:
 * if no seeds can be a reached a node won't start in a ring by itself (CASSANDRA-5768)
 * add cassandra.unsafesystem property (CASSANDRA-5704)
 * (Hadoop) quote identifiers in CqlPagingRecordReader (CASSANDRA-5763)
 * Add replace_node functionality for vnodes (CASSANDRA-5337)
 * Add timeout events to query traces (CASSANDRA-5520)
 * Fix serialization of the LEFT gossip value (CASSANDRA-5696)
 * Pig: support for cql3 tables (CASSANDRA-5234)
 * Fix skipping range tombstones with reverse queries (CASSANDRA-5712)
 * Expire entries out of ThriftSessionManager (CASSANDRA-5719)
 * Don't keep ancestor information in memory (CASSANDRA-5342)
 * Expose native protocol server status in nodetool info (CASSANDRA-5735)
 * Fix pathetic performance of range tombstones (CASSANDRA-5677)
 * Fix querying with an empty (impossible) range (CASSANDRA-5573)
 * cqlsh: handle CUSTOM 2i in DESCRIBE output (CASSANDRA-5760)
 * Fix minor bug in Range.intersects(Bound) (CASSANDRA-5771)
 * cqlsh: handle disabled compression in DESCRIBE output (CASSANDRA-5766)
 * Ensure all UP events are notified on the native protocol (CASSANDRA-5769)
 * Fix formatting of sstable2json with multiple -k arguments (CASSANDRA-5781)
 * Don't rely on row marker for queries in general to hide lost markers
   after TTL expires (CASSANDRA-5762)
 * Sort nodetool help output (CASSANDRA-5776)
 * Fix column expiring during 2 phases compaction (CASSANDRA-5799)
 * now() is being rejected in INSERTs when inside collections (CASSANDRA-5795)


2.0.0-beta1
 * Add support for indexing clustered columns (CASSANDRA-5125)
 * Removed on-heap row cache (CASSANDRA-5348)
 * use nanotime consistently for node-local timeouts (CASSANDRA-5581)
 * Avoid unnecessary second pass on name-based queries (CASSANDRA-5577)
 * Experimental triggers (CASSANDRA-1311)
 * JEMalloc support for off-heap allocation (CASSANDRA-3997)
 * Single-pass compaction (CASSANDRA-4180)
 * Removed token range bisection (CASSANDRA-5518)
 * Removed compatibility with pre-1.2.5 sstables and network messages
   (CASSANDRA-5511)
 * removed PBSPredictor (CASSANDRA-5455)
 * CAS support (CASSANDRA-5062, 5441, 5442, 5443, 5619, 5667)
 * Leveled compaction performs size-tiered compactions in L0 
   (CASSANDRA-5371, 5439)
 * Add yaml network topology snitch for mixed ec2/other envs (CASSANDRA-5339)
 * Log when a node is down longer than the hint window (CASSANDRA-4554)
 * Optimize tombstone creation for ExpiringColumns (CASSANDRA-4917)
 * Improve LeveledScanner work estimation (CASSANDRA-5250, 5407)
 * Replace compaction lock with runWithCompactionsDisabled (CASSANDRA-3430)
 * Change Message IDs to ints (CASSANDRA-5307)
 * Move sstable level information into the Stats component, removing the
   need for a separate Manifest file (CASSANDRA-4872)
 * avoid serializing to byte[] on commitlog append (CASSANDRA-5199)
 * make index_interval configurable per columnfamily (CASSANDRA-3961, CASSANDRA-5650)
 * add default_time_to_live (CASSANDRA-3974)
 * add memtable_flush_period_in_ms (CASSANDRA-4237)
 * replace supercolumns internally by composites (CASSANDRA-3237, 5123)
 * upgrade thrift to 0.9.0 (CASSANDRA-3719)
 * drop unnecessary keyspace parameter from user-defined compaction API 
   (CASSANDRA-5139)
 * more robust solution to incomplete compactions + counters (CASSANDRA-5151)
 * Change order of directory searching for c*.in.sh (CASSANDRA-3983)
 * Add tool to reset SSTable compaction level for LCS (CASSANDRA-5271)
 * Allow custom configuration loader (CASSANDRA-5045)
 * Remove memory emergency pressure valve logic (CASSANDRA-3534)
 * Reduce request latency with eager retry (CASSANDRA-4705)
 * cqlsh: Remove ASSUME command (CASSANDRA-5331)
 * Rebuild BF when loading sstables if bloom_filter_fp_chance
   has changed since compaction (CASSANDRA-5015)
 * remove row-level bloom filters (CASSANDRA-4885)
 * Change Kernel Page Cache skipping into row preheating (disabled by default)
   (CASSANDRA-4937)
 * Improve repair by deciding on a gcBefore before sending
   out TreeRequests (CASSANDRA-4932)
 * Add an official way to disable compactions (CASSANDRA-5074)
 * Reenable ALTER TABLE DROP with new semantics (CASSANDRA-3919)
 * Add binary protocol versioning (CASSANDRA-5436)
 * Swap THshaServer for TThreadedSelectorServer (CASSANDRA-5530)
 * Add alias support to SELECT statement (CASSANDRA-5075)
 * Don't create empty RowMutations in CommitLogReplayer (CASSANDRA-5541)
 * Use range tombstones when dropping cfs/columns from schema (CASSANDRA-5579)
 * cqlsh: drop CQL2/CQL3-beta support (CASSANDRA-5585)
 * Track max/min column names in sstables to be able to optimize slice
   queries (CASSANDRA-5514, CASSANDRA-5595, CASSANDRA-5600)
 * Binary protocol: allow batching already prepared statements (CASSANDRA-4693)
 * Allow preparing timestamp, ttl and limit in CQL3 queries (CASSANDRA-4450)
 * Support native link w/o JNA in Java7 (CASSANDRA-3734)
 * Use SASL authentication in binary protocol v2 (CASSANDRA-5545)
 * Replace Thrift HsHa with LMAX Disruptor based implementation (CASSANDRA-5582)
 * cqlsh: Add row count to SELECT output (CASSANDRA-5636)
 * Include a timestamp with all read commands to determine column expiration
   (CASSANDRA-5149)
 * Streaming 2.0 (CASSANDRA-5286, 5699)
 * Conditional create/drop ks/table/index statements in CQL3 (CASSANDRA-2737)
 * more pre-table creation property validation (CASSANDRA-5693)
 * Redesign repair messages (CASSANDRA-5426)
 * Fix ALTER RENAME post-5125 (CASSANDRA-5702)
 * Disallow renaming a 2ndary indexed column (CASSANDRA-5705)
 * Rename Table to Keyspace (CASSANDRA-5613)
 * Ensure changing column_index_size_in_kb on different nodes don't corrupt the
   sstable (CASSANDRA-5454)
 * Move resultset type information into prepare, not execute (CASSANDRA-5649)
 * Auto paging in binary protocol (CASSANDRA-4415, 5714)
 * Don't tie client side use of AbstractType to JDBC (CASSANDRA-4495)
 * Adds new TimestampType to replace DateType (CASSANDRA-5723, CASSANDRA-5729)
Merged from 1.2:
 * make starting native protocol server idempotent (CASSANDRA-5728)
 * Fix loading key cache when a saved entry is no longer valid (CASSANDRA-5706)
 * Fix serialization of the LEFT gossip value (CASSANDRA-5696)
 * cqlsh: Don't show 'null' in place of empty values (CASSANDRA-5675)
 * Race condition in detecting version on a mixed 1.1/1.2 cluster
   (CASSANDRA-5692)
 * Fix skipping range tombstones with reverse queries (CASSANDRA-5712)
 * Expire entries out of ThriftSessionManager (CASSANRDA-5719)
 * Don't keep ancestor information in memory (CASSANDRA-5342)
 * cqlsh: fix handling of semicolons inside BATCH queries (CASSANDRA-5697)


1.2.6
 * Fix tracing when operation completes before all responses arrive 
   (CASSANDRA-5668)
 * Fix cross-DC mutation forwarding (CASSANDRA-5632)
 * Reduce SSTableLoader memory usage (CASSANDRA-5555)
 * Scale hinted_handoff_throttle_in_kb to cluster size (CASSANDRA-5272)
 * (Hadoop) Add CQL3 input/output formats (CASSANDRA-4421, 5622)
 * (Hadoop) Fix InputKeyRange in CFIF (CASSANDRA-5536)
 * Fix dealing with ridiculously large max sstable sizes in LCS (CASSANDRA-5589)
 * Ignore pre-truncate hints (CASSANDRA-4655)
 * Move System.exit on OOM into a separate thread (CASSANDRA-5273)
 * Write row markers when serializing schema (CASSANDRA-5572)
 * Check only SSTables for the requested range when streaming (CASSANDRA-5569)
 * Improve batchlog replay behavior and hint ttl handling (CASSANDRA-5314)
 * Exclude localTimestamp from validation for tombstones (CASSANDRA-5398)
 * cqlsh: add custom prompt support (CASSANDRA-5539)
 * Reuse prepared statements in hot auth queries (CASSANDRA-5594)
 * cqlsh: add vertical output option (see EXPAND) (CASSANDRA-5597)
 * Add a rate limit option to stress (CASSANDRA-5004)
 * have BulkLoader ignore snapshots directories (CASSANDRA-5587) 
 * fix SnitchProperties logging context (CASSANDRA-5602)
 * Expose whether jna is enabled and memory is locked via JMX (CASSANDRA-5508)
 * cqlsh: fix COPY FROM with ReversedType (CASSANDRA-5610)
 * Allow creating CUSTOM indexes on collections (CASSANDRA-5615)
 * Evaluate now() function at execution time (CASSANDRA-5616)
 * Expose detailed read repair metrics (CASSANDRA-5618)
 * Correct blob literal + ReversedType parsing (CASSANDRA-5629)
 * Allow GPFS to prefer the internal IP like EC2MRS (CASSANDRA-5630)
 * fix help text for -tspw cassandra-cli (CASSANDRA-5643)
 * don't throw away initial causes exceptions for internode encryption issues 
   (CASSANDRA-5644)
 * Fix message spelling errors for cql select statements (CASSANDRA-5647)
 * Suppress custom exceptions thru jmx (CASSANDRA-5652)
 * Update CREATE CUSTOM INDEX syntax (CASSANDRA-5639)
 * Fix PermissionDetails.equals() method (CASSANDRA-5655)
 * Never allow partition key ranges in CQL3 without token() (CASSANDRA-5666)
 * Gossiper incorrectly drops AppState for an upgrading node (CASSANDRA-5660)
 * Connection thrashing during multi-region ec2 during upgrade, due to 
   messaging version (CASSANDRA-5669)
 * Avoid over reconnecting in EC2MRS (CASSANDRA-5678)
 * Fix ReadResponseSerializer.serializedSize() for digest reads (CASSANDRA-5476)
 * allow sstable2json on 2i CFs (CASSANDRA-5694)
Merged from 1.1:
 * Remove buggy thrift max message length option (CASSANDRA-5529)
 * Fix NPE in Pig's widerow mode (CASSANDRA-5488)
 * Add split size parameter to Pig and disable split combination (CASSANDRA-5544)


1.2.5
 * make BytesToken.toString only return hex bytes (CASSANDRA-5566)
 * Ensure that submitBackground enqueues at least one task (CASSANDRA-5554)
 * fix 2i updates with identical values and timestamps (CASSANDRA-5540)
 * fix compaction throttling bursty-ness (CASSANDRA-4316)
 * reduce memory consumption of IndexSummary (CASSANDRA-5506)
 * remove per-row column name bloom filters (CASSANDRA-5492)
 * Include fatal errors in trace events (CASSANDRA-5447)
 * Ensure that PerRowSecondaryIndex is notified of row-level deletes
   (CASSANDRA-5445)
 * Allow empty blob literals in CQL3 (CASSANDRA-5452)
 * Fix streaming RangeTombstones at column index boundary (CASSANDRA-5418)
 * Fix preparing statements when current keyspace is not set (CASSANDRA-5468)
 * Fix SemanticVersion.isSupportedBy minor/patch handling (CASSANDRA-5496)
 * Don't provide oldCfId for post-1.1 system cfs (CASSANDRA-5490)
 * Fix primary range ignores replication strategy (CASSANDRA-5424)
 * Fix shutdown of binary protocol server (CASSANDRA-5507)
 * Fix repair -snapshot not working (CASSANDRA-5512)
 * Set isRunning flag later in binary protocol server (CASSANDRA-5467)
 * Fix use of CQL3 functions with descending clustering order (CASSANDRA-5472)
 * Disallow renaming columns one at a time for thrift table in CQL3
   (CASSANDRA-5531)
 * cqlsh: add CLUSTERING ORDER BY support to DESCRIBE (CASSANDRA-5528)
 * Add custom secondary index support to CQL3 (CASSANDRA-5484)
 * Fix repair hanging silently on unexpected error (CASSANDRA-5229)
 * Fix Ec2Snitch regression introduced by CASSANDRA-5171 (CASSANDRA-5432)
 * Add nodetool enablebackup/disablebackup (CASSANDRA-5556)
 * cqlsh: fix DESCRIBE after case insensitive USE (CASSANDRA-5567)
Merged from 1.1
 * Add retry mechanism to OTC for non-droppable_verbs (CASSANDRA-5393)
 * Use allocator information to improve memtable memory usage estimate
   (CASSANDRA-5497)
 * Fix trying to load deleted row into row cache on startup (CASSANDRA-4463)
 * fsync leveled manifest to avoid corruption (CASSANDRA-5535)
 * Fix Bound intersection computation (CASSANDRA-5551)
 * sstablescrub now respects max memory size in cassandra.in.sh (CASSANDRA-5562)


1.2.4
 * Ensure that PerRowSecondaryIndex updates see the most recent values
   (CASSANDRA-5397)
 * avoid duplicate index entries ind PrecompactedRow and 
   ParallelCompactionIterable (CASSANDRA-5395)
 * remove the index entry on oldColumn when new column is a tombstone 
   (CASSANDRA-5395)
 * Change default stream throughput from 400 to 200 mbps (CASSANDRA-5036)
 * Gossiper logs DOWN for symmetry with UP (CASSANDRA-5187)
 * Fix mixing prepared statements between keyspaces (CASSANDRA-5352)
 * Fix consistency level during bootstrap - strike 3 (CASSANDRA-5354)
 * Fix transposed arguments in AlreadyExistsException (CASSANDRA-5362)
 * Improve asynchronous hint delivery (CASSANDRA-5179)
 * Fix Guava dependency version (12.0 -> 13.0.1) for Maven (CASSANDRA-5364)
 * Validate that provided CQL3 collection value are < 64K (CASSANDRA-5355)
 * Make upgradeSSTable skip current version sstables by default (CASSANDRA-5366)
 * Optimize min/max timestamp collection (CASSANDRA-5373)
 * Invalid streamId in cql binary protocol when using invalid CL 
   (CASSANDRA-5164)
 * Fix validation for IN where clauses with collections (CASSANDRA-5376)
 * Copy resultSet on count query to avoid ConcurrentModificationException 
   (CASSANDRA-5382)
 * Correctly typecheck in CQL3 even with ReversedType (CASSANDRA-5386)
 * Fix streaming compressed files when using encryption (CASSANDRA-5391)
 * cassandra-all 1.2.0 pom missing netty dependency (CASSANDRA-5392)
 * Fix writetime/ttl functions on null values (CASSANDRA-5341)
 * Fix NPE during cql3 select with token() (CASSANDRA-5404)
 * IndexHelper.skipBloomFilters won't skip non-SHA filters (CASSANDRA-5385)
 * cqlsh: Print maps ordered by key, sort sets (CASSANDRA-5413)
 * Add null syntax support in CQL3 for inserts (CASSANDRA-3783)
 * Allow unauthenticated set_keyspace() calls (CASSANDRA-5423)
 * Fix potential incremental backups race (CASSANDRA-5410)
 * Fix prepared BATCH statements with batch-level timestamps (CASSANDRA-5415)
 * Allow overriding superuser setup delay (CASSANDRA-5430)
 * cassandra-shuffle with JMX usernames and passwords (CASSANDRA-5431)
Merged from 1.1:
 * cli: Quote ks and cf names in schema output when needed (CASSANDRA-5052)
 * Fix bad default for min/max timestamp in SSTableMetadata (CASSANDRA-5372)
 * Fix cf name extraction from manifest in Directories.migrateFile() 
   (CASSANDRA-5242)
 * Support pluggable internode authentication (CASSANDRA-5401)


1.2.3
 * add check for sstable overlap within a level on startup (CASSANDRA-5327)
 * replace ipv6 colons in jmx object names (CASSANDRA-5298, 5328)
 * Avoid allocating SSTableBoundedScanner during repair when the range does 
   not intersect the sstable (CASSANDRA-5249)
 * Don't lowercase property map keys (this breaks NTS) (CASSANDRA-5292)
 * Fix composite comparator with super columns (CASSANDRA-5287)
 * Fix insufficient validation of UPDATE queries against counter cfs
   (CASSANDRA-5300)
 * Fix PropertyFileSnitch default DC/Rack behavior (CASSANDRA-5285)
 * Handle null values when executing prepared statement (CASSANDRA-5081)
 * Add netty to pom dependencies (CASSANDRA-5181)
 * Include type arguments in Thrift CQLPreparedResult (CASSANDRA-5311)
 * Fix compaction not removing columns when bf_fp_ratio is 1 (CASSANDRA-5182)
 * cli: Warn about missing CQL3 tables in schema descriptions (CASSANDRA-5309)
 * Re-enable unknown option in replication/compaction strategies option for
   backward compatibility (CASSANDRA-4795)
 * Add binary protocol support to stress (CASSANDRA-4993)
 * cqlsh: Fix COPY FROM value quoting and null handling (CASSANDRA-5305)
 * Fix repair -pr for vnodes (CASSANDRA-5329)
 * Relax CL for auth queries for non-default users (CASSANDRA-5310)
 * Fix AssertionError during repair (CASSANDRA-5245)
 * Don't announce migrations to pre-1.2 nodes (CASSANDRA-5334)
Merged from 1.1:
 * Update offline scrub for 1.0 -> 1.1 directory structure (CASSANDRA-5195)
 * add tmp flag to Descriptor hashcode (CASSANDRA-4021)
 * fix logging of "Found table data in data directories" when only system tables
   are present (CASSANDRA-5289)
 * cli: Add JMX authentication support (CASSANDRA-5080)
 * nodetool: ability to repair specific range (CASSANDRA-5280)
 * Fix possible assertion triggered in SliceFromReadCommand (CASSANDRA-5284)
 * cqlsh: Add inet type support on Windows (ipv4-only) (CASSANDRA-4801)
 * Fix race when initializing ColumnFamilyStore (CASSANDRA-5350)
 * Add UseTLAB JVM flag (CASSANDRA-5361)


1.2.2
 * fix potential for multiple concurrent compactions of the same sstables
   (CASSANDRA-5256)
 * avoid no-op caching of byte[] on commitlog append (CASSANDRA-5199)
 * fix symlinks under data dir not working (CASSANDRA-5185)
 * fix bug in compact storage metadata handling (CASSANDRA-5189)
 * Validate login for USE queries (CASSANDRA-5207)
 * cli: remove default username and password (CASSANDRA-5208)
 * configure populate_io_cache_on_flush per-CF (CASSANDRA-4694)
 * allow configuration of internode socket buffer (CASSANDRA-3378)
 * Make sstable directory picking blacklist-aware again (CASSANDRA-5193)
 * Correctly expire gossip states for edge cases (CASSANDRA-5216)
 * Improve handling of directory creation failures (CASSANDRA-5196)
 * Expose secondary indicies to the rest of nodetool (CASSANDRA-4464)
 * Binary protocol: avoid sending notification for 0.0.0.0 (CASSANDRA-5227)
 * add UseCondCardMark XX jvm settings on jdk 1.7 (CASSANDRA-4366)
 * CQL3 refactor to allow conversion function (CASSANDRA-5226)
 * Fix drop of sstables in some circumstance (CASSANDRA-5232)
 * Implement caching of authorization results (CASSANDRA-4295)
 * Add support for LZ4 compression (CASSANDRA-5038)
 * Fix missing columns in wide rows queries (CASSANDRA-5225)
 * Simplify auth setup and make system_auth ks alterable (CASSANDRA-5112)
 * Stop compactions from hanging during bootstrap (CASSANDRA-5244)
 * fix compressed streaming sending extra chunk (CASSANDRA-5105)
 * Add CQL3-based implementations of IAuthenticator and IAuthorizer
   (CASSANDRA-4898)
 * Fix timestamp-based tomstone removal logic (CASSANDRA-5248)
 * cli: Add JMX authentication support (CASSANDRA-5080)
 * Fix forceFlush behavior (CASSANDRA-5241)
 * cqlsh: Add username autocompletion (CASSANDRA-5231)
 * Fix CQL3 composite partition key error (CASSANDRA-5240)
 * Allow IN clause on last clustering key (CASSANDRA-5230)
Merged from 1.1:
 * fix start key/end token validation for wide row iteration (CASSANDRA-5168)
 * add ConfigHelper support for Thrift frame and max message sizes (CASSANDRA-5188)
 * fix nodetool repair not fail on node down (CASSANDRA-5203)
 * always collect tombstone hints (CASSANDRA-5068)
 * Fix error when sourcing file in cqlsh (CASSANDRA-5235)


1.2.1
 * stream undelivered hints on decommission (CASSANDRA-5128)
 * GossipingPropertyFileSnitch loads saved dc/rack info if needed (CASSANDRA-5133)
 * drain should flush system CFs too (CASSANDRA-4446)
 * add inter_dc_tcp_nodelay setting (CASSANDRA-5148)
 * re-allow wrapping ranges for start_token/end_token range pairitspwng (CASSANDRA-5106)
 * fix validation compaction of empty rows (CASSANDRA-5136)
 * nodetool methods to enable/disable hint storage/delivery (CASSANDRA-4750)
 * disallow bloom filter false positive chance of 0 (CASSANDRA-5013)
 * add threadpool size adjustment methods to JMXEnabledThreadPoolExecutor and 
   CompactionManagerMBean (CASSANDRA-5044)
 * fix hinting for dropped local writes (CASSANDRA-4753)
 * off-heap cache doesn't need mutable column container (CASSANDRA-5057)
 * apply disk_failure_policy to bad disks on initial directory creation 
   (CASSANDRA-4847)
 * Optimize name-based queries to use ArrayBackedSortedColumns (CASSANDRA-5043)
 * Fall back to old manifest if most recent is unparseable (CASSANDRA-5041)
 * pool [Compressed]RandomAccessReader objects on the partitioned read path
   (CASSANDRA-4942)
 * Add debug logging to list filenames processed by Directories.migrateFile 
   method (CASSANDRA-4939)
 * Expose black-listed directories via JMX (CASSANDRA-4848)
 * Log compaction merge counts (CASSANDRA-4894)
 * Minimize byte array allocation by AbstractData{Input,Output} (CASSANDRA-5090)
 * Add SSL support for the binary protocol (CASSANDRA-5031)
 * Allow non-schema system ks modification for shuffle to work (CASSANDRA-5097)
 * cqlsh: Add default limit to SELECT statements (CASSANDRA-4972)
 * cqlsh: fix DESCRIBE for 1.1 cfs in CQL3 (CASSANDRA-5101)
 * Correctly gossip with nodes >= 1.1.7 (CASSANDRA-5102)
 * Ensure CL guarantees on digest mismatch (CASSANDRA-5113)
 * Validate correctly selects on composite partition key (CASSANDRA-5122)
 * Fix exception when adding collection (CASSANDRA-5117)
 * Handle states for non-vnode clusters correctly (CASSANDRA-5127)
 * Refuse unrecognized replication and compaction strategy options (CASSANDRA-4795)
 * Pick the correct value validator in sstable2json for cql3 tables (CASSANDRA-5134)
 * Validate login for describe_keyspace, describe_keyspaces and set_keyspace
   (CASSANDRA-5144)
 * Fix inserting empty maps (CASSANDRA-5141)
 * Don't remove tokens from System table for node we know (CASSANDRA-5121)
 * fix streaming progress report for compresed files (CASSANDRA-5130)
 * Coverage analysis for low-CL queries (CASSANDRA-4858)
 * Stop interpreting dates as valid timeUUID value (CASSANDRA-4936)
 * Adds E notation for floating point numbers (CASSANDRA-4927)
 * Detect (and warn) unintentional use of the cql2 thrift methods when cql3 was
   intended (CASSANDRA-5172)
 * cli: Quote ks and cf names in schema output when needed (CASSANDRA-5052)
 * Fix cf name extraction from manifest in Directories.migrateFile() (CASSANDRA-5242)
 * Replace mistaken usage of commons-logging with slf4j (CASSANDRA-5464)
 * Ensure Jackson dependency matches lib (CASSANDRA-5126)
 * Expose droppable tombstone ratio stats over JMX (CASSANDRA-5159)
Merged from 1.1:
 * Simplify CompressedRandomAccessReader to work around JDK FD bug (CASSANDRA-5088)
 * Improve handling a changing target throttle rate mid-compaction (CASSANDRA-5087)
 * Pig: correctly decode row keys in widerow mode (CASSANDRA-5098)
 * nodetool repair command now prints progress (CASSANDRA-4767)
 * fix user defined compaction to run against 1.1 data directory (CASSANDRA-5118)
 * Fix CQL3 BATCH authorization caching (CASSANDRA-5145)
 * fix get_count returns incorrect value with TTL (CASSANDRA-5099)
 * better handling for mid-compaction failure (CASSANDRA-5137)
 * convert default marshallers list to map for better readability (CASSANDRA-5109)
 * fix ConcurrentModificationException in getBootstrapSource (CASSANDRA-5170)
 * fix sstable maxtimestamp for row deletes and pre-1.1.1 sstables (CASSANDRA-5153)
 * Fix thread growth on node removal (CASSANDRA-5175)
 * Make Ec2Region's datacenter name configurable (CASSANDRA-5155)


1.2.0
 * Disallow counters in collections (CASSANDRA-5082)
 * cqlsh: add unit tests (CASSANDRA-3920)
 * fix default bloom_filter_fp_chance for LeveledCompactionStrategy (CASSANDRA-5093)
Merged from 1.1:
 * add validation for get_range_slices with start_key and end_token (CASSANDRA-5089)


1.2.0-rc2
 * fix nodetool ownership display with vnodes (CASSANDRA-5065)
 * cqlsh: add DESCRIBE KEYSPACES command (CASSANDRA-5060)
 * Fix potential infinite loop when reloading CFS (CASSANDRA-5064)
 * Fix SimpleAuthorizer example (CASSANDRA-5072)
 * cqlsh: force CL.ONE for tracing and system.schema* queries (CASSANDRA-5070)
 * Includes cassandra-shuffle in the debian package (CASSANDRA-5058)
Merged from 1.1:
 * fix multithreaded compaction deadlock (CASSANDRA-4492)
 * fix temporarily missing schema after upgrade from pre-1.1.5 (CASSANDRA-5061)
 * Fix ALTER TABLE overriding compression options with defaults
   (CASSANDRA-4996, 5066)
 * fix specifying and altering crc_check_chance (CASSANDRA-5053)
 * fix Murmur3Partitioner ownership% calculation (CASSANDRA-5076)
 * Don't expire columns sooner than they should in 2ndary indexes (CASSANDRA-5079)


1.2-rc1
 * rename rpc_timeout settings to request_timeout (CASSANDRA-5027)
 * add BF with 0.1 FP to LCS by default (CASSANDRA-5029)
 * Fix preparing insert queries (CASSANDRA-5016)
 * Fix preparing queries with counter increment (CASSANDRA-5022)
 * Fix preparing updates with collections (CASSANDRA-5017)
 * Don't generate UUID based on other node address (CASSANDRA-5002)
 * Fix message when trying to alter a clustering key type (CASSANDRA-5012)
 * Update IAuthenticator to match the new IAuthorizer (CASSANDRA-5003)
 * Fix inserting only a key in CQL3 (CASSANDRA-5040)
 * Fix CQL3 token() function when used with strings (CASSANDRA-5050)
Merged from 1.1:
 * reduce log spam from invalid counter shards (CASSANDRA-5026)
 * Improve schema propagation performance (CASSANDRA-5025)
 * Fix for IndexHelper.IndexFor throws OOB Exception (CASSANDRA-5030)
 * cqlsh: make it possible to describe thrift CFs (CASSANDRA-4827)
 * cqlsh: fix timestamp formatting on some platforms (CASSANDRA-5046)


1.2-beta3
 * make consistency level configurable in cqlsh (CASSANDRA-4829)
 * fix cqlsh rendering of blob fields (CASSANDRA-4970)
 * fix cqlsh DESCRIBE command (CASSANDRA-4913)
 * save truncation position in system table (CASSANDRA-4906)
 * Move CompressionMetadata off-heap (CASSANDRA-4937)
 * allow CLI to GET cql3 columnfamily data (CASSANDRA-4924)
 * Fix rare race condition in getExpireTimeForEndpoint (CASSANDRA-4402)
 * acquire references to overlapping sstables during compaction so bloom filter
   doesn't get free'd prematurely (CASSANDRA-4934)
 * Don't share slice query filter in CQL3 SelectStatement (CASSANDRA-4928)
 * Separate tracing from Log4J (CASSANDRA-4861)
 * Exclude gcable tombstones from merkle-tree computation (CASSANDRA-4905)
 * Better printing of AbstractBounds for tracing (CASSANDRA-4931)
 * Optimize mostRecentTombstone check in CC.collectAllData (CASSANDRA-4883)
 * Change stream session ID to UUID to avoid collision from same node (CASSANDRA-4813)
 * Use Stats.db when bulk loading if present (CASSANDRA-4957)
 * Skip repair on system_trace and keyspaces with RF=1 (CASSANDRA-4956)
 * (cql3) Remove arbitrary SELECT limit (CASSANDRA-4918)
 * Correctly handle prepared operation on collections (CASSANDRA-4945)
 * Fix CQL3 LIMIT (CASSANDRA-4877)
 * Fix Stress for CQL3 (CASSANDRA-4979)
 * Remove cassandra specific exceptions from JMX interface (CASSANDRA-4893)
 * (CQL3) Force using ALLOW FILTERING on potentially inefficient queries (CASSANDRA-4915)
 * (cql3) Fix adding column when the table has collections (CASSANDRA-4982)
 * (cql3) Fix allowing collections with compact storage (CASSANDRA-4990)
 * (cql3) Refuse ttl/writetime function on collections (CASSANDRA-4992)
 * Replace IAuthority with new IAuthorizer (CASSANDRA-4874)
 * clqsh: fix KEY pseudocolumn escaping when describing Thrift tables
   in CQL3 mode (CASSANDRA-4955)
 * add basic authentication support for Pig CassandraStorage (CASSANDRA-3042)
 * fix CQL2 ALTER TABLE compaction_strategy_class altering (CASSANDRA-4965)
Merged from 1.1:
 * Fall back to old describe_splits if d_s_ex is not available (CASSANDRA-4803)
 * Improve error reporting when streaming ranges fail (CASSANDRA-5009)
 * Fix cqlsh timestamp formatting of timezone info (CASSANDRA-4746)
 * Fix assertion failure with leveled compaction (CASSANDRA-4799)
 * Check for null end_token in get_range_slice (CASSANDRA-4804)
 * Remove all remnants of removed nodes (CASSANDRA-4840)
 * Add aut-reloading of the log4j file in debian package (CASSANDRA-4855)
 * Fix estimated row cache entry size (CASSANDRA-4860)
 * reset getRangeSlice filter after finishing a row for get_paged_slice
   (CASSANDRA-4919)
 * expunge row cache post-truncate (CASSANDRA-4940)
 * Allow static CF definition with compact storage (CASSANDRA-4910)
 * Fix endless loop/compaction of schema_* CFs due to broken timestamps (CASSANDRA-4880)
 * Fix 'wrong class type' assertion in CounterColumn (CASSANDRA-4976)


1.2-beta2
 * fp rate of 1.0 disables BF entirely; LCS defaults to 1.0 (CASSANDRA-4876)
 * off-heap bloom filters for row keys (CASSANDRA_4865)
 * add extension point for sstable components (CASSANDRA-4049)
 * improve tracing output (CASSANDRA-4852, 4862)
 * make TRACE verb droppable (CASSANDRA-4672)
 * fix BulkLoader recognition of CQL3 columnfamilies (CASSANDRA-4755)
 * Sort commitlog segments for replay by id instead of mtime (CASSANDRA-4793)
 * Make hint delivery asynchronous (CASSANDRA-4761)
 * Pluggable Thrift transport factories for CLI and cqlsh (CASSANDRA-4609, 4610)
 * cassandra-cli: allow Double value type to be inserted to a column (CASSANDRA-4661)
 * Add ability to use custom TServerFactory implementations (CASSANDRA-4608)
 * optimize batchlog flushing to skip successful batches (CASSANDRA-4667)
 * include metadata for system keyspace itself in schema tables (CASSANDRA-4416)
 * add check to PropertyFileSnitch to verify presence of location for
   local node (CASSANDRA-4728)
 * add PBSPredictor consistency modeler (CASSANDRA-4261)
 * remove vestiges of Thrift unframed mode (CASSANDRA-4729)
 * optimize single-row PK lookups (CASSANDRA-4710)
 * adjust blockFor calculation to account for pending ranges due to node 
   movement (CASSANDRA-833)
 * Change CQL version to 3.0.0 and stop accepting 3.0.0-beta1 (CASSANDRA-4649)
 * (CQL3) Make prepared statement global instead of per connection 
   (CASSANDRA-4449)
 * Fix scrubbing of CQL3 created tables (CASSANDRA-4685)
 * (CQL3) Fix validation when using counter and regular columns in the same 
   table (CASSANDRA-4706)
 * Fix bug starting Cassandra with simple authentication (CASSANDRA-4648)
 * Add support for batchlog in CQL3 (CASSANDRA-4545, 4738)
 * Add support for multiple column family outputs in CFOF (CASSANDRA-4208)
 * Support repairing only the local DC nodes (CASSANDRA-4747)
 * Use rpc_address for binary protocol and change default port (CASSANDRA-4751)
 * Fix use of collections in prepared statements (CASSANDRA-4739)
 * Store more information into peers table (CASSANDRA-4351, 4814)
 * Configurable bucket size for size tiered compaction (CASSANDRA-4704)
 * Run leveled compaction in parallel (CASSANDRA-4310)
 * Fix potential NPE during CFS reload (CASSANDRA-4786)
 * Composite indexes may miss results (CASSANDRA-4796)
 * Move consistency level to the protocol level (CASSANDRA-4734, 4824)
 * Fix Subcolumn slice ends not respected (CASSANDRA-4826)
 * Fix Assertion error in cql3 select (CASSANDRA-4783)
 * Fix list prepend logic (CQL3) (CASSANDRA-4835)
 * Add booleans as literals in CQL3 (CASSANDRA-4776)
 * Allow renaming PK columns in CQL3 (CASSANDRA-4822)
 * Fix binary protocol NEW_NODE event (CASSANDRA-4679)
 * Fix potential infinite loop in tombstone compaction (CASSANDRA-4781)
 * Remove system tables accounting from schema (CASSANDRA-4850)
 * (cql3) Force provided columns in clustering key order in 
   'CLUSTERING ORDER BY' (CASSANDRA-4881)
 * Fix composite index bug (CASSANDRA-4884)
 * Fix short read protection for CQL3 (CASSANDRA-4882)
 * Add tracing support to the binary protocol (CASSANDRA-4699)
 * (cql3) Don't allow prepared marker inside collections (CASSANDRA-4890)
 * Re-allow order by on non-selected columns (CASSANDRA-4645)
 * Bug when composite index is created in a table having collections (CASSANDRA-4909)
 * log index scan subject in CompositesSearcher (CASSANDRA-4904)
Merged from 1.1:
 * add get[Row|Key]CacheEntries to CacheServiceMBean (CASSANDRA-4859)
 * fix get_paged_slice to wrap to next row correctly (CASSANDRA-4816)
 * fix indexing empty column values (CASSANDRA-4832)
 * allow JdbcDate to compose null Date objects (CASSANDRA-4830)
 * fix possible stackoverflow when compacting 1000s of sstables
   (CASSANDRA-4765)
 * fix wrong leveled compaction progress calculation (CASSANDRA-4807)
 * add a close() method to CRAR to prevent leaking file descriptors (CASSANDRA-4820)
 * fix potential infinite loop in get_count (CASSANDRA-4833)
 * fix compositeType.{get/from}String methods (CASSANDRA-4842)
 * (CQL) fix CREATE COLUMNFAMILY permissions check (CASSANDRA-4864)
 * Fix DynamicCompositeType same type comparison (CASSANDRA-4711)
 * Fix duplicate SSTable reference when stream session failed (CASSANDRA-3306)
 * Allow static CF definition with compact storage (CASSANDRA-4910)
 * Fix endless loop/compaction of schema_* CFs due to broken timestamps (CASSANDRA-4880)
 * Fix 'wrong class type' assertion in CounterColumn (CASSANDRA-4976)


1.2-beta1
 * add atomic_batch_mutate (CASSANDRA-4542, -4635)
 * increase default max_hint_window_in_ms to 3h (CASSANDRA-4632)
 * include message initiation time to replicas so they can more
   accurately drop timed-out requests (CASSANDRA-2858)
 * fix clientutil.jar dependencies (CASSANDRA-4566)
 * optimize WriteResponse (CASSANDRA-4548)
 * new metrics (CASSANDRA-4009)
 * redesign KEYS indexes to avoid read-before-write (CASSANDRA-2897)
 * debug tracing (CASSANDRA-1123)
 * parallelize row cache loading (CASSANDRA-4282)
 * Make compaction, flush JBOD-aware (CASSANDRA-4292)
 * run local range scans on the read stage (CASSANDRA-3687)
 * clean up ioexceptions (CASSANDRA-2116)
 * add disk_failure_policy (CASSANDRA-2118)
 * Introduce new json format with row level deletion (CASSANDRA-4054)
 * remove redundant "name" column from schema_keyspaces (CASSANDRA-4433)
 * improve "nodetool ring" handling of multi-dc clusters (CASSANDRA-3047)
 * update NTS calculateNaturalEndpoints to be O(N log N) (CASSANDRA-3881)
 * split up rpc timeout by operation type (CASSANDRA-2819)
 * rewrite key cache save/load to use only sequential i/o (CASSANDRA-3762)
 * update MS protocol with a version handshake + broadcast address id
   (CASSANDRA-4311)
 * multithreaded hint replay (CASSANDRA-4189)
 * add inter-node message compression (CASSANDRA-3127)
 * remove COPP (CASSANDRA-2479)
 * Track tombstone expiration and compact when tombstone content is
   higher than a configurable threshold, default 20% (CASSANDRA-3442, 4234)
 * update MurmurHash to version 3 (CASSANDRA-2975)
 * (CLI) track elapsed time for `delete' operation (CASSANDRA-4060)
 * (CLI) jline version is bumped to 1.0 to properly  support
   'delete' key function (CASSANDRA-4132)
 * Save IndexSummary into new SSTable 'Summary' component (CASSANDRA-2392, 4289)
 * Add support for range tombstones (CASSANDRA-3708)
 * Improve MessagingService efficiency (CASSANDRA-3617)
 * Avoid ID conflicts from concurrent schema changes (CASSANDRA-3794)
 * Set thrift HSHA server thread limit to unlimited by default (CASSANDRA-4277)
 * Avoids double serialization of CF id in RowMutation messages
   (CASSANDRA-4293)
 * stream compressed sstables directly with java nio (CASSANDRA-4297)
 * Support multiple ranges in SliceQueryFilter (CASSANDRA-3885)
 * Add column metadata to system column families (CASSANDRA-4018)
 * (cql3) Always use composite types by default (CASSANDRA-4329)
 * (cql3) Add support for set, map and list (CASSANDRA-3647)
 * Validate date type correctly (CASSANDRA-4441)
 * (cql3) Allow definitions with only a PK (CASSANDRA-4361)
 * (cql3) Add support for row key composites (CASSANDRA-4179)
 * improve DynamicEndpointSnitch by using reservoir sampling (CASSANDRA-4038)
 * (cql3) Add support for 2ndary indexes (CASSANDRA-3680)
 * (cql3) fix defining more than one PK to be invalid (CASSANDRA-4477)
 * remove schema agreement checking from all external APIs (Thrift, CQL and CQL3) (CASSANDRA-4487)
 * add Murmur3Partitioner and make it default for new installations (CASSANDRA-3772, 4621)
 * (cql3) update pseudo-map syntax to use map syntax (CASSANDRA-4497)
 * Finer grained exceptions hierarchy and provides error code with exceptions (CASSANDRA-3979)
 * Adds events push to binary protocol (CASSANDRA-4480)
 * Rewrite nodetool help (CASSANDRA-2293)
 * Make CQL3 the default for CQL (CASSANDRA-4640)
 * update stress tool to be able to use CQL3 (CASSANDRA-4406)
 * Accept all thrift update on CQL3 cf but don't expose their metadata (CASSANDRA-4377)
 * Replace Throttle with Guava's RateLimiter for HintedHandOff (CASSANDRA-4541)
 * fix counter add/get using CQL2 and CQL3 in stress tool (CASSANDRA-4633)
 * Add sstable count per level to cfstats (CASSANDRA-4537)
 * (cql3) Add ALTER KEYSPACE statement (CASSANDRA-4611)
 * (cql3) Allow defining default consistency levels (CASSANDRA-4448)
 * (cql3) Fix queries using LIMIT missing results (CASSANDRA-4579)
 * fix cross-version gossip messaging (CASSANDRA-4576)
 * added inet data type (CASSANDRA-4627)


1.1.6
 * Wait for writes on synchronous read digest mismatch (CASSANDRA-4792)
 * fix commitlog replay for nanotime-infected sstables (CASSANDRA-4782)
 * preflight check ttl for maximum of 20 years (CASSANDRA-4771)
 * (Pig) fix widerow input with single column rows (CASSANDRA-4789)
 * Fix HH to compact with correct gcBefore, which avoids wiping out
   undelivered hints (CASSANDRA-4772)
 * LCS will merge up to 32 L0 sstables as intended (CASSANDRA-4778)
 * NTS will default unconfigured DC replicas to zero (CASSANDRA-4675)
 * use default consistency level in counter validation if none is
   explicitly provide (CASSANDRA-4700)
 * Improve IAuthority interface by introducing fine-grained
   access permissions and grant/revoke commands (CASSANDRA-4490, 4644)
 * fix assumption error in CLI when updating/describing keyspace 
   (CASSANDRA-4322)
 * Adds offline sstablescrub to debian packaging (CASSANDRA-4642)
 * Automatic fixing of overlapping leveled sstables (CASSANDRA-4644)
 * fix error when using ORDER BY with extended selections (CASSANDRA-4689)
 * (CQL3) Fix validation for IN queries for non-PK cols (CASSANDRA-4709)
 * fix re-created keyspace disappering after 1.1.5 upgrade 
   (CASSANDRA-4698, 4752)
 * (CLI) display elapsed time in 2 fraction digits (CASSANDRA-3460)
 * add authentication support to sstableloader (CASSANDRA-4712)
 * Fix CQL3 'is reversed' logic (CASSANDRA-4716, 4759)
 * (CQL3) Don't return ReversedType in result set metadata (CASSANDRA-4717)
 * Backport adding AlterKeyspace statement (CASSANDRA-4611)
 * (CQL3) Correcty accept upper-case data types (CASSANDRA-4770)
 * Add binary protocol events for schema changes (CASSANDRA-4684)
Merged from 1.0:
 * Switch from NBHM to CHM in MessagingService's callback map, which
   prevents OOM in long-running instances (CASSANDRA-4708)


1.1.5
 * add SecondaryIndex.reload API (CASSANDRA-4581)
 * use millis + atomicint for commitlog segment creation instead of
   nanotime, which has issues under some hypervisors (CASSANDRA-4601)
 * fix FD leak in slice queries (CASSANDRA-4571)
 * avoid recursion in leveled compaction (CASSANDRA-4587)
 * increase stack size under Java7 to 180K
 * Log(info) schema changes (CASSANDRA-4547)
 * Change nodetool setcachecapcity to manipulate global caches (CASSANDRA-4563)
 * (cql3) fix setting compaction strategy (CASSANDRA-4597)
 * fix broken system.schema_* timestamps on system startup (CASSANDRA-4561)
 * fix wrong skip of cache saving (CASSANDRA-4533)
 * Avoid NPE when lost+found is in data dir (CASSANDRA-4572)
 * Respect five-minute flush moratorium after initial CL replay (CASSANDRA-4474)
 * Adds ntp as recommended in debian packaging (CASSANDRA-4606)
 * Configurable transport in CF Record{Reader|Writer} (CASSANDRA-4558)
 * (cql3) fix potential NPE with both equal and unequal restriction (CASSANDRA-4532)
 * (cql3) improves ORDER BY validation (CASSANDRA-4624)
 * Fix potential deadlock during counter writes (CASSANDRA-4578)
 * Fix cql error with ORDER BY when using IN (CASSANDRA-4612)
Merged from 1.0:
 * increase Xss to 160k to accomodate latest 1.6 JVMs (CASSANDRA-4602)
 * fix toString of hint destination tokens (CASSANDRA-4568)
 * Fix multiple values for CurrentLocal NodeID (CASSANDRA-4626)


1.1.4
 * fix offline scrub to catch >= out of order rows (CASSANDRA-4411)
 * fix cassandra-env.sh on RHEL and other non-dash-based systems 
   (CASSANDRA-4494)
Merged from 1.0:
 * (Hadoop) fix setting key length for old-style mapred api (CASSANDRA-4534)
 * (Hadoop) fix iterating through a resultset consisting entirely
   of tombstoned rows (CASSANDRA-4466)


1.1.3
 * (cqlsh) add COPY TO (CASSANDRA-4434)
 * munmap commitlog segments before rename (CASSANDRA-4337)
 * (JMX) rename getRangeKeySample to sampleKeyRange to avoid returning
   multi-MB results as an attribute (CASSANDRA-4452)
 * flush based on data size, not throughput; overwritten columns no 
   longer artificially inflate liveRatio (CASSANDRA-4399)
 * update default commitlog segment size to 32MB and total commitlog
   size to 32/1024 MB for 32/64 bit JVMs, respectively (CASSANDRA-4422)
 * avoid using global partitioner to estimate ranges in index sstables
   (CASSANDRA-4403)
 * restore pre-CASSANDRA-3862 approach to removing expired tombstones
   from row cache during compaction (CASSANDRA-4364)
 * (stress) support for CQL prepared statements (CASSANDRA-3633)
 * Correctly catch exception when Snappy cannot be loaded (CASSANDRA-4400)
 * (cql3) Support ORDER BY when IN condition is given in WHERE clause (CASSANDRA-4327)
 * (cql3) delete "component_index" column on DROP TABLE call (CASSANDRA-4420)
 * change nanoTime() to currentTimeInMillis() in schema related code (CASSANDRA-4432)
 * add a token generation tool (CASSANDRA-3709)
 * Fix LCS bug with sstable containing only 1 row (CASSANDRA-4411)
 * fix "Can't Modify Index Name" problem on CF update (CASSANDRA-4439)
 * Fix assertion error in getOverlappingSSTables during repair (CASSANDRA-4456)
 * fix nodetool's setcompactionthreshold command (CASSANDRA-4455)
 * Ensure compacted files are never used, to avoid counter overcount (CASSANDRA-4436)
Merged from 1.0:
 * Push the validation of secondary index values to the SecondaryIndexManager (CASSANDRA-4240)
 * allow dropping columns shadowed by not-yet-expired supercolumn or row
   tombstones in PrecompactedRow (CASSANDRA-4396)


1.1.2
 * Fix cleanup not deleting index entries (CASSANDRA-4379)
 * Use correct partitioner when saving + loading caches (CASSANDRA-4331)
 * Check schema before trying to export sstable (CASSANDRA-2760)
 * Raise a meaningful exception instead of NPE when PFS encounters
   an unconfigured node + no default (CASSANDRA-4349)
 * fix bug in sstable blacklisting with LCS (CASSANDRA-4343)
 * LCS no longer promotes tiny sstables out of L0 (CASSANDRA-4341)
 * skip tombstones during hint replay (CASSANDRA-4320)
 * fix NPE in compactionstats (CASSANDRA-4318)
 * enforce 1m min keycache for auto (CASSANDRA-4306)
 * Have DeletedColumn.isMFD always return true (CASSANDRA-4307)
 * (cql3) exeption message for ORDER BY constraints said primary filter can be
    an IN clause, which is misleading (CASSANDRA-4319)
 * (cql3) Reject (not yet supported) creation of 2ndardy indexes on tables with
   composite primary keys (CASSANDRA-4328)
 * Set JVM stack size to 160k for java 7 (CASSANDRA-4275)
 * cqlsh: add COPY command to load data from CSV flat files (CASSANDRA-4012)
 * CFMetaData.fromThrift to throw ConfigurationException upon error (CASSANDRA-4353)
 * Use CF comparator to sort indexed columns in SecondaryIndexManager
   (CASSANDRA-4365)
 * add strategy_options to the KSMetaData.toString() output (CASSANDRA-4248)
 * (cql3) fix range queries containing unqueried results (CASSANDRA-4372)
 * (cql3) allow updating column_alias types (CASSANDRA-4041)
 * (cql3) Fix deletion bug (CASSANDRA-4193)
 * Fix computation of overlapping sstable for leveled compaction (CASSANDRA-4321)
 * Improve scrub and allow to run it offline (CASSANDRA-4321)
 * Fix assertionError in StorageService.bulkLoad (CASSANDRA-4368)
 * (cqlsh) add option to authenticate to a keyspace at startup (CASSANDRA-4108)
 * (cqlsh) fix ASSUME functionality (CASSANDRA-4352)
 * Fix ColumnFamilyRecordReader to not return progress > 100% (CASSANDRA-3942)
Merged from 1.0:
 * Set gc_grace on index CF to 0 (CASSANDRA-4314)


1.1.1
 * add populate_io_cache_on_flush option (CASSANDRA-2635)
 * allow larger cache capacities than 2GB (CASSANDRA-4150)
 * add getsstables command to nodetool (CASSANDRA-4199)
 * apply parent CF compaction settings to secondary index CFs (CASSANDRA-4280)
 * preserve commitlog size cap when recycling segments at startup
   (CASSANDRA-4201)
 * (Hadoop) fix split generation regression (CASSANDRA-4259)
 * ignore min/max compactions settings in LCS, while preserving
   behavior that min=max=0 disables autocompaction (CASSANDRA-4233)
 * log number of rows read from saved cache (CASSANDRA-4249)
 * calculate exact size required for cleanup operations (CASSANDRA-1404)
 * avoid blocking additional writes during flush when the commitlog
   gets behind temporarily (CASSANDRA-1991)
 * enable caching on index CFs based on data CF cache setting (CASSANDRA-4197)
 * warn on invalid replication strategy creation options (CASSANDRA-4046)
 * remove [Freeable]Memory finalizers (CASSANDRA-4222)
 * include tombstone size in ColumnFamily.size, which can prevent OOM
   during sudden mass delete operations by yielding a nonzero liveRatio
   (CASSANDRA-3741)
 * Open 1 sstableScanner per level for leveled compaction (CASSANDRA-4142)
 * Optimize reads when row deletion timestamps allow us to restrict
   the set of sstables we check (CASSANDRA-4116)
 * add support for commitlog archiving and point-in-time recovery
   (CASSANDRA-3690)
 * avoid generating redundant compaction tasks during streaming
   (CASSANDRA-4174)
 * add -cf option to nodetool snapshot, and takeColumnFamilySnapshot to
   StorageService mbean (CASSANDRA-556)
 * optimize cleanup to drop entire sstables where possible (CASSANDRA-4079)
 * optimize truncate when autosnapshot is disabled (CASSANDRA-4153)
 * update caches to use byte[] keys to reduce memory overhead (CASSANDRA-3966)
 * add column limit to cli (CASSANDRA-3012, 4098)
 * clean up and optimize DataOutputBuffer, used by CQL compression and
   CompositeType (CASSANDRA-4072)
 * optimize commitlog checksumming (CASSANDRA-3610)
 * identify and blacklist corrupted SSTables from future compactions 
   (CASSANDRA-2261)
 * Move CfDef and KsDef validation out of thrift (CASSANDRA-4037)
 * Expose API to repair a user provided range (CASSANDRA-3912)
 * Add way to force the cassandra-cli to refresh its schema (CASSANDRA-4052)
 * Avoid having replicate on write tasks stacking up at CL.ONE (CASSANDRA-2889)
 * (cql3) Backwards compatibility for composite comparators in non-cql3-aware
   clients (CASSANDRA-4093)
 * (cql3) Fix order by for reversed queries (CASSANDRA-4160)
 * (cql3) Add ReversedType support (CASSANDRA-4004)
 * (cql3) Add timeuuid type (CASSANDRA-4194)
 * (cql3) Minor fixes (CASSANDRA-4185)
 * (cql3) Fix prepared statement in BATCH (CASSANDRA-4202)
 * (cql3) Reduce the list of reserved keywords (CASSANDRA-4186)
 * (cql3) Move max/min compaction thresholds to compaction strategy options
   (CASSANDRA-4187)
 * Fix exception during move when localhost is the only source (CASSANDRA-4200)
 * (cql3) Allow paging through non-ordered partitioner results (CASSANDRA-3771)
 * (cql3) Fix drop index (CASSANDRA-4192)
 * (cql3) Don't return range ghosts anymore (CASSANDRA-3982)
 * fix re-creating Keyspaces/ColumnFamilies with the same name as dropped
   ones (CASSANDRA-4219)
 * fix SecondaryIndex LeveledManifest save upon snapshot (CASSANDRA-4230)
 * fix missing arrayOffset in FBUtilities.hash (CASSANDRA-4250)
 * (cql3) Add name of parameters in CqlResultSet (CASSANDRA-4242)
 * (cql3) Correctly validate order by queries (CASSANDRA-4246)
 * rename stress to cassandra-stress for saner packaging (CASSANDRA-4256)
 * Fix exception on colum metadata with non-string comparator (CASSANDRA-4269)
 * Check for unknown/invalid compression options (CASSANDRA-4266)
 * (cql3) Adds simple access to column timestamp and ttl (CASSANDRA-4217)
 * (cql3) Fix range queries with secondary indexes (CASSANDRA-4257)
 * Better error messages from improper input in cli (CASSANDRA-3865)
 * Try to stop all compaction upon Keyspace or ColumnFamily drop (CASSANDRA-4221)
 * (cql3) Allow keyspace properties to contain hyphens (CASSANDRA-4278)
 * (cql3) Correctly validate keyspace access in create table (CASSANDRA-4296)
 * Avoid deadlock in migration stage (CASSANDRA-3882)
 * Take supercolumn names and deletion info into account in memtable throughput
   (CASSANDRA-4264)
 * Add back backward compatibility for old style replication factor (CASSANDRA-4294)
 * Preserve compatibility with pre-1.1 index queries (CASSANDRA-4262)
Merged from 1.0:
 * Fix super columns bug where cache is not updated (CASSANDRA-4190)
 * fix maxTimestamp to include row tombstones (CASSANDRA-4116)
 * (CLI) properly handle quotes in create/update keyspace commands (CASSANDRA-4129)
 * Avoids possible deadlock during bootstrap (CASSANDRA-4159)
 * fix stress tool that hangs forever on timeout or error (CASSANDRA-4128)
 * stress tool to return appropriate exit code on failure (CASSANDRA-4188)
 * fix compaction NPE when out of disk space and assertions disabled
   (CASSANDRA-3985)
 * synchronize LCS getEstimatedTasks to avoid CME (CASSANDRA-4255)
 * ensure unique streaming session id's (CASSANDRA-4223)
 * kick off background compaction when min/max thresholds change 
   (CASSANDRA-4279)
 * improve ability of STCS.getBuckets to deal with 100s of 1000s of
   sstables, such as when convertinb back from LCS (CASSANDRA-4287)
 * Oversize integer in CQL throws NumberFormatException (CASSANDRA-4291)
 * fix 1.0.x node join to mixed version cluster, other nodes >= 1.1 (CASSANDRA-4195)
 * Fix LCS splitting sstable base on uncompressed size (CASSANDRA-4419)
 * Push the validation of secondary index values to the SecondaryIndexManager (CASSANDRA-4240)
 * Don't purge columns during upgradesstables (CASSANDRA-4462)
 * Make cqlsh work with piping (CASSANDRA-4113)
 * Validate arguments for nodetool decommission (CASSANDRA-4061)
 * Report thrift status in nodetool info (CASSANDRA-4010)


1.1.0-final
 * average a reduced liveRatio estimate with the previous one (CASSANDRA-4065)
 * Allow KS and CF names up to 48 characters (CASSANDRA-4157)
 * fix stress build (CASSANDRA-4140)
 * add time remaining estimate to nodetool compactionstats (CASSANDRA-4167)
 * (cql) fix NPE in cql3 ALTER TABLE (CASSANDRA-4163)
 * (cql) Add support for CL.TWO and CL.THREE in CQL (CASSANDRA-4156)
 * (cql) Fix type in CQL3 ALTER TABLE preventing update (CASSANDRA-4170)
 * (cql) Throw invalid exception from CQL3 on obsolete options (CASSANDRA-4171)
 * (cqlsh) fix recognizing uppercase SELECT keyword (CASSANDRA-4161)
 * Pig: wide row support (CASSANDRA-3909)
Merged from 1.0:
 * avoid streaming empty files with bulk loader if sstablewriter errors out
   (CASSANDRA-3946)


1.1-rc1
 * Include stress tool in binary builds (CASSANDRA-4103)
 * (Hadoop) fix wide row iteration when last row read was deleted
   (CASSANDRA-4154)
 * fix read_repair_chance to really default to 0.1 in the cli (CASSANDRA-4114)
 * Adds caching and bloomFilterFpChange to CQL options (CASSANDRA-4042)
 * Adds posibility to autoconfigure size of the KeyCache (CASSANDRA-4087)
 * fix KEYS index from skipping results (CASSANDRA-3996)
 * Remove sliced_buffer_size_in_kb dead option (CASSANDRA-4076)
 * make loadNewSStable preserve sstable version (CASSANDRA-4077)
 * Respect 1.0 cache settings as much as possible when upgrading 
   (CASSANDRA-4088)
 * relax path length requirement for sstable files when upgrading on 
   non-Windows platforms (CASSANDRA-4110)
 * fix terminination of the stress.java when errors were encountered
   (CASSANDRA-4128)
 * Move CfDef and KsDef validation out of thrift (CASSANDRA-4037)
 * Fix get_paged_slice (CASSANDRA-4136)
 * CQL3: Support slice with exclusive start and stop (CASSANDRA-3785)
Merged from 1.0:
 * support PropertyFileSnitch in bulk loader (CASSANDRA-4145)
 * add auto_snapshot option allowing disabling snapshot before drop/truncate
   (CASSANDRA-3710)
 * allow short snitch names (CASSANDRA-4130)


1.1-beta2
 * rename loaded sstables to avoid conflicts with local snapshots
   (CASSANDRA-3967)
 * start hint replay as soon as FD notifies that the target is back up
   (CASSANDRA-3958)
 * avoid unproductive deserializing of cached rows during compaction
   (CASSANDRA-3921)
 * fix concurrency issues with CQL keyspace creation (CASSANDRA-3903)
 * Show Effective Owership via Nodetool ring <keyspace> (CASSANDRA-3412)
 * Update ORDER BY syntax for CQL3 (CASSANDRA-3925)
 * Fix BulkRecordWriter to not throw NPE if reducer gets no map data from Hadoop (CASSANDRA-3944)
 * Fix bug with counters in super columns (CASSANDRA-3821)
 * Remove deprecated merge_shard_chance (CASSANDRA-3940)
 * add a convenient way to reset a node's schema (CASSANDRA-2963)
 * fix for intermittent SchemaDisagreementException (CASSANDRA-3884)
 * CLI `list <CF>` to limit number of columns and their order (CASSANDRA-3012)
 * ignore deprecated KsDef/CfDef/ColumnDef fields in native schema (CASSANDRA-3963)
 * CLI to report when unsupported column_metadata pair was given (CASSANDRA-3959)
 * reincarnate removed and deprecated KsDef/CfDef attributes (CASSANDRA-3953)
 * Fix race between writes and read for cache (CASSANDRA-3862)
 * perform static initialization of StorageProxy on start-up (CASSANDRA-3797)
 * support trickling fsync() on writes (CASSANDRA-3950)
 * expose counters for unavailable/timeout exceptions given to thrift clients (CASSANDRA-3671)
 * avoid quadratic startup time in LeveledManifest (CASSANDRA-3952)
 * Add type information to new schema_ columnfamilies and remove thrift
   serialization for schema (CASSANDRA-3792)
 * add missing column validator options to the CLI help (CASSANDRA-3926)
 * skip reading saved key cache if CF's caching strategy is NONE or ROWS_ONLY (CASSANDRA-3954)
 * Unify migration code (CASSANDRA-4017)
Merged from 1.0:
 * cqlsh: guess correct version of Python for Arch Linux (CASSANDRA-4090)
 * (CLI) properly handle quotes in create/update keyspace commands (CASSANDRA-4129)
 * Avoids possible deadlock during bootstrap (CASSANDRA-4159)
 * fix stress tool that hangs forever on timeout or error (CASSANDRA-4128)
 * Fix super columns bug where cache is not updated (CASSANDRA-4190)
 * stress tool to return appropriate exit code on failure (CASSANDRA-4188)


1.0.9
 * improve index sampling performance (CASSANDRA-4023)
 * always compact away deleted hints immediately after handoff (CASSANDRA-3955)
 * delete hints from dropped ColumnFamilies on handoff instead of
   erroring out (CASSANDRA-3975)
 * add CompositeType ref to the CLI doc for create/update column family (CASSANDRA-3980)
 * Pig: support Counter ColumnFamilies (CASSANDRA-3973)
 * Pig: Composite column support (CASSANDRA-3684)
 * Avoid NPE during repair when a keyspace has no CFs (CASSANDRA-3988)
 * Fix division-by-zero error on get_slice (CASSANDRA-4000)
 * don't change manifest level for cleanup, scrub, and upgradesstables
   operations under LeveledCompactionStrategy (CASSANDRA-3989, 4112)
 * fix race leading to super columns assertion failure (CASSANDRA-3957)
 * fix NPE on invalid CQL delete command (CASSANDRA-3755)
 * allow custom types in CLI's assume command (CASSANDRA-4081)
 * fix totalBytes count for parallel compactions (CASSANDRA-3758)
 * fix intermittent NPE in get_slice (CASSANDRA-4095)
 * remove unnecessary asserts in native code interfaces (CASSANDRA-4096)
 * Validate blank keys in CQL to avoid assertion errors (CASSANDRA-3612)
 * cqlsh: fix bad decoding of some column names (CASSANDRA-4003)
 * cqlsh: fix incorrect padding with unicode chars (CASSANDRA-4033)
 * Fix EC2 snitch incorrectly reporting region (CASSANDRA-4026)
 * Shut down thrift during decommission (CASSANDRA-4086)
 * Expose nodetool cfhistograms for 2ndary indexes (CASSANDRA-4063)
Merged from 0.8:
 * Fix ConcurrentModificationException in gossiper (CASSANDRA-4019)


1.1-beta1
 * (cqlsh)
   + add SOURCE and CAPTURE commands, and --file option (CASSANDRA-3479)
   + add ALTER COLUMNFAMILY WITH (CASSANDRA-3523)
   + bundle Python dependencies with Cassandra (CASSANDRA-3507)
   + added to Debian package (CASSANDRA-3458)
   + display byte data instead of erroring out on decode failure 
     (CASSANDRA-3874)
 * add nodetool rebuild_index (CASSANDRA-3583)
 * add nodetool rangekeysample (CASSANDRA-2917)
 * Fix streaming too much data during move operations (CASSANDRA-3639)
 * Nodetool and CLI connect to localhost by default (CASSANDRA-3568)
 * Reduce memory used by primary index sample (CASSANDRA-3743)
 * (Hadoop) separate input/output configurations (CASSANDRA-3197, 3765)
 * avoid returning internal Cassandra classes over JMX (CASSANDRA-2805)
 * add row-level isolation via SnapTree (CASSANDRA-2893)
 * Optimize key count estimation when opening sstable on startup
   (CASSANDRA-2988)
 * multi-dc replication optimization supporting CL > ONE (CASSANDRA-3577)
 * add command to stop compactions (CASSANDRA-1740, 3566, 3582)
 * multithreaded streaming (CASSANDRA-3494)
 * removed in-tree redhat spec (CASSANDRA-3567)
 * "defragment" rows for name-based queries under STCS, again (CASSANDRA-2503)
 * Recycle commitlog segments for improved performance 
   (CASSANDRA-3411, 3543, 3557, 3615)
 * update size-tiered compaction to prioritize small tiers (CASSANDRA-2407)
 * add message expiration logic to OutboundTcpConnection (CASSANDRA-3005)
 * off-heap cache to use sun.misc.Unsafe instead of JNA (CASSANDRA-3271)
 * EACH_QUORUM is only supported for writes (CASSANDRA-3272)
 * replace compactionlock use in schema migration by checking CFS.isValid
   (CASSANDRA-3116)
 * recognize that "SELECT first ... *" isn't really "SELECT *" (CASSANDRA-3445)
 * Use faster bytes comparison (CASSANDRA-3434)
 * Bulk loader is no longer a fat client, (HADOOP) bulk load output format
   (CASSANDRA-3045)
 * (Hadoop) add support for KeyRange.filter
 * remove assumption that keys and token are in bijection
   (CASSANDRA-1034, 3574, 3604)
 * always remove endpoints from delevery queue in HH (CASSANDRA-3546)
 * fix race between cf flush and its 2ndary indexes flush (CASSANDRA-3547)
 * fix potential race in AES when a repair fails (CASSANDRA-3548)
 * Remove columns shadowed by a deleted container even when we cannot purge
   (CASSANDRA-3538)
 * Improve memtable slice iteration performance (CASSANDRA-3545)
 * more efficient allocation of small bloom filters (CASSANDRA-3618)
 * Use separate writer thread in SSTableSimpleUnsortedWriter (CASSANDRA-3619)
 * fsync the directory after new sstable or commitlog segment are created (CASSANDRA-3250)
 * fix minor issues reported by FindBugs (CASSANDRA-3658)
 * global key/row caches (CASSANDRA-3143, 3849)
 * optimize memtable iteration during range scan (CASSANDRA-3638)
 * introduce 'crc_check_chance' in CompressionParameters to support
   a checksum percentage checking chance similarly to read-repair (CASSANDRA-3611)
 * a way to deactivate global key/row cache on per-CF basis (CASSANDRA-3667)
 * fix LeveledCompactionStrategy broken because of generation pre-allocation
   in LeveledManifest (CASSANDRA-3691)
 * finer-grained control over data directories (CASSANDRA-2749)
 * Fix ClassCastException during hinted handoff (CASSANDRA-3694)
 * Upgrade Thrift to 0.7 (CASSANDRA-3213)
 * Make stress.java insert operation to use microseconds (CASSANDRA-3725)
 * Allows (internally) doing a range query with a limit of columns instead of
   rows (CASSANDRA-3742)
 * Allow rangeSlice queries to be start/end inclusive/exclusive (CASSANDRA-3749)
 * Fix BulkLoader to support new SSTable layout and add stream
   throttling to prevent an NPE when there is no yaml config (CASSANDRA-3752)
 * Allow concurrent schema migrations (CASSANDRA-1391, 3832)
 * Add SnapshotCommand to trigger snapshot on remote node (CASSANDRA-3721)
 * Make CFMetaData conversions to/from thrift/native schema inverses
   (CASSANDRA_3559)
 * Add initial code for CQL 3.0-beta (CASSANDRA-2474, 3781, 3753)
 * Add wide row support for ColumnFamilyInputFormat (CASSANDRA-3264)
 * Allow extending CompositeType comparator (CASSANDRA-3657)
 * Avoids over-paging during get_count (CASSANDRA-3798)
 * Add new command to rebuild a node without (repair) merkle tree calculations
   (CASSANDRA-3483, 3922)
 * respect not only row cache capacity but caching mode when
   trying to read data (CASSANDRA-3812)
 * fix system tests (CASSANDRA-3827)
 * CQL support for altering row key type in ALTER TABLE (CASSANDRA-3781)
 * turn compression on by default (CASSANDRA-3871)
 * make hexToBytes refuse invalid input (CASSANDRA-2851)
 * Make secondary indexes CF inherit compression and compaction from their
   parent CF (CASSANDRA-3877)
 * Finish cleanup up tombstone purge code (CASSANDRA-3872)
 * Avoid NPE on aboarted stream-out sessions (CASSANDRA-3904)
 * BulkRecordWriter throws NPE for counter columns (CASSANDRA-3906)
 * Support compression using BulkWriter (CASSANDRA-3907)


1.0.8
 * fix race between cleanup and flush on secondary index CFSes (CASSANDRA-3712)
 * avoid including non-queried nodes in rangeslice read repair
   (CASSANDRA-3843)
 * Only snapshot CF being compacted for snapshot_before_compaction 
   (CASSANDRA-3803)
 * Log active compactions in StatusLogger (CASSANDRA-3703)
 * Compute more accurate compaction score per level (CASSANDRA-3790)
 * Return InvalidRequest when using a keyspace that doesn't exist
   (CASSANDRA-3764)
 * disallow user modification of System keyspace (CASSANDRA-3738)
 * allow using sstable2json on secondary index data (CASSANDRA-3738)
 * (cqlsh) add DESCRIBE COLUMNFAMILIES (CASSANDRA-3586)
 * (cqlsh) format blobs correctly and use colors to improve output
   readability (CASSANDRA-3726)
 * synchronize BiMap of bootstrapping tokens (CASSANDRA-3417)
 * show index options in CLI (CASSANDRA-3809)
 * add optional socket timeout for streaming (CASSANDRA-3838)
 * fix truncate not to leave behind non-CFS backed secondary indexes
   (CASSANDRA-3844)
 * make CLI `show schema` to use output stream directly instead
   of StringBuilder (CASSANDRA-3842)
 * remove the wait on hint future during write (CASSANDRA-3870)
 * (cqlsh) ignore missing CfDef opts (CASSANDRA-3933)
 * (cqlsh) look for cqlshlib relative to realpath (CASSANDRA-3767)
 * Fix short read protection (CASSANDRA-3934)
 * Make sure infered and actual schema match (CASSANDRA-3371)
 * Fix NPE during HH delivery (CASSANDRA-3677)
 * Don't put boostrapping node in 'hibernate' status (CASSANDRA-3737)
 * Fix double quotes in windows bat files (CASSANDRA-3744)
 * Fix bad validator lookup (CASSANDRA-3789)
 * Fix soft reset in EC2MultiRegionSnitch (CASSANDRA-3835)
 * Don't leave zombie connections with THSHA thrift server (CASSANDRA-3867)
 * (cqlsh) fix deserialization of data (CASSANDRA-3874)
 * Fix removetoken force causing an inconsistent state (CASSANDRA-3876)
 * Fix ahndling of some types with Pig (CASSANDRA-3886)
 * Don't allow to drop the system keyspace (CASSANDRA-3759)
 * Make Pig deletes disabled by default and configurable (CASSANDRA-3628)
Merged from 0.8:
 * (Pig) fix CassandraStorage to use correct comparator in Super ColumnFamily
   case (CASSANDRA-3251)
 * fix thread safety issues in commitlog replay, primarily affecting
   systems with many (100s) of CF definitions (CASSANDRA-3751)
 * Fix relevant tombstone ignored with super columns (CASSANDRA-3875)


1.0.7
 * fix regression in HH page size calculation (CASSANDRA-3624)
 * retry failed stream on IOException (CASSANDRA-3686)
 * allow configuring bloom_filter_fp_chance (CASSANDRA-3497)
 * attempt hint delivery every ten minutes, or when failure detector
   notifies us that a node is back up, whichever comes first.  hint
   handoff throttle delay default changed to 1ms, from 50 (CASSANDRA-3554)
 * add nodetool setstreamthroughput (CASSANDRA-3571)
 * fix assertion when dropping a columnfamily with no sstables (CASSANDRA-3614)
 * more efficient allocation of small bloom filters (CASSANDRA-3618)
 * CLibrary.createHardLinkWithExec() to check for errors (CASSANDRA-3101)
 * Avoid creating empty and non cleaned writer during compaction (CASSANDRA-3616)
 * stop thrift service in shutdown hook so we can quiesce MessagingService
   (CASSANDRA-3335)
 * (CQL) compaction_strategy_options and compression_parameters for
   CREATE COLUMNFAMILY statement (CASSANDRA-3374)
 * Reset min/max compaction threshold when creating size tiered compaction
   strategy (CASSANDRA-3666)
 * Don't ignore IOException during compaction (CASSANDRA-3655)
 * Fix assertion error for CF with gc_grace=0 (CASSANDRA-3579)
 * Shutdown ParallelCompaction reducer executor after use (CASSANDRA-3711)
 * Avoid < 0 value for pending tasks in leveled compaction (CASSANDRA-3693)
 * (Hadoop) Support TimeUUID in Pig CassandraStorage (CASSANDRA-3327)
 * Check schema is ready before continuing boostrapping (CASSANDRA-3629)
 * Catch overflows during parsing of chunk_length_kb (CASSANDRA-3644)
 * Improve stream protocol mismatch errors (CASSANDRA-3652)
 * Avoid multiple thread doing HH to the same target (CASSANDRA-3681)
 * Add JMX property for rp_timeout_in_ms (CASSANDRA-2940)
 * Allow DynamicCompositeType to compare component of different types
   (CASSANDRA-3625)
 * Flush non-cfs backed secondary indexes (CASSANDRA-3659)
 * Secondary Indexes should report memory consumption (CASSANDRA-3155)
 * fix for SelectStatement start/end key are not set correctly
   when a key alias is involved (CASSANDRA-3700)
 * fix CLI `show schema` command insert of an extra comma in
   column_metadata (CASSANDRA-3714)
Merged from 0.8:
 * avoid logging (harmless) exception when GC takes < 1ms (CASSANDRA-3656)
 * prevent new nodes from thinking down nodes are up forever (CASSANDRA-3626)
 * use correct list of replicas for LOCAL_QUORUM reads when read repair
   is disabled (CASSANDRA-3696)
 * block on flush before compacting hints (may prevent OOM) (CASSANDRA-3733)


1.0.6
 * (CQL) fix cqlsh support for replicate_on_write (CASSANDRA-3596)
 * fix adding to leveled manifest after streaming (CASSANDRA-3536)
 * filter out unavailable cipher suites when using encryption (CASSANDRA-3178)
 * (HADOOP) add old-style api support for CFIF and CFRR (CASSANDRA-2799)
 * Support TimeUUIDType column names in Stress.java tool (CASSANDRA-3541)
 * (CQL) INSERT/UPDATE/DELETE/TRUNCATE commands should allow CF names to
   be qualified by keyspace (CASSANDRA-3419)
 * always remove endpoints from delevery queue in HH (CASSANDRA-3546)
 * fix race between cf flush and its 2ndary indexes flush (CASSANDRA-3547)
 * fix potential race in AES when a repair fails (CASSANDRA-3548)
 * fix default value validation usage in CLI SET command (CASSANDRA-3553)
 * Optimize componentsFor method for compaction and startup time
   (CASSANDRA-3532)
 * (CQL) Proper ColumnFamily metadata validation on CREATE COLUMNFAMILY 
   (CASSANDRA-3565)
 * fix compression "chunk_length_kb" option to set correct kb value for 
   thrift/avro (CASSANDRA-3558)
 * fix missing response during range slice repair (CASSANDRA-3551)
 * 'describe ring' moved from CLI to nodetool and available through JMX (CASSANDRA-3220)
 * add back partitioner to sstable metadata (CASSANDRA-3540)
 * fix NPE in get_count for counters (CASSANDRA-3601)
Merged from 0.8:
 * remove invalid assertion that table was opened before dropping it
   (CASSANDRA-3580)
 * range and index scans now only send requests to enough replicas to
   satisfy requested CL + RR (CASSANDRA-3598)
 * use cannonical host for local node in nodetool info (CASSANDRA-3556)
 * remove nonlocal DC write optimization since it only worked with
   CL.ONE or CL.LOCAL_QUORUM (CASSANDRA-3577, 3585)
 * detect misuses of CounterColumnType (CASSANDRA-3422)
 * turn off string interning in json2sstable, take 2 (CASSANDRA-2189)
 * validate compression parameters on add/update of the ColumnFamily 
   (CASSANDRA-3573)
 * Check for 0.0.0.0 is incorrect in CFIF (CASSANDRA-3584)
 * Increase vm.max_map_count in debian packaging (CASSANDRA-3563)
 * gossiper will never add itself to saved endpoints (CASSANDRA-3485)


1.0.5
 * revert CASSANDRA-3407 (see CASSANDRA-3540)
 * fix assertion error while forwarding writes to local nodes (CASSANDRA-3539)


1.0.4
 * fix self-hinting of timed out read repair updates and make hinted handoff
   less prone to OOMing a coordinator (CASSANDRA-3440)
 * expose bloom filter sizes via JMX (CASSANDRA-3495)
 * enforce RP tokens 0..2**127 (CASSANDRA-3501)
 * canonicalize paths exposed through JMX (CASSANDRA-3504)
 * fix "liveSize" stat when sstables are removed (CASSANDRA-3496)
 * add bloom filter FP rates to nodetool cfstats (CASSANDRA-3347)
 * record partitioner in sstable metadata component (CASSANDRA-3407)
 * add new upgradesstables nodetool command (CASSANDRA-3406)
 * skip --debug requirement to see common exceptions in CLI (CASSANDRA-3508)
 * fix incorrect query results due to invalid max timestamp (CASSANDRA-3510)
 * make sstableloader recognize compressed sstables (CASSANDRA-3521)
 * avoids race in OutboundTcpConnection in multi-DC setups (CASSANDRA-3530)
 * use SETLOCAL in cassandra.bat (CASSANDRA-3506)
 * fix ConcurrentModificationException in Table.all() (CASSANDRA-3529)
Merged from 0.8:
 * fix concurrence issue in the FailureDetector (CASSANDRA-3519)
 * fix array out of bounds error in counter shard removal (CASSANDRA-3514)
 * avoid dropping tombstones when they might still be needed to shadow
   data in a different sstable (CASSANDRA-2786)


1.0.3
 * revert name-based query defragmentation aka CASSANDRA-2503 (CASSANDRA-3491)
 * fix invalidate-related test failures (CASSANDRA-3437)
 * add next-gen cqlsh to bin/ (CASSANDRA-3188, 3131, 3493)
 * (CQL) fix handling of rows with no columns (CASSANDRA-3424, 3473)
 * fix querying supercolumns by name returning only a subset of
   subcolumns or old subcolumn versions (CASSANDRA-3446)
 * automatically compute sha1 sum for uncompressed data files (CASSANDRA-3456)
 * fix reading metadata/statistics component for version < h (CASSANDRA-3474)
 * add sstable forward-compatibility (CASSANDRA-3478)
 * report compression ratio in CFSMBean (CASSANDRA-3393)
 * fix incorrect size exception during streaming of counters (CASSANDRA-3481)
 * (CQL) fix for counter decrement syntax (CASSANDRA-3418)
 * Fix race introduced by CASSANDRA-2503 (CASSANDRA-3482)
 * Fix incomplete deletion of delivered hints (CASSANDRA-3466)
 * Avoid rescheduling compactions when no compaction was executed 
   (CASSANDRA-3484)
 * fix handling of the chunk_length_kb compression options (CASSANDRA-3492)
Merged from 0.8:
 * fix updating CF row_cache_provider (CASSANDRA-3414)
 * CFMetaData.convertToThrift method to set RowCacheProvider (CASSANDRA-3405)
 * acquire compactionlock during truncate (CASSANDRA-3399)
 * fix displaying cfdef entries for super columnfamilies (CASSANDRA-3415)
 * Make counter shard merging thread safe (CASSANDRA-3178)
 * Revert CASSANDRA-2855
 * Fix bug preventing the use of efficient cross-DC writes (CASSANDRA-3472)
 * `describe ring` command for CLI (CASSANDRA-3220)
 * (Hadoop) skip empty rows when entire row is requested, redux (CASSANDRA-2855)


1.0.2
 * "defragment" rows for name-based queries under STCS (CASSANDRA-2503)
 * Add timing information to cassandra-cli GET/SET/LIST queries (CASSANDRA-3326)
 * Only create one CompressionMetadata object per sstable (CASSANDRA-3427)
 * cleanup usage of StorageService.setMode() (CASSANDRA-3388)
 * Avoid large array allocation for compressed chunk offsets (CASSANDRA-3432)
 * fix DecimalType bytebuffer marshalling (CASSANDRA-3421)
 * fix bug that caused first column in per row indexes to be ignored 
   (CASSANDRA-3441)
 * add JMX call to clean (failed) repair sessions (CASSANDRA-3316)
 * fix sstableloader reference acquisition bug (CASSANDRA-3438)
 * fix estimated row size regression (CASSANDRA-3451)
 * make sure we don't return more columns than asked (CASSANDRA-3303, 3395)
Merged from 0.8:
 * acquire compactionlock during truncate (CASSANDRA-3399)
 * fix displaying cfdef entries for super columnfamilies (CASSANDRA-3415)


1.0.1
 * acquire references during index build to prevent delete problems
   on Windows (CASSANDRA-3314)
 * describe_ring should include datacenter/topology information (CASSANDRA-2882)
 * Thrift sockets are not properly buffered (CASSANDRA-3261)
 * performance improvement for bytebufferutil compare function (CASSANDRA-3286)
 * add system.versions ColumnFamily (CASSANDRA-3140)
 * reduce network copies (CASSANDRA-3333, 3373)
 * limit nodetool to 32MB of heap (CASSANDRA-3124)
 * (CQL) update parser to accept "timestamp" instead of "date" (CASSANDRA-3149)
 * Fix CLI `show schema` to include "compression_options" (CASSANDRA-3368)
 * Snapshot to include manifest under LeveledCompactionStrategy (CASSANDRA-3359)
 * (CQL) SELECT query should allow CF name to be qualified by keyspace (CASSANDRA-3130)
 * (CQL) Fix internal application error specifying 'using consistency ...'
   in lower case (CASSANDRA-3366)
 * fix Deflate compression when compression actually makes the data bigger
   (CASSANDRA-3370)
 * optimize UUIDGen to avoid lock contention on InetAddress.getLocalHost 
   (CASSANDRA-3387)
 * tolerate index being dropped mid-mutation (CASSANDRA-3334, 3313)
 * CompactionManager is now responsible for checking for new candidates
   post-task execution, enabling more consistent leveled compaction 
   (CASSANDRA-3391)
 * Cache HSHA threads (CASSANDRA-3372)
 * use CF/KS names as snapshot prefix for drop + truncate operations
   (CASSANDRA-2997)
 * Break bloom filters up to avoid heap fragmentation (CASSANDRA-2466)
 * fix cassandra hanging on jsvc stop (CASSANDRA-3302)
 * Avoid leveled compaction getting blocked on errors (CASSANDRA-3408)
 * Make reloading the compaction strategy safe (CASSANDRA-3409)
 * ignore 0.8 hints even if compaction begins before we try to purge
   them (CASSANDRA-3385)
 * remove procrun (bin\daemon) from Cassandra source tree and 
   artifacts (CASSANDRA-3331)
 * make cassandra compile under JDK7 (CASSANDRA-3275)
 * remove dependency of clientutil.jar to FBUtilities (CASSANDRA-3299)
 * avoid truncation errors by using long math on long values (CASSANDRA-3364)
 * avoid clock drift on some Windows machine (CASSANDRA-3375)
 * display cache provider in cli 'describe keyspace' command (CASSANDRA-3384)
 * fix incomplete topology information in describe_ring (CASSANDRA-3403)
 * expire dead gossip states based on time (CASSANDRA-2961)
 * improve CompactionTask extensibility (CASSANDRA-3330)
 * Allow one leveled compaction task to kick off another (CASSANDRA-3363)
 * allow encryption only between datacenters (CASSANDRA-2802)
Merged from 0.8:
 * fix truncate allowing data to be replayed post-restart (CASSANDRA-3297)
 * make iwriter final in IndexWriter to avoid NPE (CASSANDRA-2863)
 * (CQL) update grammar to require key clause in DELETE statement
   (CASSANDRA-3349)
 * (CQL) allow numeric keyspace names in USE statement (CASSANDRA-3350)
 * (Hadoop) skip empty rows when slicing the entire row (CASSANDRA-2855)
 * Fix handling of tombstone by SSTableExport/Import (CASSANDRA-3357)
 * fix ColumnIndexer to use long offsets (CASSANDRA-3358)
 * Improved CLI exceptions (CASSANDRA-3312)
 * Fix handling of tombstone by SSTableExport/Import (CASSANDRA-3357)
 * Only count compaction as active (for throttling) when they have
   successfully acquired the compaction lock (CASSANDRA-3344)
 * Display CLI version string on startup (CASSANDRA-3196)
 * (Hadoop) make CFIF try rpc_address or fallback to listen_address
   (CASSANDRA-3214)
 * (Hadoop) accept comma delimited lists of initial thrift connections
   (CASSANDRA-3185)
 * ColumnFamily min_compaction_threshold should be >= 2 (CASSANDRA-3342)
 * (Pig) add 0.8+ types and key validation type in schema (CASSANDRA-3280)
 * Fix completely removing column metadata using CLI (CASSANDRA-3126)
 * CLI `describe cluster;` output should be on separate lines for separate versions
   (CASSANDRA-3170)
 * fix changing durable_writes keyspace option during CF creation
   (CASSANDRA-3292)
 * avoid locking on update when no indexes are involved (CASSANDRA-3386)
 * fix assertionError during repair with ordered partitioners (CASSANDRA-3369)
 * correctly serialize key_validation_class for avro (CASSANDRA-3391)
 * don't expire counter tombstone after streaming (CASSANDRA-3394)
 * prevent nodes that failed to join from hanging around forever 
   (CASSANDRA-3351)
 * remove incorrect optimization from slice read path (CASSANDRA-3390)
 * Fix race in AntiEntropyService (CASSANDRA-3400)


1.0.0-final
 * close scrubbed sstable fd before deleting it (CASSANDRA-3318)
 * fix bug preventing obsolete commitlog segments from being removed
   (CASSANDRA-3269)
 * tolerate whitespace in seed CDL (CASSANDRA-3263)
 * Change default heap thresholds to max(min(1/2 ram, 1G), min(1/4 ram, 8GB))
   (CASSANDRA-3295)
 * Fix broken CompressedRandomAccessReaderTest (CASSANDRA-3298)
 * (CQL) fix type information returned for wildcard queries (CASSANDRA-3311)
 * add estimated tasks to LeveledCompactionStrategy (CASSANDRA-3322)
 * avoid including compaction cache-warming in keycache stats (CASSANDRA-3325)
 * run compaction and hinted handoff threads at MIN_PRIORITY (CASSANDRA-3308)
 * default hsha thrift server to cpu core count in rpc pool (CASSANDRA-3329)
 * add bin\daemon to binary tarball for Windows service (CASSANDRA-3331)
 * Fix places where uncompressed size of sstables was use in place of the
   compressed one (CASSANDRA-3338)
 * Fix hsha thrift server (CASSANDRA-3346)
 * Make sure repair only stream needed sstables (CASSANDRA-3345)


1.0.0-rc2
 * Log a meaningful warning when a node receives a message for a repair session
   that doesn't exist anymore (CASSANDRA-3256)
 * test for NUMA policy support as well as numactl presence (CASSANDRA-3245)
 * Fix FD leak when internode encryption is enabled (CASSANDRA-3257)
 * Remove incorrect assertion in mergeIterator (CASSANDRA-3260)
 * FBUtilities.hexToBytes(String) to throw NumberFormatException when string
   contains non-hex characters (CASSANDRA-3231)
 * Keep SimpleSnitch proximity ordering unchanged from what the Strategy
   generates, as intended (CASSANDRA-3262)
 * remove Scrub from compactionstats when finished (CASSANDRA-3255)
 * fix counter entry in jdbc TypesMap (CASSANDRA-3268)
 * fix full queue scenario for ParallelCompactionIterator (CASSANDRA-3270)
 * fix bootstrap process (CASSANDRA-3285)
 * don't try delivering hints if when there isn't any (CASSANDRA-3176)
 * CLI documentation change for ColumnFamily `compression_options` (CASSANDRA-3282)
 * ignore any CF ids sent by client for adding CF/KS (CASSANDRA-3288)
 * remove obsolete hints on first startup (CASSANDRA-3291)
 * use correct ISortedColumns for time-optimized reads (CASSANDRA-3289)
 * Evict gossip state immediately when a token is taken over by a new IP 
   (CASSANDRA-3259)


1.0.0-rc1
 * Update CQL to generate microsecond timestamps by default (CASSANDRA-3227)
 * Fix counting CFMetadata towards Memtable liveRatio (CASSANDRA-3023)
 * Kill server on wrapped OOME such as from FileChannel.map (CASSANDRA-3201)
 * remove unnecessary copy when adding to row cache (CASSANDRA-3223)
 * Log message when a full repair operation completes (CASSANDRA-3207)
 * Fix streamOutSession keeping sstables references forever if the remote end
   dies (CASSANDRA-3216)
 * Remove dynamic_snitch boolean from example configuration (defaulting to 
   true) and set default badness threshold to 0.1 (CASSANDRA-3229)
 * Base choice of random or "balanced" token on bootstrap on whether
   schema definitions were found (CASSANDRA-3219)
 * Fixes for LeveledCompactionStrategy score computation, prioritization,
   scheduling, and performance (CASSANDRA-3224, 3234)
 * parallelize sstable open at server startup (CASSANDRA-2988)
 * fix handling of exceptions writing to OutboundTcpConnection (CASSANDRA-3235)
 * Allow using quotes in "USE <keyspace>;" CLI command (CASSANDRA-3208)
 * Don't allow any cache loading exceptions to halt startup (CASSANDRA-3218)
 * Fix sstableloader --ignores option (CASSANDRA-3247)
 * File descriptor limit increased in packaging (CASSANDRA-3206)
 * Fix deadlock in commit log during flush (CASSANDRA-3253) 


1.0.0-beta1
 * removed binarymemtable (CASSANDRA-2692)
 * add commitlog_total_space_in_mb to prevent fragmented logs (CASSANDRA-2427)
 * removed commitlog_rotation_threshold_in_mb configuration (CASSANDRA-2771)
 * make AbstractBounds.normalize de-overlapp overlapping ranges (CASSANDRA-2641)
 * replace CollatingIterator, ReducingIterator with MergeIterator 
   (CASSANDRA-2062)
 * Fixed the ability to set compaction strategy in cli using create column 
   family command (CASSANDRA-2778)
 * clean up tmp files after failed compaction (CASSANDRA-2468)
 * restrict repair streaming to specific columnfamilies (CASSANDRA-2280)
 * don't bother persisting columns shadowed by a row tombstone (CASSANDRA-2589)
 * reset CF and SC deletion times after gc_grace (CASSANDRA-2317)
 * optimize away seek when compacting wide rows (CASSANDRA-2879)
 * single-pass streaming (CASSANDRA-2677, 2906, 2916, 3003)
 * use reference counting for deleting sstables instead of relying on GC
   (CASSANDRA-2521, 3179)
 * store hints as serialized mutations instead of pointers to data row
   (CASSANDRA-2045)
 * store hints in the coordinator node instead of in the closest replica 
   (CASSANDRA-2914)
 * add row_cache_keys_to_save CF option (CASSANDRA-1966)
 * check column family validity in nodetool repair (CASSANDRA-2933)
 * use lazy initialization instead of class initialization in NodeId
   (CASSANDRA-2953)
 * add paging to get_count (CASSANDRA-2894)
 * fix "short reads" in [multi]get (CASSANDRA-2643, 3157, 3192)
 * add optional compression for sstables (CASSANDRA-47, 2994, 3001, 3128)
 * add scheduler JMX metrics (CASSANDRA-2962)
 * add block level checksum for compressed data (CASSANDRA-1717)
 * make column family backed column map pluggable and introduce unsynchronized
   ArrayList backed one to speedup reads (CASSANDRA-2843, 3165, 3205)
 * refactoring of the secondary index api (CASSANDRA-2982)
 * make CL > ONE reads wait for digest reconciliation before returning
   (CASSANDRA-2494)
 * fix missing logging for some exceptions (CASSANDRA-2061)
 * refactor and optimize ColumnFamilyStore.files(...) and Descriptor.fromFilename(String)
   and few other places responsible for work with SSTable files (CASSANDRA-3040)
 * Stop reading from sstables once we know we have the most recent columns,
   for query-by-name requests (CASSANDRA-2498)
 * Add query-by-column mode to stress.java (CASSANDRA-3064)
 * Add "install" command to cassandra.bat (CASSANDRA-292)
 * clean up KSMetadata, CFMetadata from unnecessary
   Thrift<->Avro conversion methods (CASSANDRA-3032)
 * Add timeouts to client request schedulers (CASSANDRA-3079, 3096)
 * Cli to use hashes rather than array of hashes for strategy options (CASSANDRA-3081)
 * LeveledCompactionStrategy (CASSANDRA-1608, 3085, 3110, 3087, 3145, 3154, 3182)
 * Improvements of the CLI `describe` command (CASSANDRA-2630)
 * reduce window where dropped CF sstables may not be deleted (CASSANDRA-2942)
 * Expose gossip/FD info to JMX (CASSANDRA-2806)
 * Fix streaming over SSL when compressed SSTable involved (CASSANDRA-3051)
 * Add support for pluggable secondary index implementations (CASSANDRA-3078)
 * remove compaction_thread_priority setting (CASSANDRA-3104)
 * generate hints for replicas that timeout, not just replicas that are known
   to be down before starting (CASSANDRA-2034)
 * Add throttling for internode streaming (CASSANDRA-3080)
 * make the repair of a range repair all replica (CASSANDRA-2610, 3194)
 * expose the ability to repair the first range (as returned by the
   partitioner) of a node (CASSANDRA-2606)
 * Streams Compression (CASSANDRA-3015)
 * add ability to use multiple threads during a single compaction
   (CASSANDRA-2901)
 * make AbstractBounds.normalize support overlapping ranges (CASSANDRA-2641)
 * fix of the CQL count() behavior (CASSANDRA-3068)
 * use TreeMap backed column families for the SSTable simple writers
   (CASSANDRA-3148)
 * fix inconsistency of the CLI syntax when {} should be used instead of [{}]
   (CASSANDRA-3119)
 * rename CQL type names to match expected SQL behavior (CASSANDRA-3149, 3031)
 * Arena-based allocation for memtables (CASSANDRA-2252, 3162, 3163, 3168)
 * Default RR chance to 0.1 (CASSANDRA-3169)
 * Add RowLevel support to secondary index API (CASSANDRA-3147)
 * Make SerializingCacheProvider the default if JNA is available (CASSANDRA-3183)
 * Fix backwards compatibilty for CQL memtable properties (CASSANDRA-3190)
 * Add five-minute delay before starting compactions on a restarted server
   (CASSANDRA-3181)
 * Reduce copies done for intra-host messages (CASSANDRA-1788, 3144)
 * support of compaction strategy option for stress.java (CASSANDRA-3204)
 * make memtable throughput and column count thresholds no-ops (CASSANDRA-2449)
 * Return schema information along with the resultSet in CQL (CASSANDRA-2734)
 * Add new DecimalType (CASSANDRA-2883)
 * Fix assertion error in RowRepairResolver (CASSANDRA-3156)
 * Reduce unnecessary high buffer sizes (CASSANDRA-3171)
 * Pluggable compaction strategy (CASSANDRA-1610)
 * Add new broadcast_address config option (CASSANDRA-2491)


0.8.7
 * Kill server on wrapped OOME such as from FileChannel.map (CASSANDRA-3201)
 * Allow using quotes in "USE <keyspace>;" CLI command (CASSANDRA-3208)
 * Log message when a full repair operation completes (CASSANDRA-3207)
 * Don't allow any cache loading exceptions to halt startup (CASSANDRA-3218)
 * Fix sstableloader --ignores option (CASSANDRA-3247)
 * File descriptor limit increased in packaging (CASSANDRA-3206)
 * Log a meaningfull warning when a node receive a message for a repair session
   that doesn't exist anymore (CASSANDRA-3256)
 * Fix FD leak when internode encryption is enabled (CASSANDRA-3257)
 * FBUtilities.hexToBytes(String) to throw NumberFormatException when string
   contains non-hex characters (CASSANDRA-3231)
 * Keep SimpleSnitch proximity ordering unchanged from what the Strategy
   generates, as intended (CASSANDRA-3262)
 * remove Scrub from compactionstats when finished (CASSANDRA-3255)
 * Fix tool .bat files when CASSANDRA_HOME contains spaces (CASSANDRA-3258)
 * Force flush of status table when removing/updating token (CASSANDRA-3243)
 * Evict gossip state immediately when a token is taken over by a new IP (CASSANDRA-3259)
 * Fix bug where the failure detector can take too long to mark a host
   down (CASSANDRA-3273)
 * (Hadoop) allow wrapping ranges in queries (CASSANDRA-3137)
 * (Hadoop) check all interfaces for a match with split location
   before falling back to random replica (CASSANDRA-3211)
 * (Hadoop) Make Pig storage handle implements LoadMetadata (CASSANDRA-2777)
 * (Hadoop) Fix exception during PIG 'dump' (CASSANDRA-2810)
 * Fix stress COUNTER_GET option (CASSANDRA-3301)
 * Fix missing fields in CLI `show schema` output (CASSANDRA-3304)
 * Nodetool no longer leaks threads and closes JMX connections (CASSANDRA-3309)
 * fix truncate allowing data to be replayed post-restart (CASSANDRA-3297)
 * Move SimpleAuthority and SimpleAuthenticator to examples (CASSANDRA-2922)
 * Fix handling of tombstone by SSTableExport/Import (CASSANDRA-3357)
 * Fix transposition in cfHistograms (CASSANDRA-3222)
 * Allow using number as DC name when creating keyspace in CQL (CASSANDRA-3239)
 * Force flush of system table after updating/removing a token (CASSANDRA-3243)


0.8.6
 * revert CASSANDRA-2388
 * change TokenRange.endpoints back to listen/broadcast address to match
   pre-1777 behavior, and add TokenRange.rpc_endpoints instead (CASSANDRA-3187)
 * avoid trying to watch cassandra-topology.properties when loaded from jar
   (CASSANDRA-3138)
 * prevent users from creating keyspaces with LocalStrategy replication
   (CASSANDRA-3139)
 * fix CLI `show schema;` to output correct keyspace definition statement
   (CASSANDRA-3129)
 * CustomTThreadPoolServer to log TTransportException at DEBUG level
   (CASSANDRA-3142)
 * allow topology sort to work with non-unique rack names between 
   datacenters (CASSANDRA-3152)
 * Improve caching of same-version Messages on digest and repair paths
   (CASSANDRA-3158)
 * Randomize choice of first replica for counter increment (CASSANDRA-2890)
 * Fix using read_repair_chance instead of merge_shard_change (CASSANDRA-3202)
 * Avoid streaming data to nodes that already have it, on move as well as
   decommission (CASSANDRA-3041)
 * Fix divide by zero error in GCInspector (CASSANDRA-3164)
 * allow quoting of the ColumnFamily name in CLI `create column family`
   statement (CASSANDRA-3195)
 * Fix rolling upgrade from 0.7 to 0.8 problem (CASSANDRA-3166)
 * Accomodate missing encryption_options in IncomingTcpConnection.stream
   (CASSANDRA-3212)


0.8.5
 * fix NPE when encryption_options is unspecified (CASSANDRA-3007)
 * include column name in validation failure exceptions (CASSANDRA-2849)
 * make sure truncate clears out the commitlog so replay won't re-
   populate with truncated data (CASSANDRA-2950)
 * fix NPE when debug logging is enabled and dropped CF is present
   in a commitlog segment (CASSANDRA-3021)
 * fix cassandra.bat when CASSANDRA_HOME contains spaces (CASSANDRA-2952)
 * fix to SSTableSimpleUnsortedWriter bufferSize calculation (CASSANDRA-3027)
 * make cleanup and normal compaction able to skip empty rows
   (rows containing nothing but expired tombstones) (CASSANDRA-3039)
 * work around native memory leak in com.sun.management.GarbageCollectorMXBean
   (CASSANDRA-2868)
 * validate that column names in column_metadata are not equal to key_alias
   on create/update of the ColumnFamily and CQL 'ALTER' statement (CASSANDRA-3036)
 * return an InvalidRequestException if an indexed column is assigned
   a value larger than 64KB (CASSANDRA-3057)
 * fix of numeric-only and string column names handling in CLI "drop index" 
   (CASSANDRA-3054)
 * prune index scan resultset back to original request for lazy
   resultset expansion case (CASSANDRA-2964)
 * (Hadoop) fail jobs when Cassandra node has failed but TaskTracker
   has not (CASSANDRA-2388)
 * fix dynamic snitch ignoring nodes when read_repair_chance is zero
   (CASSANDRA-2662)
 * avoid retaining references to dropped CFS objects in 
   CompactionManager.estimatedCompactions (CASSANDRA-2708)
 * expose rpc timeouts per host in MessagingServiceMBean (CASSANDRA-2941)
 * avoid including cwd in classpath for deb and rpm packages (CASSANDRA-2881)
 * remove gossip state when a new IP takes over a token (CASSANDRA-3071)
 * allow sstable2json to work on index sstable files (CASSANDRA-3059)
 * always hint counters (CASSANDRA-3099)
 * fix log4j initialization in EmbeddedCassandraService (CASSANDRA-2857)
 * remove gossip state when a new IP takes over a token (CASSANDRA-3071)
 * work around native memory leak in com.sun.management.GarbageCollectorMXBean
    (CASSANDRA-2868)
 * fix UnavailableException with writes at CL.EACH_QUORM (CASSANDRA-3084)
 * fix parsing of the Keyspace and ColumnFamily names in numeric
   and string representations in CLI (CASSANDRA-3075)
 * fix corner cases in Range.differenceToFetch (CASSANDRA-3084)
 * fix ip address String representation in the ring cache (CASSANDRA-3044)
 * fix ring cache compatibility when mixing pre-0.8.4 nodes with post-
   in the same cluster (CASSANDRA-3023)
 * make repair report failure when a node participating dies (instead of
   hanging forever) (CASSANDRA-2433)
 * fix handling of the empty byte buffer by ReversedType (CASSANDRA-3111)
 * Add validation that Keyspace names are case-insensitively unique (CASSANDRA-3066)
 * catch invalid key_validation_class before instantiating UpdateColumnFamily (CASSANDRA-3102)
 * make Range and Bounds objects client-safe (CASSANDRA-3108)
 * optionally skip log4j configuration (CASSANDRA-3061)
 * bundle sstableloader with the debian package (CASSANDRA-3113)
 * don't try to build secondary indexes when there is none (CASSANDRA-3123)
 * improve SSTableSimpleUnsortedWriter speed for large rows (CASSANDRA-3122)
 * handle keyspace arguments correctly in nodetool snapshot (CASSANDRA-3038)
 * Fix SSTableImportTest on windows (CASSANDRA-3043)
 * expose compactionThroughputMbPerSec through JMX (CASSANDRA-3117)
 * log keyspace and CF of large rows being compacted


0.8.4
 * change TokenRing.endpoints to be a list of rpc addresses instead of 
   listen/broadcast addresses (CASSANDRA-1777)
 * include files-to-be-streamed in StreamInSession.getSources (CASSANDRA-2972)
 * use JAVA env var in cassandra-env.sh (CASSANDRA-2785, 2992)
 * avoid doing read for no-op replicate-on-write at CL=1 (CASSANDRA-2892)
 * refuse counter write for CL.ANY (CASSANDRA-2990)
 * switch back to only logging recent dropped messages (CASSANDRA-3004)
 * always deserialize RowMutation for counters (CASSANDRA-3006)
 * ignore saved replication_factor strategy_option for NTS (CASSANDRA-3011)
 * make sure pre-truncate CL segments are discarded (CASSANDRA-2950)


0.8.3
 * add ability to drop local reads/writes that are going to timeout
   (CASSANDRA-2943)
 * revamp token removal process, keep gossip states for 3 days (CASSANDRA-2496)
 * don't accept extra args for 0-arg nodetool commands (CASSANDRA-2740)
 * log unavailableexception details at debug level (CASSANDRA-2856)
 * expose data_dir though jmx (CASSANDRA-2770)
 * don't include tmp files as sstable when create cfs (CASSANDRA-2929)
 * log Java classpath on startup (CASSANDRA-2895)
 * keep gossipped version in sync with actual on migration coordinator 
   (CASSANDRA-2946)
 * use lazy initialization instead of class initialization in NodeId
   (CASSANDRA-2953)
 * check column family validity in nodetool repair (CASSANDRA-2933)
 * speedup bytes to hex conversions dramatically (CASSANDRA-2850)
 * Flush memtables on shutdown when durable writes are disabled 
   (CASSANDRA-2958)
 * improved POSIX compatibility of start scripts (CASsANDRA-2965)
 * add counter support to Hadoop InputFormat (CASSANDRA-2981)
 * fix bug where dirty commitlog segments were removed (and avoid keeping 
   segments with no post-flush activity permanently dirty) (CASSANDRA-2829)
 * fix throwing exception with batch mutation of counter super columns
   (CASSANDRA-2949)
 * ignore system tables during repair (CASSANDRA-2979)
 * throw exception when NTS is given replication_factor as an option
   (CASSANDRA-2960)
 * fix assertion error during compaction of counter CFs (CASSANDRA-2968)
 * avoid trying to create index names, when no index exists (CASSANDRA-2867)
 * don't sample the system table when choosing a bootstrap token
   (CASSANDRA-2825)
 * gossiper notifies of local state changes (CASSANDRA-2948)
 * add asynchronous and half-sync/half-async (hsha) thrift servers 
   (CASSANDRA-1405)
 * fix potential use of free'd native memory in SerializingCache 
   (CASSANDRA-2951)
 * prune index scan resultset back to original request for lazy
   resultset expansion case (CASSANDRA-2964)
 * (Hadoop) fail jobs when Cassandra node has failed but TaskTracker
    has not (CASSANDRA-2388)


0.8.2
 * CQL: 
   - include only one row per unique key for IN queries (CASSANDRA-2717)
   - respect client timestamp on full row deletions (CASSANDRA-2912)
 * improve thread-safety in StreamOutSession (CASSANDRA-2792)
 * allow deleting a row and updating indexed columns in it in the
   same mutation (CASSANDRA-2773)
 * Expose number of threads blocked on submitting memtable to flush
   in JMX (CASSANDRA-2817)
 * add ability to return "endpoints" to nodetool (CASSANDRA-2776)
 * Add support for multiple (comma-delimited) coordinator addresses
   to ColumnFamilyInputFormat (CASSANDRA-2807)
 * fix potential NPE while scheduling read repair for range slice
   (CASSANDRA-2823)
 * Fix race in SystemTable.getCurrentLocalNodeId (CASSANDRA-2824)
 * Correctly set default for replicate_on_write (CASSANDRA-2835)
 * improve nodetool compactionstats formatting (CASSANDRA-2844)
 * fix index-building status display (CASSANDRA-2853)
 * fix CLI perpetuating obsolete KsDef.replication_factor (CASSANDRA-2846)
 * improve cli treatment of multiline comments (CASSANDRA-2852)
 * handle row tombstones correctly in EchoedRow (CASSANDRA-2786)
 * add MessagingService.get[Recently]DroppedMessages and
   StorageService.getExceptionCount (CASSANDRA-2804)
 * fix possibility of spurious UnavailableException for LOCAL_QUORUM
   reads with dynamic snitch + read repair disabled (CASSANDRA-2870)
 * add ant-optional as dependence for the debian package (CASSANDRA-2164)
 * add option to specify limit for get_slice in the CLI (CASSANDRA-2646)
 * decrease HH page size (CASSANDRA-2832)
 * reset cli keyspace after dropping the current one (CASSANDRA-2763)
 * add KeyRange option to Hadoop inputformat (CASSANDRA-1125)
 * fix protocol versioning (CASSANDRA-2818, 2860)
 * support spaces in path to log4j configuration (CASSANDRA-2383)
 * avoid including inferred types in CF update (CASSANDRA-2809)
 * fix JMX bulkload call (CASSANDRA-2908)
 * fix updating KS with durable_writes=false (CASSANDRA-2907)
 * add simplified facade to SSTableWriter for bulk loading use
   (CASSANDRA-2911)
 * fix re-using index CF sstable names after drop/recreate (CASSANDRA-2872)
 * prepend CF to default index names (CASSANDRA-2903)
 * fix hint replay (CASSANDRA-2928)
 * Properly synchronize repair's merkle tree computation (CASSANDRA-2816)


0.8.1
 * CQL:
   - support for insert, delete in BATCH (CASSANDRA-2537)
   - support for IN to SELECT, UPDATE (CASSANDRA-2553)
   - timestamp support for INSERT, UPDATE, and BATCH (CASSANDRA-2555)
   - TTL support (CASSANDRA-2476)
   - counter support (CASSANDRA-2473)
   - ALTER COLUMNFAMILY (CASSANDRA-1709)
   - DROP INDEX (CASSANDRA-2617)
   - add SCHEMA/TABLE as aliases for KS/CF (CASSANDRA-2743)
   - server handles wait-for-schema-agreement (CASSANDRA-2756)
   - key alias support (CASSANDRA-2480)
 * add support for comparator parameters and a generic ReverseType
   (CASSANDRA-2355)
 * add CompositeType and DynamicCompositeType (CASSANDRA-2231)
 * optimize batches containing multiple updates to the same row
   (CASSANDRA-2583)
 * adjust hinted handoff page size to avoid OOM with large columns 
   (CASSANDRA-2652)
 * mark BRAF buffer invalid post-flush so we don't re-flush partial
   buffers again, especially on CL writes (CASSANDRA-2660)
 * add DROP INDEX support to CLI (CASSANDRA-2616)
 * don't perform HH to client-mode [storageproxy] nodes (CASSANDRA-2668)
 * Improve forceDeserialize/getCompactedRow encapsulation (CASSANDRA-2659)
 * Don't write CounterUpdateColumn to disk in tests (CASSANDRA-2650)
 * Add sstable bulk loading utility (CASSANDRA-1278)
 * avoid replaying hints to dropped columnfamilies (CASSANDRA-2685)
 * add placeholders for missing rows in range query pseudo-RR (CASSANDRA-2680)
 * remove no-op HHOM.renameHints (CASSANDRA-2693)
 * clone super columns to avoid modifying them during flush (CASSANDRA-2675)
 * allow writes to bypass the commitlog for certain keyspaces (CASSANDRA-2683)
 * avoid NPE when bypassing commitlog during memtable flush (CASSANDRA-2781)
 * Added support for making bootstrap retry if nodes flap (CASSANDRA-2644)
 * Added statusthrift to nodetool to report if thrift server is running (CASSANDRA-2722)
 * Fixed rows being cached if they do not exist (CASSANDRA-2723)
 * Support passing tableName and cfName to RowCacheProviders (CASSANDRA-2702)
 * close scrub file handles (CASSANDRA-2669)
 * throttle migration replay (CASSANDRA-2714)
 * optimize column serializer creation (CASSANDRA-2716)
 * Added support for making bootstrap retry if nodes flap (CASSANDRA-2644)
 * Added statusthrift to nodetool to report if thrift server is running
   (CASSANDRA-2722)
 * Fixed rows being cached if they do not exist (CASSANDRA-2723)
 * fix truncate/compaction race (CASSANDRA-2673)
 * workaround large resultsets causing large allocation retention
   by nio sockets (CASSANDRA-2654)
 * fix nodetool ring use with Ec2Snitch (CASSANDRA-2733)
 * fix removing columns and subcolumns that are supressed by a row or
   supercolumn tombstone during replica resolution (CASSANDRA-2590)
 * support sstable2json against snapshot sstables (CASSANDRA-2386)
 * remove active-pull schema requests (CASSANDRA-2715)
 * avoid marking entire list of sstables as actively being compacted
   in multithreaded compaction (CASSANDRA-2765)
 * seek back after deserializing a row to update cache with (CASSANDRA-2752)
 * avoid skipping rows in scrub for counter column family (CASSANDRA-2759)
 * fix ConcurrentModificationException in repair when dealing with 0.7 node
   (CASSANDRA-2767)
 * use threadsafe collections for StreamInSession (CASSANDRA-2766)
 * avoid infinite loop when creating merkle tree (CASSANDRA-2758)
 * avoids unmarking compacting sstable prematurely in cleanup (CASSANDRA-2769)
 * fix NPE when the commit log is bypassed (CASSANDRA-2718)
 * don't throw an exception in SS.isRPCServerRunning (CASSANDRA-2721)
 * make stress.jar executable (CASSANDRA-2744)
 * add daemon mode to java stress (CASSANDRA-2267)
 * expose the DC and rack of a node through JMX and nodetool ring (CASSANDRA-2531)
 * fix cache mbean getSize (CASSANDRA-2781)
 * Add Date, Float, Double, and Boolean types (CASSANDRA-2530)
 * Add startup flag to renew counter node id (CASSANDRA-2788)
 * add jamm agent to cassandra.bat (CASSANDRA-2787)
 * fix repair hanging if a neighbor has nothing to send (CASSANDRA-2797)
 * purge tombstone even if row is in only one sstable (CASSANDRA-2801)
 * Fix wrong purge of deleted cf during compaction (CASSANDRA-2786)
 * fix race that could result in Hadoop writer failing to throw an
   exception encountered after close() (CASSANDRA-2755)
 * fix scan wrongly throwing assertion error (CASSANDRA-2653)
 * Always use even distribution for merkle tree with RandomPartitionner
   (CASSANDRA-2841)
 * fix describeOwnership for OPP (CASSANDRA-2800)
 * ensure that string tokens do not contain commas (CASSANDRA-2762)


0.8.0-final
 * fix CQL grammar warning and cqlsh regression from CASSANDRA-2622
 * add ant generate-cql-html target (CASSANDRA-2526)
 * update CQL consistency levels (CASSANDRA-2566)
 * debian packaging fixes (CASSANDRA-2481, 2647)
 * fix UUIDType, IntegerType for direct buffers (CASSANDRA-2682, 2684)
 * switch to native Thrift for Hadoop map/reduce (CASSANDRA-2667)
 * fix StackOverflowError when building from eclipse (CASSANDRA-2687)
 * only provide replication_factor to strategy_options "help" for
   SimpleStrategy, OldNetworkTopologyStrategy (CASSANDRA-2678, 2713)
 * fix exception adding validators to non-string columns (CASSANDRA-2696)
 * avoid instantiating DatabaseDescriptor in JDBC (CASSANDRA-2694)
 * fix potential stack overflow during compaction (CASSANDRA-2626)
 * clone super columns to avoid modifying them during flush (CASSANDRA-2675)
 * reset underlying iterator in EchoedRow constructor (CASSANDRA-2653)


0.8.0-rc1
 * faster flushes and compaction from fixing excessively pessimistic 
   rebuffering in BRAF (CASSANDRA-2581)
 * fix returning null column values in the python cql driver (CASSANDRA-2593)
 * fix merkle tree splitting exiting early (CASSANDRA-2605)
 * snapshot_before_compaction directory name fix (CASSANDRA-2598)
 * Disable compaction throttling during bootstrap (CASSANDRA-2612) 
 * fix CQL treatment of > and < operators in range slices (CASSANDRA-2592)
 * fix potential double-application of counter updates on commitlog replay
   by moving replay position from header to sstable metadata (CASSANDRA-2419)
 * JDBC CQL driver exposes getColumn for access to timestamp
 * JDBC ResultSetMetadata properties added to AbstractType
 * r/m clustertool (CASSANDRA-2607)
 * add support for presenting row key as a column in CQL result sets 
   (CASSANDRA-2622)
 * Don't allow {LOCAL|EACH}_QUORUM unless strategy is NTS (CASSANDRA-2627)
 * validate keyspace strategy_options during CQL create (CASSANDRA-2624)
 * fix empty Result with secondary index when limit=1 (CASSANDRA-2628)
 * Fix regression where bootstrapping a node with no schema fails
   (CASSANDRA-2625)
 * Allow removing LocationInfo sstables (CASSANDRA-2632)
 * avoid attempting to replay mutations from dropped keyspaces (CASSANDRA-2631)
 * avoid using cached position of a key when GT is requested (CASSANDRA-2633)
 * fix counting bloom filter true positives (CASSANDRA-2637)
 * initialize local ep state prior to gossip startup if needed (CASSANDRA-2638)
 * fix counter increment lost after restart (CASSANDRA-2642)
 * add quote-escaping via backslash to CLI (CASSANDRA-2623)
 * fix pig example script (CASSANDRA-2487)
 * fix dynamic snitch race in adding latencies (CASSANDRA-2618)
 * Start/stop cassandra after more important services such as mdadm in
   debian packaging (CASSANDRA-2481)


0.8.0-beta2
 * fix NPE compacting index CFs (CASSANDRA-2528)
 * Remove checking all column families on startup for compaction candidates 
   (CASSANDRA-2444)
 * validate CQL create keyspace options (CASSANDRA-2525)
 * fix nodetool setcompactionthroughput (CASSANDRA-2550)
 * move	gossip heartbeat back to its own thread (CASSANDRA-2554)
 * validate cql TRUNCATE columnfamily before truncating (CASSANDRA-2570)
 * fix batch_mutate for mixed standard-counter mutations (CASSANDRA-2457)
 * disallow making schema changes to system keyspace (CASSANDRA-2563)
 * fix sending mutation messages multiple times (CASSANDRA-2557)
 * fix incorrect use of NBHM.size in ReadCallback that could cause
   reads to time out even when responses were received (CASSANDRA-2552)
 * trigger read repair correctly for LOCAL_QUORUM reads (CASSANDRA-2556)
 * Allow configuring the number of compaction thread (CASSANDRA-2558)
 * forceUserDefinedCompaction will attempt to compact what it is given
   even if the pessimistic estimate is that there is not enough disk space;
   automatic compactions will only compact 2 or more sstables (CASSANDRA-2575)
 * refuse to apply migrations with older timestamps than the current 
   schema (CASSANDRA-2536)
 * remove unframed Thrift transport option
 * include indexes in snapshots (CASSANDRA-2596)
 * improve ignoring of obsolete mutations in index maintenance (CASSANDRA-2401)
 * recognize attempt to drop just the index while leaving the column
   definition alone (CASSANDRA-2619)
  

0.8.0-beta1
 * remove Avro RPC support (CASSANDRA-926)
 * support for columns that act as incr/decr counters 
   (CASSANDRA-1072, 1937, 1944, 1936, 2101, 2093, 2288, 2105, 2384, 2236, 2342,
   2454)
 * CQL (CASSANDRA-1703, 1704, 1705, 1706, 1707, 1708, 1710, 1711, 1940, 
   2124, 2302, 2277, 2493)
 * avoid double RowMutation serialization on write path (CASSANDRA-1800)
 * make NetworkTopologyStrategy the default (CASSANDRA-1960)
 * configurable internode encryption (CASSANDRA-1567, 2152)
 * human readable column names in sstable2json output (CASSANDRA-1933)
 * change default JMX port to 7199 (CASSANDRA-2027)
 * backwards compatible internal messaging (CASSANDRA-1015)
 * atomic switch of memtables and sstables (CASSANDRA-2284)
 * add pluggable SeedProvider (CASSANDRA-1669)
 * Fix clustertool to not throw exception when calling get_endpoints (CASSANDRA-2437)
 * upgrade to thrift 0.6 (CASSANDRA-2412) 
 * repair works on a token range instead of full ring (CASSANDRA-2324)
 * purge tombstones from row cache (CASSANDRA-2305)
 * push replication_factor into strategy_options (CASSANDRA-1263)
 * give snapshots the same name on each node (CASSANDRA-1791)
 * remove "nodetool loadbalance" (CASSANDRA-2448)
 * multithreaded compaction (CASSANDRA-2191)
 * compaction throttling (CASSANDRA-2156)
 * add key type information and alias (CASSANDRA-2311, 2396)
 * cli no longer divides read_repair_chance by 100 (CASSANDRA-2458)
 * made CompactionInfo.getTaskType return an enum (CASSANDRA-2482)
 * add a server-wide cap on measured memtable memory usage and aggressively
   flush to keep under that threshold (CASSANDRA-2006)
 * add unified UUIDType (CASSANDRA-2233)
 * add off-heap row cache support (CASSANDRA-1969)


0.7.5
 * improvements/fixes to PIG driver (CASSANDRA-1618, CASSANDRA-2387,
   CASSANDRA-2465, CASSANDRA-2484)
 * validate index names (CASSANDRA-1761)
 * reduce contention on Table.flusherLock (CASSANDRA-1954)
 * try harder to detect failures during streaming, cleaning up temporary
   files more reliably (CASSANDRA-2088)
 * shut down server for OOM on a Thrift thread (CASSANDRA-2269)
 * fix tombstone handling in repair and sstable2json (CASSANDRA-2279)
 * preserve version when streaming data from old sstables (CASSANDRA-2283)
 * don't start repair if a neighboring node is marked as dead (CASSANDRA-2290)
 * purge tombstones from row cache (CASSANDRA-2305)
 * Avoid seeking when sstable2json exports the entire file (CASSANDRA-2318)
 * clear Built flag in system table when dropping an index (CASSANDRA-2320)
 * don't allow arbitrary argument for stress.java (CASSANDRA-2323)
 * validate values for index predicates in get_indexed_slice (CASSANDRA-2328)
 * queue secondary indexes for flush before the parent (CASSANDRA-2330)
 * allow job configuration to set the CL used in Hadoop jobs (CASSANDRA-2331)
 * add memtable_flush_queue_size defaulting to 4 (CASSANDRA-2333)
 * Allow overriding of initial_token, storage_port and rpc_port from system
   properties (CASSANDRA-2343)
 * fix comparator used for non-indexed secondary expressions in index scan
   (CASSANDRA-2347)
 * ensure size calculation and write phase of large-row compaction use
   the same threshold for TTL expiration (CASSANDRA-2349)
 * fix race when iterating CFs during add/drop (CASSANDRA-2350)
 * add ConsistencyLevel command to CLI (CASSANDRA-2354)
 * allow negative numbers in the cli (CASSANDRA-2358)
 * hard code serialVersionUID for tokens class (CASSANDRA-2361)
 * fix potential infinite loop in ByteBufferUtil.inputStream (CASSANDRA-2365)
 * fix encoding bugs in HintedHandoffManager, SystemTable when default
   charset is not UTF8 (CASSANDRA-2367)
 * avoids having removed node reappearing in Gossip (CASSANDRA-2371)
 * fix incorrect truncation of long to int when reading columns via block
   index (CASSANDRA-2376)
 * fix NPE during stream session (CASSANDRA-2377)
 * fix race condition that could leave orphaned data files when dropping CF or
   KS (CASSANDRA-2381)
 * fsync statistics component on write (CASSANDRA-2382)
 * fix duplicate results from CFS.scan (CASSANDRA-2406)
 * add IntegerType to CLI help (CASSANDRA-2414)
 * avoid caching token-only decoratedkeys (CASSANDRA-2416)
 * convert mmap assertion to if/throw so scrub can catch it (CASSANDRA-2417)
 * don't overwrite gc log (CASSANDR-2418)
 * invalidate row cache for streamed row to avoid inconsitencies
   (CASSANDRA-2420)
 * avoid copies in range/index scans (CASSANDRA-2425)
 * make sure we don't wipe data during cleanup if the node has not join
   the ring (CASSANDRA-2428)
 * Try harder to close files after compaction (CASSANDRA-2431)
 * re-set bootstrapped flag after move finishes (CASSANDRA-2435)
 * display validation_class in CLI 'describe keyspace' (CASSANDRA-2442)
 * make cleanup compactions cleanup the row cache (CASSANDRA-2451)
 * add column fields validation to scrub (CASSANDRA-2460)
 * use 64KB flush buffer instead of in_memory_compaction_limit (CASSANDRA-2463)
 * fix backslash substitutions in CLI (CASSANDRA-2492)
 * disable cache saving for system CFS (CASSANDRA-2502)
 * fixes for verifying destination availability under hinted conditions
   so UE can be thrown intead of timing out (CASSANDRA-2514)
 * fix update of validation class in column metadata (CASSANDRA-2512)
 * support LOCAL_QUORUM, EACH_QUORUM CLs outside of NTS (CASSANDRA-2516)
 * preserve version when streaming data from old sstables (CASSANDRA-2283)
 * fix backslash substitutions in CLI (CASSANDRA-2492)
 * count a row deletion as one operation towards memtable threshold 
   (CASSANDRA-2519)
 * support LOCAL_QUORUM, EACH_QUORUM CLs outside of NTS (CASSANDRA-2516)


0.7.4
 * add nodetool join command (CASSANDRA-2160)
 * fix secondary indexes on pre-existing or streamed data (CASSANDRA-2244)
 * initialize endpoint in gossiper earlier (CASSANDRA-2228)
 * add ability to write to Cassandra from Pig (CASSANDRA-1828)
 * add rpc_[min|max]_threads (CASSANDRA-2176)
 * add CL.TWO, CL.THREE (CASSANDRA-2013)
 * avoid exporting an un-requested row in sstable2json, when exporting 
   a key that does not exist (CASSANDRA-2168)
 * add incremental_backups option (CASSANDRA-1872)
 * add configurable row limit to Pig loadfunc (CASSANDRA-2276)
 * validate column values in batches as well as single-Column inserts
   (CASSANDRA-2259)
 * move sample schema from cassandra.yaml to schema-sample.txt,
   a cli scripts (CASSANDRA-2007)
 * avoid writing empty rows when scrubbing tombstoned rows (CASSANDRA-2296)
 * fix assertion error in range and index scans for CL < ALL
   (CASSANDRA-2282)
 * fix commitlog replay when flush position refers to data that didn't
   get synced before server died (CASSANDRA-2285)
 * fix fd leak in sstable2json with non-mmap'd i/o (CASSANDRA-2304)
 * reduce memory use during streaming of multiple sstables (CASSANDRA-2301)
 * purge tombstoned rows from cache after GCGraceSeconds (CASSANDRA-2305)
 * allow zero replicas in a NTS datacenter (CASSANDRA-1924)
 * make range queries respect snitch for local replicas (CASSANDRA-2286)
 * fix HH delivery when column index is larger than 2GB (CASSANDRA-2297)
 * make 2ary indexes use parent CF flush thresholds during initial build
   (CASSANDRA-2294)
 * update memtable_throughput to be a long (CASSANDRA-2158)


0.7.3
 * Keep endpoint state until aVeryLongTime (CASSANDRA-2115)
 * lower-latency read repair (CASSANDRA-2069)
 * add hinted_handoff_throttle_delay_in_ms option (CASSANDRA-2161)
 * fixes for cache save/load (CASSANDRA-2172, -2174)
 * Handle whole-row deletions in CFOutputFormat (CASSANDRA-2014)
 * Make memtable_flush_writers flush in parallel (CASSANDRA-2178)
 * Add compaction_preheat_key_cache option (CASSANDRA-2175)
 * refactor stress.py to have only one copy of the format string 
   used for creating row keys (CASSANDRA-2108)
 * validate index names for \w+ (CASSANDRA-2196)
 * Fix Cassandra cli to respect timeout if schema does not settle 
   (CASSANDRA-2187)
 * fix for compaction and cleanup writing old-format data into new-version 
   sstable (CASSANDRA-2211, -2216)
 * add nodetool scrub (CASSANDRA-2217, -2240)
 * fix sstable2json large-row pagination (CASSANDRA-2188)
 * fix EOFing on requests for the last bytes in a file (CASSANDRA-2213)
 * fix BufferedRandomAccessFile bugs (CASSANDRA-2218, -2241)
 * check for memtable flush_after_mins exceeded every 10s (CASSANDRA-2183)
 * fix cache saving on Windows (CASSANDRA-2207)
 * add validateSchemaAgreement call + synchronization to schema
   modification operations (CASSANDRA-2222)
 * fix for reversed slice queries on large rows (CASSANDRA-2212)
 * fat clients were writing local data (CASSANDRA-2223)
 * set DEFAULT_MEMTABLE_LIFETIME_IN_MINS to 24h
 * improve detection and cleanup of partially-written sstables 
   (CASSANDRA-2206)
 * fix supercolumn de/serialization when subcolumn comparator is different
   from supercolumn's (CASSANDRA-2104)
 * fix starting up on Windows when CASSANDRA_HOME contains whitespace
   (CASSANDRA-2237)
 * add [get|set][row|key]cacheSavePeriod to JMX (CASSANDRA-2100)
 * fix Hadoop ColumnFamilyOutputFormat dropping of mutations
   when batch fills up (CASSANDRA-2255)
 * move file deletions off of scheduledtasks executor (CASSANDRA-2253)


0.7.2
 * copy DecoratedKey.key when inserting into caches to avoid retaining
   a reference to the underlying buffer (CASSANDRA-2102)
 * format subcolumn names with subcomparator (CASSANDRA-2136)
 * fix column bloom filter deserialization (CASSANDRA-2165)


0.7.1
 * refactor MessageDigest creation code. (CASSANDRA-2107)
 * buffer network stack to avoid inefficient small TCP messages while avoiding
   the nagle/delayed ack problem (CASSANDRA-1896)
 * check log4j configuration for changes every 10s (CASSANDRA-1525, 1907)
 * more-efficient cross-DC replication (CASSANDRA-1530, -2051, -2138)
 * avoid polluting page cache with commitlog or sstable writes
   and seq scan operations (CASSANDRA-1470)
 * add RMI authentication options to nodetool (CASSANDRA-1921)
 * make snitches configurable at runtime (CASSANDRA-1374)
 * retry hadoop split requests on connection failure (CASSANDRA-1927)
 * implement describeOwnership for BOP, COPP (CASSANDRA-1928)
 * make read repair behave as expected for ConsistencyLevel > ONE
   (CASSANDRA-982, 2038)
 * distributed test harness (CASSANDRA-1859, 1964)
 * reduce flush lock contention (CASSANDRA-1930)
 * optimize supercolumn deserialization (CASSANDRA-1891)
 * fix CFMetaData.apply to only compare objects of the same class 
   (CASSANDRA-1962)
 * allow specifying specific SSTables to compact from JMX (CASSANDRA-1963)
 * fix race condition in MessagingService.targets (CASSANDRA-1959, 2094, 2081)
 * refuse to open sstables from a future version (CASSANDRA-1935)
 * zero-copy reads (CASSANDRA-1714)
 * fix copy bounds for word Text in wordcount demo (CASSANDRA-1993)
 * fixes for contrib/javautils (CASSANDRA-1979)
 * check more frequently for memtable expiration (CASSANDRA-2000)
 * fix writing SSTable column count statistics (CASSANDRA-1976)
 * fix streaming of multiple CFs during bootstrap (CASSANDRA-1992)
 * explicitly set JVM GC new generation size with -Xmn (CASSANDRA-1968)
 * add short options for CLI flags (CASSANDRA-1565)
 * make keyspace argument to "describe keyspace" in CLI optional
   when authenticated to keyspace already (CASSANDRA-2029)
 * added option to specify -Dcassandra.join_ring=false on startup
   to allow "warm spare" nodes or performing JMX maintenance before
   joining the ring (CASSANDRA-526)
 * log migrations at INFO (CASSANDRA-2028)
 * add CLI verbose option in file mode (CASSANDRA-2030)
 * add single-line "--" comments to CLI (CASSANDRA-2032)
 * message serialization tests (CASSANDRA-1923)
 * switch from ivy to maven-ant-tasks (CASSANDRA-2017)
 * CLI attempts to block for new schema to propagate (CASSANDRA-2044)
 * fix potential overflow in nodetool cfstats (CASSANDRA-2057)
 * add JVM shutdownhook to sync commitlog (CASSANDRA-1919)
 * allow nodes to be up without being part of  normal traffic (CASSANDRA-1951)
 * fix CLI "show keyspaces" with null options on NTS (CASSANDRA-2049)
 * fix possible ByteBuffer race conditions (CASSANDRA-2066)
 * reduce garbage generated by MessagingService to prevent load spikes
   (CASSANDRA-2058)
 * fix math in RandomPartitioner.describeOwnership (CASSANDRA-2071)
 * fix deletion of sstable non-data components (CASSANDRA-2059)
 * avoid blocking gossip while deleting handoff hints (CASSANDRA-2073)
 * ignore messages from newer versions, keep track of nodes in gossip 
   regardless of version (CASSANDRA-1970)
 * cache writing moved to CompactionManager to reduce i/o contention and
   updated to use non-cache-polluting writes (CASSANDRA-2053)
 * page through large rows when exporting to JSON (CASSANDRA-2041)
 * add flush_largest_memtables_at and reduce_cache_sizes_at options
   (CASSANDRA-2142)
 * add cli 'describe cluster' command (CASSANDRA-2127)
 * add cli support for setting username/password at 'connect' command 
   (CASSANDRA-2111)
 * add -D option to Stress.java to allow reading hosts from a file 
   (CASSANDRA-2149)
 * bound hints CF throughput between 32M and 256M (CASSANDRA-2148)
 * continue starting when invalid saved cache entries are encountered
   (CASSANDRA-2076)
 * add max_hint_window_in_ms option (CASSANDRA-1459)


0.7.0-final
 * fix offsets to ByteBuffer.get (CASSANDRA-1939)


0.7.0-rc4
 * fix cli crash after backgrounding (CASSANDRA-1875)
 * count timeouts in storageproxy latencies, and include latency 
   histograms in StorageProxyMBean (CASSANDRA-1893)
 * fix CLI get recognition of supercolumns (CASSANDRA-1899)
 * enable keepalive on intra-cluster sockets (CASSANDRA-1766)
 * count timeouts towards dynamicsnitch latencies (CASSANDRA-1905)
 * Expose index-building status in JMX + cli schema description
   (CASSANDRA-1871)
 * allow [LOCAL|EACH]_QUORUM to be used with non-NetworkTopology 
   replication Strategies
 * increased amount of index locks for faster commitlog replay
 * collect secondary index tombstones immediately (CASSANDRA-1914)
 * revert commitlog changes from #1780 (CASSANDRA-1917)
 * change RandomPartitioner min token to -1 to avoid collision w/
   tokens on actual nodes (CASSANDRA-1901)
 * examine the right nibble when validating TimeUUID (CASSANDRA-1910)
 * include secondary indexes in cleanup (CASSANDRA-1916)
 * CFS.scrubDataDirectories should also cleanup invalid secondary indexes
   (CASSANDRA-1904)
 * ability to disable/enable gossip on nodes to force them down
   (CASSANDRA-1108)


0.7.0-rc3
 * expose getNaturalEndpoints in StorageServiceMBean taking byte[]
   key; RMI cannot serialize ByteBuffer (CASSANDRA-1833)
 * infer org.apache.cassandra.locator for replication strategy classes
   when not otherwise specified
 * validation that generates less garbage (CASSANDRA-1814)
 * add TTL support to CLI (CASSANDRA-1838)
 * cli defaults to bytestype for subcomparator when creating
   column families (CASSANDRA-1835)
 * unregister index MBeans when index is dropped (CASSANDRA-1843)
 * make ByteBufferUtil.clone thread-safe (CASSANDRA-1847)
 * change exception for read requests during bootstrap from 
   InvalidRequest to Unavailable (CASSANDRA-1862)
 * respect row-level tombstones post-flush in range scans
   (CASSANDRA-1837)
 * ReadResponseResolver check digests against each other (CASSANDRA-1830)
 * return InvalidRequest when remove of subcolumn without supercolumn
   is requested (CASSANDRA-1866)
 * flush before repair (CASSANDRA-1748)
 * SSTableExport validates key order (CASSANDRA-1884)
 * large row support for SSTableExport (CASSANDRA-1867)
 * Re-cache hot keys post-compaction without hitting disk (CASSANDRA-1878)
 * manage read repair in coordinator instead of data source, to
   provide latency information to dynamic snitch (CASSANDRA-1873)


0.7.0-rc2
 * fix live-column-count of slice ranges including tombstoned supercolumn 
   with live subcolumn (CASSANDRA-1591)
 * rename o.a.c.internal.AntientropyStage -> AntiEntropyStage,
   o.a.c.request.Request_responseStage -> RequestResponseStage,
   o.a.c.internal.Internal_responseStage -> InternalResponseStage
 * add AbstractType.fromString (CASSANDRA-1767)
 * require index_type to be present when specifying index_name
   on ColumnDef (CASSANDRA-1759)
 * fix add/remove index bugs in CFMetadata (CASSANDRA-1768)
 * rebuild Strategy during system_update_keyspace (CASSANDRA-1762)
 * cli updates prompt to ... in continuation lines (CASSANDRA-1770)
 * support multiple Mutations per key in hadoop ColumnFamilyOutputFormat
   (CASSANDRA-1774)
 * improvements to Debian init script (CASSANDRA-1772)
 * use local classloader to check for version.properties (CASSANDRA-1778)
 * Validate that column names in column_metadata are valid for the
   defined comparator, and decode properly in cli (CASSANDRA-1773)
 * use cross-platform newlines in cli (CASSANDRA-1786)
 * add ExpiringColumn support to sstable import/export (CASSANDRA-1754)
 * add flush for each append to periodic commitlog mode; added
   periodic_without_flush option to disable this (CASSANDRA-1780)
 * close file handle used for post-flush truncate (CASSANDRA-1790)
 * various code cleanup (CASSANDRA-1793, -1794, -1795)
 * fix range queries against wrapped range (CASSANDRA-1781)
 * fix consistencylevel calculations for NetworkTopologyStrategy
   (CASSANDRA-1804)
 * cli support index type enum names (CASSANDRA-1810)
 * improved validation of column_metadata (CASSANDRA-1813)
 * reads at ConsistencyLevel > 1 throw UnavailableException
   immediately if insufficient live nodes exist (CASSANDRA-1803)
 * copy bytebuffers for local writes to avoid retaining the entire
   Thrift frame (CASSANDRA-1801)
 * fix NPE adding index to column w/o prior metadata (CASSANDRA-1764)
 * reduce fat client timeout (CASSANDRA-1730)
 * fix botched merge of CASSANDRA-1316


0.7.0-rc1
 * fix compaction and flush races with schema updates (CASSANDRA-1715)
 * add clustertool, config-converter, sstablekeys, and schematool 
   Windows .bat files (CASSANDRA-1723)
 * reject range queries received during bootstrap (CASSANDRA-1739)
 * fix wrapping-range queries on non-minimum token (CASSANDRA-1700)
 * add nodetool cfhistogram (CASSANDRA-1698)
 * limit repaired ranges to what the nodes have in common (CASSANDRA-1674)
 * index scan treats missing columns as not matching secondary
   expressions (CASSANDRA-1745)
 * Fix misuse of DataOutputBuffer.getData in AntiEntropyService
   (CASSANDRA-1729)
 * detect and warn when obsolete version of JNA is present (CASSANDRA-1760)
 * reduce fat client timeout (CASSANDRA-1730)
 * cleanup smallest CFs first to increase free temp space for larger ones
   (CASSANDRA-1811)
 * Update windows .bat files to work outside of main Cassandra
   directory (CASSANDRA-1713)
 * fix read repair regression from 0.6.7 (CASSANDRA-1727)
 * more-efficient read repair (CASSANDRA-1719)
 * fix hinted handoff replay (CASSANDRA-1656)
 * log type of dropped messages (CASSANDRA-1677)
 * upgrade to SLF4J 1.6.1
 * fix ByteBuffer bug in ExpiringColumn.updateDigest (CASSANDRA-1679)
 * fix IntegerType.getString (CASSANDRA-1681)
 * make -Djava.net.preferIPv4Stack=true the default (CASSANDRA-628)
 * add INTERNAL_RESPONSE verb to differentiate from responses related
   to client requests (CASSANDRA-1685)
 * log tpstats when dropping messages (CASSANDRA-1660)
 * include unreachable nodes in describeSchemaVersions (CASSANDRA-1678)
 * Avoid dropping messages off the client request path (CASSANDRA-1676)
 * fix jna errno reporting (CASSANDRA-1694)
 * add friendlier error for UnknownHostException on startup (CASSANDRA-1697)
 * include jna dependency in RPM package (CASSANDRA-1690)
 * add --skip-keys option to stress.py (CASSANDRA-1696)
 * improve cli handling of non-string keys and column names 
   (CASSANDRA-1701, -1693)
 * r/m extra subcomparator line in cli keyspaces output (CASSANDRA-1712)
 * add read repair chance to cli "show keyspaces"
 * upgrade to ConcurrentLinkedHashMap 1.1 (CASSANDRA-975)
 * fix index scan routing (CASSANDRA-1722)
 * fix tombstoning of supercolumns in range queries (CASSANDRA-1734)
 * clear endpoint cache after updating keyspace metadata (CASSANDRA-1741)
 * fix wrapping-range queries on non-minimum token (CASSANDRA-1700)
 * truncate includes secondary indexes (CASSANDRA-1747)
 * retain reference to PendingFile sstables (CASSANDRA-1749)
 * fix sstableimport regression (CASSANDRA-1753)
 * fix for bootstrap when no non-system tables are defined (CASSANDRA-1732)
 * handle replica unavailability in index scan (CASSANDRA-1755)
 * fix service initialization order deadlock (CASSANDRA-1756)
 * multi-line cli commands (CASSANDRA-1742)
 * fix race between snapshot and compaction (CASSANDRA-1736)
 * add listEndpointsPendingHints, deleteHintsForEndpoint JMX methods 
   (CASSANDRA-1551)


0.7.0-beta3
 * add strategy options to describe_keyspace output (CASSANDRA-1560)
 * log warning when using randomly generated token (CASSANDRA-1552)
 * re-organize JMX into .db, .net, .internal, .request (CASSANDRA-1217)
 * allow nodes to change IPs between restarts (CASSANDRA-1518)
 * remember ring state between restarts by default (CASSANDRA-1518)
 * flush index built flag so we can read it before log replay (CASSANDRA-1541)
 * lock row cache updates to prevent race condition (CASSANDRA-1293)
 * remove assertion causing rare (and harmless) error messages in
   commitlog (CASSANDRA-1330)
 * fix moving nodes with no keyspaces defined (CASSANDRA-1574)
 * fix unbootstrap when no data is present in a transfer range (CASSANDRA-1573)
 * take advantage of AVRO-495 to simplify our avro IDL (CASSANDRA-1436)
 * extend authorization hierarchy to column family (CASSANDRA-1554)
 * deletion support in secondary indexes (CASSANDRA-1571)
 * meaningful error message for invalid replication strategy class 
   (CASSANDRA-1566)
 * allow keyspace creation with RF > N (CASSANDRA-1428)
 * improve cli error handling (CASSANDRA-1580)
 * add cache save/load ability (CASSANDRA-1417, 1606, 1647)
 * add StorageService.getDrainProgress (CASSANDRA-1588)
 * Disallow bootstrap to an in-use token (CASSANDRA-1561)
 * Allow dynamic secondary index creation and destruction (CASSANDRA-1532)
 * log auto-guessed memtable thresholds (CASSANDRA-1595)
 * add ColumnDef support to cli (CASSANDRA-1583)
 * reduce index sample time by 75% (CASSANDRA-1572)
 * add cli support for column, strategy metadata (CASSANDRA-1578, 1612)
 * add cli support for schema modification (CASSANDRA-1584)
 * delete temp files on failed compactions (CASSANDRA-1596)
 * avoid blocking for dead nodes during removetoken (CASSANDRA-1605)
 * remove ConsistencyLevel.ZERO (CASSANDRA-1607)
 * expose in-progress compaction type in jmx (CASSANDRA-1586)
 * removed IClock & related classes from internals (CASSANDRA-1502)
 * fix removing tokens from SystemTable on decommission and removetoken
   (CASSANDRA-1609)
 * include CF metadata in cli 'show keyspaces' (CASSANDRA-1613)
 * switch from Properties to HashMap in PropertyFileSnitch to
   avoid synchronization bottleneck (CASSANDRA-1481)
 * PropertyFileSnitch configuration file renamed to 
   cassandra-topology.properties
 * add cli support for get_range_slices (CASSANDRA-1088, CASSANDRA-1619)
 * Make memtable flush thresholds per-CF instead of global 
   (CASSANDRA-1007, 1637)
 * add cli support for binary data without CfDef hints (CASSANDRA-1603)
 * fix building SSTable statistics post-stream (CASSANDRA-1620)
 * fix potential infinite loop in 2ary index queries (CASSANDRA-1623)
 * allow creating NTS keyspaces with no replicas configured (CASSANDRA-1626)
 * add jmx histogram of sstables accessed per read (CASSANDRA-1624)
 * remove system_rename_column_family and system_rename_keyspace from the
   client API until races can be fixed (CASSANDRA-1630, CASSANDRA-1585)
 * add cli sanity tests (CASSANDRA-1582)
 * update GC settings in cassandra.bat (CASSANDRA-1636)
 * cli support for index queries (CASSANDRA-1635)
 * cli support for updating schema memtable settings (CASSANDRA-1634)
 * cli --file option (CASSANDRA-1616)
 * reduce automatically chosen memtable sizes by 50% (CASSANDRA-1641)
 * move endpoint cache from snitch to strategy (CASSANDRA-1643)
 * fix commitlog recovery deleting the newly-created segment as well as
   the old ones (CASSANDRA-1644)
 * upgrade to Thrift 0.5 (CASSANDRA-1367)
 * renamed CL.DCQUORUM to LOCAL_QUORUM and DCQUORUMSYNC to EACH_QUORUM
 * cli truncate support (CASSANDRA-1653)
 * update GC settings in cassandra.bat (CASSANDRA-1636)
 * avoid logging when a node's ip/token is gossipped back to it (CASSANDRA-1666)


0.7-beta2
 * always use UTF-8 for hint keys (CASSANDRA-1439)
 * remove cassandra.yaml dependency from Hadoop and Pig (CASSADRA-1322)
 * expose CfDef metadata in describe_keyspaces (CASSANDRA-1363)
 * restore use of mmap_index_only option (CASSANDRA-1241)
 * dropping a keyspace with no column families generated an error 
   (CASSANDRA-1378)
 * rename RackAwareStrategy to OldNetworkTopologyStrategy, RackUnawareStrategy 
   to SimpleStrategy, DatacenterShardStrategy to NetworkTopologyStrategy,
   AbstractRackAwareSnitch to AbstractNetworkTopologySnitch (CASSANDRA-1392)
 * merge StorageProxy.mutate, mutateBlocking (CASSANDRA-1396)
 * faster UUIDType, LongType comparisons (CASSANDRA-1386, 1393)
 * fix setting read_repair_chance from CLI addColumnFamily (CASSANDRA-1399)
 * fix updates to indexed columns (CASSANDRA-1373)
 * fix race condition leaving to FileNotFoundException (CASSANDRA-1382)
 * fix sharded lock hash on index write path (CASSANDRA-1402)
 * add support for GT/E, LT/E in subordinate index clauses (CASSANDRA-1401)
 * cfId counter got out of sync when CFs were added (CASSANDRA-1403)
 * less chatty schema updates (CASSANDRA-1389)
 * rename column family mbeans. 'type' will now include either 
   'IndexColumnFamilies' or 'ColumnFamilies' depending on the CFS type.
   (CASSANDRA-1385)
 * disallow invalid keyspace and column family names. This includes name that
   matches a '^\w+' regex. (CASSANDRA-1377)
 * use JNA, if present, to take snapshots (CASSANDRA-1371)
 * truncate hints if starting 0.7 for the first time (CASSANDRA-1414)
 * fix FD leak in single-row slicepredicate queries (CASSANDRA-1416)
 * allow index expressions against columns that are not part of the 
   SlicePredicate (CASSANDRA-1410)
 * config-converter properly handles snitches and framed support 
   (CASSANDRA-1420)
 * remove keyspace argument from multiget_count (CASSANDRA-1422)
 * allow specifying cassandra.yaml location as (local or remote) URL
   (CASSANDRA-1126)
 * fix using DynamicEndpointSnitch with NetworkTopologyStrategy
   (CASSANDRA-1429)
 * Add CfDef.default_validation_class (CASSANDRA-891)
 * fix EstimatedHistogram.max (CASSANDRA-1413)
 * quorum read optimization (CASSANDRA-1622)
 * handle zero-length (or missing) rows during HH paging (CASSANDRA-1432)
 * include secondary indexes during schema migrations (CASSANDRA-1406)
 * fix commitlog header race during schema change (CASSANDRA-1435)
 * fix ColumnFamilyStoreMBeanIterator to use new type name (CASSANDRA-1433)
 * correct filename generated by xml->yaml converter (CASSANDRA-1419)
 * add CMSInitiatingOccupancyFraction=75 and UseCMSInitiatingOccupancyOnly
   to default JVM options
 * decrease jvm heap for cassandra-cli (CASSANDRA-1446)
 * ability to modify keyspaces and column family definitions on a live cluster
   (CASSANDRA-1285)
 * support for Hadoop Streaming [non-jvm map/reduce via stdin/out]
   (CASSANDRA-1368)
 * Move persistent sstable stats from the system table to an sstable component
   (CASSANDRA-1430)
 * remove failed bootstrap attempt from pending ranges when gossip times
   it out after 1h (CASSANDRA-1463)
 * eager-create tcp connections to other cluster members (CASSANDRA-1465)
 * enumerate stages and derive stage from message type instead of 
   transmitting separately (CASSANDRA-1465)
 * apply reversed flag during collation from different data sources
   (CASSANDRA-1450)
 * make failure to remove commitlog segment non-fatal (CASSANDRA-1348)
 * correct ordering of drain operations so CL.recover is no longer 
   necessary (CASSANDRA-1408)
 * removed keyspace from describe_splits method (CASSANDRA-1425)
 * rename check_schema_agreement to describe_schema_versions
   (CASSANDRA-1478)
 * fix QUORUM calculation for RF > 3 (CASSANDRA-1487)
 * remove tombstones during non-major compactions when bloom filter
   verifies that row does not exist in other sstables (CASSANDRA-1074)
 * nodes that coordinated a loadbalance in the past could not be seen by
   newly added nodes (CASSANDRA-1467)
 * exposed endpoint states (gossip details) via jmx (CASSANDRA-1467)
 * ensure that compacted sstables are not included when new readers are
   instantiated (CASSANDRA-1477)
 * by default, calculate heap size and memtable thresholds at runtime (CASSANDRA-1469)
 * fix races dealing with adding/dropping keyspaces and column families in
   rapid succession (CASSANDRA-1477)
 * clean up of Streaming system (CASSANDRA-1503, 1504, 1506)
 * add options to configure Thrift socket keepalive and buffer sizes (CASSANDRA-1426)
 * make contrib CassandraServiceDataCleaner recursive (CASSANDRA-1509)
 * min, max compaction threshold are configurable and persistent 
   per-ColumnFamily (CASSANDRA-1468)
 * fix replaying the last mutation in a commitlog unnecessarily 
   (CASSANDRA-1512)
 * invoke getDefaultUncaughtExceptionHandler from DTPE with the original
   exception rather than the ExecutionException wrapper (CASSANDRA-1226)
 * remove Clock from the Thrift (and Avro) API (CASSANDRA-1501)
 * Close intra-node sockets when connection is broken (CASSANDRA-1528)
 * RPM packaging spec file (CASSANDRA-786)
 * weighted request scheduler (CASSANDRA-1485)
 * treat expired columns as deleted (CASSANDRA-1539)
 * make IndexInterval configurable (CASSANDRA-1488)
 * add describe_snitch to Thrift API (CASSANDRA-1490)
 * MD5 authenticator compares plain text submitted password with MD5'd
   saved property, instead of vice versa (CASSANDRA-1447)
 * JMX MessagingService pending and completed counts (CASSANDRA-1533)
 * fix race condition processing repair responses (CASSANDRA-1511)
 * make repair blocking (CASSANDRA-1511)
 * create EndpointSnitchInfo and MBean to expose rack and DC (CASSANDRA-1491)
 * added option to contrib/word_count to output results back to Cassandra
   (CASSANDRA-1342)
 * rewrite Hadoop ColumnFamilyRecordWriter to pool connections, retry to
   multiple Cassandra nodes, and smooth impact on the Cassandra cluster
   by using smaller batch sizes (CASSANDRA-1434)
 * fix setting gc_grace_seconds via CLI (CASSANDRA-1549)
 * support TTL'd index values (CASSANDRA-1536)
 * make removetoken work like decommission (CASSANDRA-1216)
 * make cli comparator-aware and improve quote rules (CASSANDRA-1523,-1524)
 * make nodetool compact and cleanup blocking (CASSANDRA-1449)
 * add memtable, cache information to GCInspector logs (CASSANDRA-1558)
 * enable/disable HintedHandoff via JMX (CASSANDRA-1550)
 * Ignore stray files in the commit log directory (CASSANDRA-1547)
 * Disallow bootstrap to an in-use token (CASSANDRA-1561)


0.7-beta1
 * sstable versioning (CASSANDRA-389)
 * switched to slf4j logging (CASSANDRA-625)
 * add (optional) expiration time for column (CASSANDRA-699)
 * access levels for authentication/authorization (CASSANDRA-900)
 * add ReadRepairChance to CF definition (CASSANDRA-930)
 * fix heisenbug in system tests, especially common on OS X (CASSANDRA-944)
 * convert to byte[] keys internally and all public APIs (CASSANDRA-767)
 * ability to alter schema definitions on a live cluster (CASSANDRA-44)
 * renamed configuration file to cassandra.xml, and log4j.properties to
   log4j-server.properties, which must now be loaded from
   the classpath (which is how our scripts in bin/ have always done it)
   (CASSANDRA-971)
 * change get_count to require a SlicePredicate. create multi_get_count
   (CASSANDRA-744)
 * re-organized endpointsnitch implementations and added SimpleSnitch
   (CASSANDRA-994)
 * Added preload_row_cache option (CASSANDRA-946)
 * add CRC to commitlog header (CASSANDRA-999)
 * removed deprecated batch_insert and get_range_slice methods (CASSANDRA-1065)
 * add truncate thrift method (CASSANDRA-531)
 * http mini-interface using mx4j (CASSANDRA-1068)
 * optimize away copy of sliced row on memtable read path (CASSANDRA-1046)
 * replace constant-size 2GB mmaped segments and special casing for index 
   entries spanning segment boundaries, with SegmentedFile that computes 
   segments that always contain entire entries/rows (CASSANDRA-1117)
 * avoid reading large rows into memory during compaction (CASSANDRA-16)
 * added hadoop OutputFormat (CASSANDRA-1101)
 * efficient Streaming (no more anticompaction) (CASSANDRA-579)
 * split commitlog header into separate file and add size checksum to
   mutations (CASSANDRA-1179)
 * avoid allocating a new byte[] for each mutation on replay (CASSANDRA-1219)
 * revise HH schema to be per-endpoint (CASSANDRA-1142)
 * add joining/leaving status to nodetool ring (CASSANDRA-1115)
 * allow multiple repair sessions per node (CASSANDRA-1190)
 * optimize away MessagingService for local range queries (CASSANDRA-1261)
 * make framed transport the default so malformed requests can't OOM the 
   server (CASSANDRA-475)
 * significantly faster reads from row cache (CASSANDRA-1267)
 * take advantage of row cache during range queries (CASSANDRA-1302)
 * make GCGraceSeconds a per-ColumnFamily value (CASSANDRA-1276)
 * keep persistent row size and column count statistics (CASSANDRA-1155)
 * add IntegerType (CASSANDRA-1282)
 * page within a single row during hinted handoff (CASSANDRA-1327)
 * push DatacenterShardStrategy configuration into keyspace definition,
   eliminating datacenter.properties. (CASSANDRA-1066)
 * optimize forward slices starting with '' and single-index-block name 
   queries by skipping the column index (CASSANDRA-1338)
 * streaming refactor (CASSANDRA-1189)
 * faster comparison for UUID types (CASSANDRA-1043)
 * secondary index support (CASSANDRA-749 and subtasks)
 * make compaction buckets deterministic (CASSANDRA-1265)


0.6.6
 * Allow using DynamicEndpointSnitch with RackAwareStrategy (CASSANDRA-1429)
 * remove the remaining vestiges of the unfinished DatacenterShardStrategy 
   (replaced by NetworkTopologyStrategy in 0.7)
   

0.6.5
 * fix key ordering in range query results with RandomPartitioner
   and ConsistencyLevel > ONE (CASSANDRA-1145)
 * fix for range query starting with the wrong token range (CASSANDRA-1042)
 * page within a single row during hinted handoff (CASSANDRA-1327)
 * fix compilation on non-sun JDKs (CASSANDRA-1061)
 * remove String.trim() call on row keys in batch mutations (CASSANDRA-1235)
 * Log summary of dropped messages instead of spamming log (CASSANDRA-1284)
 * add dynamic endpoint snitch (CASSANDRA-981)
 * fix streaming for keyspaces with hyphens in their name (CASSANDRA-1377)
 * fix errors in hard-coded bloom filter optKPerBucket by computing it
   algorithmically (CASSANDRA-1220
 * remove message deserialization stage, and uncap read/write stages
   so slow reads/writes don't block gossip processing (CASSANDRA-1358)
 * add jmx port configuration to Debian package (CASSANDRA-1202)
 * use mlockall via JNA, if present, to prevent Linux from swapping
   out parts of the JVM (CASSANDRA-1214)


0.6.4
 * avoid queuing multiple hint deliveries for the same endpoint
   (CASSANDRA-1229)
 * better performance for and stricter checking of UTF8 column names
   (CASSANDRA-1232)
 * extend option to lower compaction priority to hinted handoff
   as well (CASSANDRA-1260)
 * log errors in gossip instead of re-throwing (CASSANDRA-1289)
 * avoid aborting commitlog replay prematurely if a flushed-but-
   not-removed commitlog segment is encountered (CASSANDRA-1297)
 * fix duplicate rows being read during mapreduce (CASSANDRA-1142)
 * failure detection wasn't closing command sockets (CASSANDRA-1221)
 * cassandra-cli.bat works on windows (CASSANDRA-1236)
 * pre-emptively drop requests that cannot be processed within RPCTimeout
   (CASSANDRA-685)
 * add ack to Binary write verb and update CassandraBulkLoader
   to wait for acks for each row (CASSANDRA-1093)
 * added describe_partitioner Thrift method (CASSANDRA-1047)
 * Hadoop jobs no longer require the Cassandra storage-conf.xml
   (CASSANDRA-1280, CASSANDRA-1047)
 * log thread pool stats when GC is excessive (CASSANDRA-1275)
 * remove gossip message size limit (CASSANDRA-1138)
 * parallelize local and remote reads during multiget, and respect snitch 
   when determining whether to do local read for CL.ONE (CASSANDRA-1317)
 * fix read repair to use requested consistency level on digest mismatch,
   rather than assuming QUORUM (CASSANDRA-1316)
 * process digest mismatch re-reads in parallel (CASSANDRA-1323)
 * switch hints CF comparator to BytesType (CASSANDRA-1274)


0.6.3
 * retry to make streaming connections up to 8 times. (CASSANDRA-1019)
 * reject describe_ring() calls on invalid keyspaces (CASSANDRA-1111)
 * fix cache size calculation for size of 100% (CASSANDRA-1129)
 * fix cache capacity only being recalculated once (CASSANDRA-1129)
 * remove hourly scan of all hints on the off chance that the gossiper
   missed a status change; instead, expose deliverHintsToEndpoint to JMX
   so it can be done manually, if necessary (CASSANDRA-1141)
 * don't reject reads at CL.ALL (CASSANDRA-1152)
 * reject deletions to supercolumns in CFs containing only standard
   columns (CASSANDRA-1139)
 * avoid preserving login information after client disconnects
   (CASSANDRA-1057)
 * prefer sun jdk to openjdk in debian init script (CASSANDRA-1174)
 * detect partioner config changes between restarts and fail fast 
   (CASSANDRA-1146)
 * use generation time to resolve node token reassignment disagreements
   (CASSANDRA-1118)
 * restructure the startup ordering of Gossiper and MessageService to avoid
   timing anomalies (CASSANDRA-1160)
 * detect incomplete commit log hearders (CASSANDRA-1119)
 * force anti-entropy service to stream files on the stream stage to avoid
   sending streams out of order (CASSANDRA-1169)
 * remove inactive stream managers after AES streams files (CASSANDRA-1169)
 * allow removing entire row through batch_mutate Deletion (CASSANDRA-1027)
 * add JMX metrics for row-level bloom filter false positives (CASSANDRA-1212)
 * added a redhat init script to contrib (CASSANDRA-1201)
 * use midpoint when bootstrapping a new machine into range with not
   much data yet instead of random token (CASSANDRA-1112)
 * kill server on OOM in executor stage as well as Thrift (CASSANDRA-1226)
 * remove opportunistic repairs, when two machines with overlapping replica
   responsibilities happen to finish major compactions of the same CF near
   the same time.  repairs are now fully manual (CASSANDRA-1190)
 * add ability to lower compaction priority (default is no change from 0.6.2)
   (CASSANDRA-1181)


0.6.2
 * fix contrib/word_count build. (CASSANDRA-992)
 * split CommitLogExecutorService into BatchCommitLogExecutorService and 
   PeriodicCommitLogExecutorService (CASSANDRA-1014)
 * add latency histograms to CFSMBean (CASSANDRA-1024)
 * make resolving timestamp ties deterministic by using value bytes
   as a tiebreaker (CASSANDRA-1039)
 * Add option to turn off Hinted Handoff (CASSANDRA-894)
 * fix windows startup (CASSANDRA-948)
 * make concurrent_reads, concurrent_writes configurable at runtime via JMX
   (CASSANDRA-1060)
 * disable GCInspector on non-Sun JVMs (CASSANDRA-1061)
 * fix tombstone handling in sstable rows with no other data (CASSANDRA-1063)
 * fix size of row in spanned index entries (CASSANDRA-1056)
 * install json2sstable, sstable2json, and sstablekeys to Debian package
 * StreamingService.StreamDestinations wouldn't empty itself after streaming
   finished (CASSANDRA-1076)
 * added Collections.shuffle(splits) before returning the splits in 
   ColumnFamilyInputFormat (CASSANDRA-1096)
 * do not recalculate cache capacity post-compaction if it's been manually 
   modified (CASSANDRA-1079)
 * better defaults for flush sorter + writer executor queue sizes
   (CASSANDRA-1100)
 * windows scripts for SSTableImport/Export (CASSANDRA-1051)
 * windows script for nodetool (CASSANDRA-1113)
 * expose PhiConvictThreshold (CASSANDRA-1053)
 * make repair of RF==1 a no-op (CASSANDRA-1090)
 * improve default JVM GC options (CASSANDRA-1014)
 * fix SlicePredicate serialization inside Hadoop jobs (CASSANDRA-1049)
 * close Thrift sockets in Hadoop ColumnFamilyRecordReader (CASSANDRA-1081)


0.6.1
 * fix NPE in sstable2json when no excluded keys are given (CASSANDRA-934)
 * keep the replica set constant throughout the read repair process
   (CASSANDRA-937)
 * allow querying getAllRanges with empty token list (CASSANDRA-933)
 * fix command line arguments inversion in clustertool (CASSANDRA-942)
 * fix race condition that could trigger a false-positive assertion
   during post-flush discard of old commitlog segments (CASSANDRA-936)
 * fix neighbor calculation for anti-entropy repair (CASSANDRA-924)
 * perform repair even for small entropy differences (CASSANDRA-924)
 * Use hostnames in CFInputFormat to allow Hadoop's naive string-based
   locality comparisons to work (CASSANDRA-955)
 * cache read-only BufferedRandomAccessFile length to avoid
   3 system calls per invocation (CASSANDRA-950)
 * nodes with IPv6 (and no IPv4) addresses could not join cluster
   (CASSANDRA-969)
 * Retrieve the correct number of undeleted columns, if any, from
   a supercolumn in a row that had been deleted previously (CASSANDRA-920)
 * fix index scans that cross the 2GB mmap boundaries for both mmap
   and standard i/o modes (CASSANDRA-866)
 * expose drain via nodetool (CASSANDRA-978)


0.6.0-RC1
 * JMX drain to flush memtables and run through commit log (CASSANDRA-880)
 * Bootstrapping can skip ranges under the right conditions (CASSANDRA-902)
 * fix merging row versions in range_slice for CL > ONE (CASSANDRA-884)
 * default write ConsistencyLeven chaned from ZERO to ONE
 * fix for index entries spanning mmap buffer boundaries (CASSANDRA-857)
 * use lexical comparison if time part of TimeUUIDs are the same 
   (CASSANDRA-907)
 * bound read, mutation, and response stages to fix possible OOM
   during log replay (CASSANDRA-885)
 * Use microseconds-since-epoch (UTC) in cli, instead of milliseconds
 * Treat batch_mutate Deletion with null supercolumn as "apply this predicate 
   to top level supercolumns" (CASSANDRA-834)
 * Streaming destination nodes do not update their JMX status (CASSANDRA-916)
 * Fix internal RPC timeout calculation (CASSANDRA-911)
 * Added Pig loadfunc to contrib/pig (CASSANDRA-910)


0.6.0-beta3
 * fix compaction bucketing bug (CASSANDRA-814)
 * update windows batch file (CASSANDRA-824)
 * deprecate KeysCachedFraction configuration directive in favor
   of KeysCached; move to unified-per-CF key cache (CASSANDRA-801)
 * add invalidateRowCache to ColumnFamilyStoreMBean (CASSANDRA-761)
 * send Handoff hints to natural locations to reduce load on
   remaining nodes in a failure scenario (CASSANDRA-822)
 * Add RowWarningThresholdInMB configuration option to warn before very 
   large rows get big enough to threaten node stability, and -x option to
   be able to remove them with sstable2json if the warning is unheeded
   until it's too late (CASSANDRA-843)
 * Add logging of GC activity (CASSANDRA-813)
 * fix ConcurrentModificationException in commitlog discard (CASSANDRA-853)
 * Fix hardcoded row count in Hadoop RecordReader (CASSANDRA-837)
 * Add a jmx status to the streaming service and change several DEBUG
   messages to INFO (CASSANDRA-845)
 * fix classpath in cassandra-cli.bat for Windows (CASSANDRA-858)
 * allow re-specifying host, port to cassandra-cli if invalid ones
   are first tried (CASSANDRA-867)
 * fix race condition handling rpc timeout in the coordinator
   (CASSANDRA-864)
 * Remove CalloutLocation and StagingFileDirectory from storage-conf files 
   since those settings are no longer used (CASSANDRA-878)
 * Parse a long from RowWarningThresholdInMB instead of an int (CASSANDRA-882)
 * Remove obsolete ControlPort code from DatabaseDescriptor (CASSANDRA-886)
 * move skipBytes side effect out of assert (CASSANDRA-899)
 * add "double getLoad" to StorageServiceMBean (CASSANDRA-898)
 * track row stats per CF at compaction time (CASSANDRA-870)
 * disallow CommitLogDirectory matching a DataFileDirectory (CASSANDRA-888)
 * default key cache size is 200k entries, changed from 10% (CASSANDRA-863)
 * add -Dcassandra-foreground=yes to cassandra.bat
 * exit if cluster name is changed unexpectedly (CASSANDRA-769)


0.6.0-beta1/beta2
 * add batch_mutate thrift command, deprecating batch_insert (CASSANDRA-336)
 * remove get_key_range Thrift API, deprecated in 0.5 (CASSANDRA-710)
 * add optional login() Thrift call for authentication (CASSANDRA-547)
 * support fat clients using gossiper and StorageProxy to perform
   replication in-process [jvm-only] (CASSANDRA-535)
 * support mmapped I/O for reads, on by default on 64bit JVMs 
   (CASSANDRA-408, CASSANDRA-669)
 * improve insert concurrency, particularly during Hinted Handoff
   (CASSANDRA-658)
 * faster network code (CASSANDRA-675)
 * stress.py moved to contrib (CASSANDRA-635)
 * row caching [must be explicitly enabled per-CF in config] (CASSANDRA-678)
 * present a useful measure of compaction progress in JMX (CASSANDRA-599)
 * add bin/sstablekeys (CASSNADRA-679)
 * add ConsistencyLevel.ANY (CASSANDRA-687)
 * make removetoken remove nodes from gossip entirely (CASSANDRA-644)
 * add ability to set cache sizes at runtime (CASSANDRA-708)
 * report latency and cache hit rate statistics with lifetime totals
   instead of average over the last minute (CASSANDRA-702)
 * support get_range_slice for RandomPartitioner (CASSANDRA-745)
 * per-keyspace replication factory and replication strategy (CASSANDRA-620)
 * track latency in microseconds (CASSANDRA-733)
 * add describe_ Thrift methods, deprecating get_string_property and 
   get_string_list_property
 * jmx interface for tracking operation mode and streams in general.
   (CASSANDRA-709)
 * keep memtables in sorted order to improve range query performance
   (CASSANDRA-799)
 * use while loop instead of recursion when trimming sstables compaction list 
   to avoid blowing stack in pathological cases (CASSANDRA-804)
 * basic Hadoop map/reduce support (CASSANDRA-342)


0.5.1
 * ensure all files for an sstable are streamed to the same directory.
   (CASSANDRA-716)
 * more accurate load estimate for bootstrapping (CASSANDRA-762)
 * tolerate dead or unavailable bootstrap target on write (CASSANDRA-731)
 * allow larger numbers of keys (> 140M) in a sstable bloom filter
   (CASSANDRA-790)
 * include jvm argument improvements from CASSANDRA-504 in debian package
 * change streaming chunk size to 32MB to accomodate Windows XP limitations
   (was 64MB) (CASSANDRA-795)
 * fix get_range_slice returning results in the wrong order (CASSANDRA-781)
 

0.5.0 final
 * avoid attempting to delete temporary bootstrap files twice (CASSANDRA-681)
 * fix bogus NaN in nodeprobe cfstats output (CASSANDRA-646)
 * provide a policy for dealing with single thread executors w/ a full queue
   (CASSANDRA-694)
 * optimize inner read in MessagingService, vastly improving multiple-node
   performance (CASSANDRA-675)
 * wait for table flush before streaming data back to a bootstrapping node.
   (CASSANDRA-696)
 * keep track of bootstrapping sources by table so that bootstrapping doesn't 
   give the indication of finishing early (CASSANDRA-673)


0.5.0 RC3
 * commit the correct version of the patch for CASSANDRA-663


0.5.0 RC2 (unreleased)
 * fix bugs in converting get_range_slice results to Thrift 
   (CASSANDRA-647, CASSANDRA-649)
 * expose java.util.concurrent.TimeoutException in StorageProxy methods
   (CASSANDRA-600)
 * TcpConnectionManager was holding on to disconnected connections, 
   giving the false indication they were being used. (CASSANDRA-651)
 * Remove duplicated write. (CASSANDRA-662)
 * Abort bootstrap if IP is already in the token ring (CASSANDRA-663)
 * increase default commitlog sync period, and wait for last sync to 
   finish before submitting another (CASSANDRA-668)


0.5.0 RC1
 * Fix potential NPE in get_range_slice (CASSANDRA-623)
 * add CRC32 to commitlog entries (CASSANDRA-605)
 * fix data streaming on windows (CASSANDRA-630)
 * GC compacted sstables after cleanup and compaction (CASSANDRA-621)
 * Speed up anti-entropy validation (CASSANDRA-629)
 * Fix anti-entropy assertion error (CASSANDRA-639)
 * Fix pending range conflicts when bootstapping or moving
   multiple nodes at once (CASSANDRA-603)
 * Handle obsolete gossip related to node movement in the case where
   one or more nodes is down when the movement occurs (CASSANDRA-572)
 * Include dead nodes in gossip to avoid a variety of problems
   and fix HH to removed nodes (CASSANDRA-634)
 * return an InvalidRequestException for mal-formed SlicePredicates
   (CASSANDRA-643)
 * fix bug determining closest neighbor for use in multiple datacenters
   (CASSANDRA-648)
 * Vast improvements in anticompaction speed (CASSANDRA-607)
 * Speed up log replay and writes by avoiding redundant serializations
   (CASSANDRA-652)


0.5.0 beta 2
 * Bootstrap improvements (several tickets)
 * add nodeprobe repair anti-entropy feature (CASSANDRA-193, CASSANDRA-520)
 * fix possibility of partition when many nodes restart at once
   in clusters with multiple seeds (CASSANDRA-150)
 * fix NPE in get_range_slice when no data is found (CASSANDRA-578)
 * fix potential NPE in hinted handoff (CASSANDRA-585)
 * fix cleanup of local "system" keyspace (CASSANDRA-576)
 * improve computation of cluster load balance (CASSANDRA-554)
 * added super column read/write, column count, and column/row delete to
   cassandra-cli (CASSANDRA-567, CASSANDRA-594)
 * fix returning live subcolumns of deleted supercolumns (CASSANDRA-583)
 * respect JAVA_HOME in bin/ scripts (several tickets)
 * add StorageService.initClient for fat clients on the JVM (CASSANDRA-535)
   (see contrib/client_only for an example of use)
 * make consistency_level functional in get_range_slice (CASSANDRA-568)
 * optimize key deserialization for RandomPartitioner (CASSANDRA-581)
 * avoid GCing tombstones except on major compaction (CASSANDRA-604)
 * increase failure conviction threshold, resulting in less nodes
   incorrectly (and temporarily) marked as down (CASSANDRA-610)
 * respect memtable thresholds during log replay (CASSANDRA-609)
 * support ConsistencyLevel.ALL on read (CASSANDRA-584)
 * add nodeprobe removetoken command (CASSANDRA-564)


0.5.0 beta
 * Allow multiple simultaneous flushes, improving flush throughput 
   on multicore systems (CASSANDRA-401)
 * Split up locks to improve write and read throughput on multicore systems
   (CASSANDRA-444, CASSANDRA-414)
 * More efficient use of memory during compaction (CASSANDRA-436)
 * autobootstrap option: when enabled, all non-seed nodes will attempt
   to bootstrap when started, until bootstrap successfully
   completes. -b option is removed.  (CASSANDRA-438)
 * Unless a token is manually specified in the configuration xml,
   a bootstraping node will use a token that gives it half the
   keys from the most-heavily-loaded node in the cluster,
   instead of generating a random token. 
   (CASSANDRA-385, CASSANDRA-517)
 * Miscellaneous bootstrap fixes (several tickets)
 * Ability to change a node's token even after it has data on it
   (CASSANDRA-541)
 * Ability to decommission a live node from the ring (CASSANDRA-435)
 * Semi-automatic loadbalancing via nodeprobe (CASSANDRA-192)
 * Add ability to set compaction thresholds at runtime via
   JMX / nodeprobe.  (CASSANDRA-465)
 * Add "comment" field to ColumnFamily definition. (CASSANDRA-481)
 * Additional JMX metrics (CASSANDRA-482)
 * JSON based export and import tools (several tickets)
 * Hinted Handoff fixes (several tickets)
 * Add key cache to improve read performance (CASSANDRA-423)
 * Simplified construction of custom ReplicationStrategy classes
   (CASSANDRA-497)
 * Graphical application (Swing) for ring integrity verification and 
   visualization was added to contrib (CASSANDRA-252)
 * Add DCQUORUM, DCQUORUMSYNC consistency levels and corresponding
   ReplicationStrategy / EndpointSnitch classes.  Experimental.
   (CASSANDRA-492)
 * Web client interface added to contrib (CASSANDRA-457)
 * More-efficient flush for Random, CollatedOPP partitioners 
   for normal writes (CASSANDRA-446) and bulk load (CASSANDRA-420)
 * Add MemtableFlushAfterMinutes, a global replacement for the old 
   per-CF FlushPeriodInMinutes setting (CASSANDRA-463)
 * optimizations to slice reading (CASSANDRA-350) and supercolumn
   queries (CASSANDRA-510)
 * force binding to given listenaddress for nodes with multiple
   interfaces (CASSANDRA-546)
 * stress.py benchmarking tool improvements (several tickets)
 * optimized replica placement code (CASSANDRA-525)
 * faster log replay on restart (CASSANDRA-539, CASSANDRA-540)
 * optimized local-node writes (CASSANDRA-558)
 * added get_range_slice, deprecating get_key_range (CASSANDRA-344)
 * expose TimedOutException to thrift (CASSANDRA-563)
 

0.4.2
 * Add validation disallowing null keys (CASSANDRA-486)
 * Fix race conditions in TCPConnectionManager (CASSANDRA-487)
 * Fix using non-utf8-aware comparison as a sanity check.
   (CASSANDRA-493)
 * Improve default garbage collector options (CASSANDRA-504)
 * Add "nodeprobe flush" (CASSANDRA-505)
 * remove NotFoundException from get_slice throws list (CASSANDRA-518)
 * fix get (not get_slice) of entire supercolumn (CASSANDRA-508)
 * fix null token during bootstrap (CASSANDRA-501)


0.4.1
 * Fix FlushPeriod columnfamily configuration regression
   (CASSANDRA-455)
 * Fix long column name support (CASSANDRA-460)
 * Fix for serializing a row that only contains tombstones
   (CASSANDRA-458)
 * Fix for discarding unneeded commitlog segments (CASSANDRA-459)
 * Add SnapshotBeforeCompaction configuration option (CASSANDRA-426)
 * Fix compaction abort under insufficient disk space (CASSANDRA-473)
 * Fix reading subcolumn slice from tombstoned CF (CASSANDRA-484)
 * Fix race condition in RVH causing occasional NPE (CASSANDRA-478)


0.4.0
 * fix get_key_range problems when a node is down (CASSANDRA-440)
   and add UnavailableException to more Thrift methods
 * Add example EndPointSnitch contrib code (several tickets)


0.4.0 RC2
 * fix SSTable generation clash during compaction (CASSANDRA-418)
 * reject method calls with null parameters (CASSANDRA-308)
 * properly order ranges in nodeprobe output (CASSANDRA-421)
 * fix logging of certain errors on executor threads (CASSANDRA-425)


0.4.0 RC1
 * Bootstrap feature is live; use -b on startup (several tickets)
 * Added multiget api (CASSANDRA-70)
 * fix Deadlock with SelectorManager.doProcess and TcpConnection.write
   (CASSANDRA-392)
 * remove key cache b/c of concurrency bugs in third-party
   CLHM library (CASSANDRA-405)
 * update non-major compaction logic to use two threshold values
   (CASSANDRA-407)
 * add periodic / batch commitlog sync modes (several tickets)
 * inline BatchMutation into batch_insert params (CASSANDRA-403)
 * allow setting the logging level at runtime via mbean (CASSANDRA-402)
 * change default comparator to BytesType (CASSANDRA-400)
 * add forwards-compatible ConsistencyLevel parameter to get_key_range
   (CASSANDRA-322)
 * r/m special case of blocking for local destination when writing with 
   ConsistencyLevel.ZERO (CASSANDRA-399)
 * Fixes to make BinaryMemtable [bulk load interface] useful (CASSANDRA-337);
   see contrib/bmt_example for an example of using it.
 * More JMX properties added (several tickets)
 * Thrift changes (several tickets)
    - Merged _super get methods with the normal ones; return values
      are now of ColumnOrSuperColumn.
    - Similarly, merged batch_insert_super into batch_insert.



0.4.0 beta
 * On-disk data format has changed to allow billions of keys/rows per
   node instead of only millions
 * Multi-keyspace support
 * Scan all sstables for all queries to avoid situations where
   different types of operation on the same ColumnFamily could
   disagree on what data was present
 * Snapshot support via JMX
 * Thrift API has changed a _lot_:
    - removed time-sorted CFs; instead, user-defined comparators
      may be defined on the column names, which are now byte arrays.
      Default comparators are provided for UTF8, Bytes, Ascii, Long (i64),
      and UUID types.
    - removed colon-delimited strings in thrift api in favor of explicit
      structs such as ColumnPath, ColumnParent, etc.  Also normalized
      thrift struct and argument naming.
    - Added columnFamily argument to get_key_range.
    - Change signature of get_slice to accept starting and ending
      columns as well as an offset.  (This allows use of indexes.)
      Added "ascending" flag to allow reasonably-efficient reverse
      scans as well.  Removed get_slice_by_range as redundant.
    - get_key_range operates on one CF at a time
    - changed `block` boolean on insert methods to ConsistencyLevel enum,
      with options of NONE, ONE, QUORUM, and ALL.
    - added similar consistency_level parameter to read methods
    - column-name-set slice with no names given now returns zero columns
      instead of all of them.  ("all" can run your server out of memory.
      use a range-based slice with a high max column count instead.)
 * Removed the web interface. Node information can now be obtained by 
   using the newly introduced nodeprobe utility.
 * More JMX stats
 * Remove magic values from internals (e.g. special key to indicate
   when to flush memtables)
 * Rename configuration "table" to "keyspace"
 * Moved to crash-only design; no more shutdown (just kill the process)
 * Lots of bug fixes

Full list of issues resolved in 0.4 is at https://issues.apache.org/jira/secure/IssueNavigator.jspa?reset=true&&pid=12310865&fixfor=12313862&resolution=1&sorter/field=issuekey&sorter/order=DESC


0.3.0 RC3
 * Fix potential deadlock under load in TCPConnection.
   (CASSANDRA-220)


0.3.0 RC2
 * Fix possible data loss when server is stopped after replaying
   log but before new inserts force memtable flush.
   (CASSANDRA-204)
 * Added BUGS file


0.3.0 RC1
 * Range queries on keys, including user-defined key collation
 * Remove support
 * Workarounds for a weird bug in JDK select/register that seems
   particularly common on VM environments. Cassandra should deploy
   fine on EC2 now
 * Much improved infrastructure: the beginnings of a decent test suite
   ("ant test" for unit tests; "nosetests" for system tests), code
   coverage reporting, etc.
 * Expanded node status reporting via JMX
 * Improved error reporting/logging on both server and client
 * Reduced memory footprint in default configuration
 * Combined blocking and non-blocking versions of insert APIs
 * Added FlushPeriodInMinutes configuration parameter to force
   flushing of infrequently-updated ColumnFamilies<|MERGE_RESOLUTION|>--- conflicted
+++ resolved
@@ -1,16 +1,16 @@
-2.2.4
- * Fix the regression when using LIMIT with aggregates (CASSANDRA-10487)
 2.2.3
  * Avoid NoClassDefFoundError during DataDescriptor initialization on windows (CASSANDRA-10412)
  * Preserve case of quoted Role & User names (CASSANDRA-10394)
  * cqlsh pg-style-strings broken (CASSANDRA-10484)
  * Make Hadoop CF splits more polite to custom orderered partitioners (CASSANDRA-10400)
+ * Fix the regression when using LIMIT with aggregates (CASSANDRA-10487)
 Merged from 2.1:
  * Fix mmap file segment seeking to EOF (CASSANDRA-10478)
  * Allow LOCAL_JMX to be easily overridden (CASSANDRA-10275)
  * Mark nodes as dead even if they've already left (CASSANDRA-10205)
-<<<<<<< HEAD
- * Update internal python driver used by cqlsh (CASSANDRA-10161)
+ * Update internal python driver used by cqlsh (CASSANDRA-10161, CASSANDRA-10507)
+
+
 2.2.2
  * cqlsh prompt includes name of keyspace after failed `use` statement (CASSANDRA-10369)
  * Configurable page size in cqlsh (CASSANDRA-9855)
@@ -24,11 +24,6 @@
  * Fall back to 1/4 commitlog volume for commitlog_total_space on small disks
    (CASSANDRA-10199)
 Merged from 2.1:
-=======
- * Update internal python driver used by cqlsh (CASSANDRA-10161, CASSANDRA-10507)
-
-2.1.10
->>>>>>> a85afbc7
  * Bulk Loader API could not tolerate even node failure (CASSANDRA-10347)
  * Avoid misleading pushed notifications when multiple nodes
    share an rpc_address (CASSANDRA-10052)
