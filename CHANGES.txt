--- conflicted
+++ resolved
@@ -58,6 +58,7 @@
  * Fix leak on skipped SSTables in sstableupgrade (CASSANDRA-12899)
  * Avoid blocking gossip during pending range calculation (CASSANDRA-12281)
 Merged from 2.1:
+ * Use portable stderr for java error in startup (CASSANDRA-13211)
  * Fix Thread Leak in OutboundTcpConnection (CASSANDRA-13204)
  * Coalescing strategy can enter infinite loop (CASSANDRA-13159)
  * Upgrade netty version to fix memory leak with client encryption (CASSANDRA-13114)
@@ -120,17 +121,7 @@
   (CASSANDRA-12554)
  * Split consistent range movement flag correction (CASSANDRA-12786)
 Merged from 2.1:
-<<<<<<< HEAD
  * Add system property to set the max number of native transport requests in queue (CASSANDRA-11363)
-=======
- * Use portable stderr for java error in startup (CASSANDRA-13211)
- * Fix Thread Leak in OutboundTcpConnection (CASSANDRA-13204)
- * Coalescing strategy can enter infinite loop (CASSANDRA-13159)
- * Upgrade netty version to fix memory leak with client encryption (CASSANDRA-13114)
- * Fix paging for DISTINCT queries on partition keys and static columns (CASSANDRA-13017)
- * Fix race causing infinite loop if Thrift server is stopped before it starts listening (CASSANDRA-12856)
- * cqlsh copy-from: sort user type fields in csv (CASSANDRA-12959)
->>>>>>> 0b9f6de7
  * Don't skip sstables based on maxLocalDeletionTime (CASSANDRA-12765)
 
 
