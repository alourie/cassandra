2.0.0-beta2
 * Allow nodetool with no args, and with help to run without a server (CASSANDRA-5734)
 * Cleanup AbstractType/TypeSerializer classes (CASSANDRA-5744)


2.0.0-beta1
 * Removed on-heap row cache (CASSANDRA-5348)
 * use nanotime consistently for node-local timeouts (CASSANDRA-5581)
 * Avoid unnecessary second pass on name-based queries (CASSANDRA-5577)
 * Experimental triggers (CASSANDRA-1311)
 * JEMalloc support for off-heap allocation (CASSANDRA-3997)
 * Single-pass compaction (CASSANDRA-4180)
 * Removed token range bisection (CASSANDRA-5518)
 * Removed compatibility with pre-1.2.5 sstables and network messages
   (CASSANDRA-5511)
 * removed PBSPredictor (CASSANDRA-5455)
 * CAS support (CASSANDRA-5062, 5441, 5442, 5443, 5619, 5667)
 * Leveled compaction performs size-tiered compactions in L0 
   (CASSANDRA-5371, 5439)
 * Add yaml network topology snitch for mixed ec2/other envs (CASSANDRA-5339)
 * Log when a node is down longer than the hint window (CASSANDRA-4554)
 * Optimize tombstone creation for ExpiringColumns (CASSANDRA-4917)
 * Improve LeveledScanner work estimation (CASSANDRA-5250, 5407)
 * Replace compaction lock with runWithCompactionsDisabled (CASSANDRA-3430)
 * Change Message IDs to ints (CASSANDRA-5307)
 * Move sstable level information into the Stats component, removing the
   need for a separate Manifest file (CASSANDRA-4872)
 * avoid serializing to byte[] on commitlog append (CASSANDRA-5199)
 * make index_interval configurable per columnfamily (CASSANDRA-3961, CASSANDRA-5650)
 * add default_time_to_live (CASSANDRA-3974)
 * add memtable_flush_period_in_ms (CASSANDRA-4237)
 * replace supercolumns internally by composites (CASSANDRA-3237, 5123)
 * upgrade thrift to 0.9.0 (CASSANDRA-3719)
 * drop unnecessary keyspace parameter from user-defined compaction API 
   (CASSANDRA-5139)
 * more robust solution to incomplete compactions + counters (CASSANDRA-5151)
 * Change order of directory searching for c*.in.sh (CASSANDRA-3983)
 * Add tool to reset SSTable compaction level for LCS (CASSANDRA-5271)
 * Allow custom configuration loader (CASSANDRA-5045)
 * Remove memory emergency pressure valve logic (CASSANDRA-3534)
 * Reduce request latency with eager retry (CASSANDRA-4705)
 * cqlsh: Remove ASSUME command (CASSANDRA-5331)
 * Rebuild BF when loading sstables if bloom_filter_fp_chance
   has changed since compaction (CASSANDRA-5015)
 * remove row-level bloom filters (CASSANDRA-4885)
 * Change Kernel Page Cache skipping into row preheating (disabled by default)
   (CASSANDRA-4937)
 * Improve repair by deciding on a gcBefore before sending
   out TreeRequests (CASSANDRA-4932)
 * Add an official way to disable compactions (CASSANDRA-5074)
 * Reenable ALTER TABLE DROP with new semantics (CASSANDRA-3919)
 * Add binary protocol versioning (CASSANDRA-5436)
 * Swap THshaServer for TThreadedSelectorServer (CASSANDRA-5530)
 * Add alias support to SELECT statement (CASSANDRA-5075)
 * Don't create empty RowMutations in CommitLogReplayer (CASSANDRA-5541)
 * Use range tombstones when dropping cfs/columns from schema (CASSANDRA-5579)
 * cqlsh: drop CQL2/CQL3-beta support (CASSANDRA-5585)
 * Track max/min column names in sstables to be able to optimize slice
   queries (CASSANDRA-5514, CASSANDRA-5595, CASSANDRA-5600)
 * Binary protocol: allow batching already prepared statements (CASSANDRA-4693)
 * Allow preparing timestamp, ttl and limit in CQL3 queries (CASSANDRA-4450)
 * Support native link w/o JNA in Java7 (CASSANDRA-3734)
 * Use SASL authentication in binary protocol v2 (CASSANDRA-5545)
 * Replace Thrift HsHa with LMAX Disruptor based implementation (CASSANDRA-5582)
 * cqlsh: Add row count to SELECT output (CASSANDRA-5636)
 * Include a timestamp with all read commands to determine column expiration
   (CASSANDRA-5149)
 * Streaming 2.0 (CASSANDRA-5286, 5699)
 * Conditional create/drop ks/table/index statements in CQL3 (CASSANDRA-2737)
 * more pre-table creation property validation (CASSANDRA-5693)
 * Redesign repair messages (CASSANDRA-5426)
 * Fix ALTER RENAME post-5125 (CASSANDRA-5702)
 * Disallow renaming a 2ndary indexed column (CASSANDRA-5705)
 * Rename Table to Keyspace (CASSANDRA-5613)
 * Ensure changing column_index_size_in_kb on different nodes don't corrupt the
   sstable (CASSANDRA-5454)
 * Move resultset type information into prepare, not execute (CASSANDRA-5649)
 * Auto paging in binary protocol (CASSANDRA-4415, 5714)
 * Don't tie client side use of AbstractType to JDBC (CASSANDRA-4495)
 * Adds new TimestampType to replace DateType (CASSANDRA-5723, CASSANDRA-5729)


1.2.7
 * Add timeout events to query traces (CASSANDRA-5520)
 * make starting native protocol server idempotent (CASSANDRA-5728)
 * Fix loading key cache when a saved entry is no longer valid (CASSANDRA-5706)
 * Fix serialization of the LEFT gossip value (CASSANDRA-5696)
 * cqlsh: Don't show 'null' in place of empty values (CASSANDRA-5675)
 * Race condition in detecting version on a mixed 1.1/1.2 cluster
   (CASSANDRA-5692)
 * Fix skipping range tombstones with reverse queries (CASSANDRA-5712)
 * Expire entries out of ThriftSessionManager (CASSANRDA-5719)
 * Don't keep ancestor information in memory (CASSANDRA-5342)
 * cqlsh: fix handling of semicolons inside BATCH queries (CASSANDRA-5697)
 * Expose native protocol server status in nodetool info (CASSANDRA-5735)
<<<<<<< HEAD
=======
 * Fix pathetic performance of range tombstones (CASSANDRA-5677)
 * Fix querying with an empty (impossible) range (CASSANDRA-5573)
>>>>>>> 0beab74d


1.2.6
 * Fix tracing when operation completes before all responses arrive 
   (CASSANDRA-5668)
 * Fix cross-DC mutation forwarding (CASSANDRA-5632)
 * Scale hinted_handoff_throttle_in_kb to cluster size (CASSANDRA-5272)
 * (Hadoop) Add CQL3 input/output formats (CASSANDRA-4421, 5622)
 * (Hadoop) Fix InputKeyRange in CFIF (CASSANDRA-5536)
 * Fix dealing with ridiculously large max sstable sizes in LCS (CASSANDRA-5589)
 * Ignore pre-truncate hints (CASSANDRA-4655)
 * Move System.exit on OOM into a separate thread (CASSANDRA-5273)
 * Write row markers when serializing schema (CASSANDRA-5572)
 * Check only SSTables for the requested range when streaming (CASSANDRA-5569)
 * Improve batchlog replay behavior and hint ttl handling (CASSANDRA-5314)
 * Exclude localTimestamp from validation for tombstones (CASSANDRA-5398)
 * cqlsh: add custom prompt support (CASSANDRA-5539)
 * Reuse prepared statements in hot auth queries (CASSANDRA-5594)
 * cqlsh: add vertical output option (see EXPAND) (CASSANDRA-5597)
 * Add a rate limit option to stress (CASSANDRA-5004)
 * have BulkLoader ignore snapshots directories (CASSANDRA-5587) 
 * fix SnitchProperties logging context (CASSANDRA-5602)
 * Expose whether jna is enabled and memory is locked via JMX (CASSANDRA-5508)
 * cqlsh: fix COPY FROM with ReversedType (CASSANDRA-5610)
 * Allow creating CUSTOM indexes on collections (CASSANDRA-5615)
 * Evaluate now() function at execution time (CASSANDRA-5616)
 * Expose detailed read repair metrics (CASSANDRA-5618)
 * Correct blob literal + ReversedType parsing (CASSANDRA-5629)
 * Allow GPFS to prefer the internal IP like EC2MRS (CASSANDRA-5630)
 * fix help text for -tspw cassandra-cli (CASSANDRA-5643)
 * don't throw away initial causes exceptions for internode encryption issues 
   (CASSANDRA-5644)
 * Fix message spelling errors for cql select statements (CASSANDRA-5647)
 * Suppress custom exceptions thru jmx (CASSANDRA-5652)
 * Update CREATE CUSTOM INDEX syntax (CASSANDRA-5639)
 * Fix PermissionDetails.equals() method (CASSANDRA-5655)
 * Never allow partition key ranges in CQL3 without token() (CASSANDRA-5666)
 * Gossiper incorrectly drops AppState for an upgrading node (CASSANDRA-5660)
 * Connection thrashing during multi-region ec2 during upgrade, due to 
   messaging version (CASSANDRA-5669)
 * Avoid over reconnecting in EC2MRS (CASSANDRA-5678)
 * Fix ReadResponseSerializer.serializedSize() for digest reads (CASSANDRA-5476)
 * allow sstable2json on 2i CFs (CASSANDRA-5694)
Merged from 1.1:
 * Remove buggy thrift max message length option (CASSANDRA-5529)
 * Fix NPE in Pig's widerow mode (CASSANDRA-5488)
 * Add split size parameter to Pig and disable split combination (CASSANDRA-5544)


1.2.5
 * make BytesToken.toString only return hex bytes (CASSANDRA-5566)
 * Ensure that submitBackground enqueues at least one task (CASSANDRA-5554)
 * fix 2i updates with identical values and timestamps (CASSANDRA-5540)
 * fix compaction throttling bursty-ness (CASSANDRA-4316)
 * reduce memory consumption of IndexSummary (CASSANDRA-5506)
 * remove per-row column name bloom filters (CASSANDRA-5492)
 * Include fatal errors in trace events (CASSANDRA-5447)
 * Ensure that PerRowSecondaryIndex is notified of row-level deletes
   (CASSANDRA-5445)
 * Allow empty blob literals in CQL3 (CASSANDRA-5452)
 * Fix streaming RangeTombstones at column index boundary (CASSANDRA-5418)
 * Fix preparing statements when current keyspace is not set (CASSANDRA-5468)
 * Fix SemanticVersion.isSupportedBy minor/patch handling (CASSANDRA-5496)
 * Don't provide oldCfId for post-1.1 system cfs (CASSANDRA-5490)
 * Fix primary range ignores replication strategy (CASSANDRA-5424)
 * Fix shutdown of binary protocol server (CASSANDRA-5507)
 * Fix repair -snapshot not working (CASSANDRA-5512)
 * Set isRunning flag later in binary protocol server (CASSANDRA-5467)
 * Fix use of CQL3 functions with descending clustering order (CASSANDRA-5472)
 * Disallow renaming columns one at a time for thrift table in CQL3
   (CASSANDRA-5531)
 * cqlsh: add CLUSTERING ORDER BY support to DESCRIBE (CASSANDRA-5528)
 * Add custom secondary index support to CQL3 (CASSANDRA-5484)
 * Fix repair hanging silently on unexpected error (CASSANDRA-5229)
 * Fix Ec2Snitch regression introduced by CASSANDRA-5171 (CASSANDRA-5432)
 * Add nodetool enablebackup/disablebackup (CASSANDRA-5556)
 * cqlsh: fix DESCRIBE after case insensitive USE (CASSANDRA-5567)
Merged from 1.1
 * Remove buggy thrift max message length option (CASSANDRA-5529)
 * Add retry mechanism to OTC for non-droppable_verbs (CASSANDRA-5393)
 * Use allocator information to improve memtable memory usage estimate
   (CASSANDRA-5497)
 * Fix trying to load deleted row into row cache on startup (CASSANDRA-4463)
 * fsync leveled manifest to avoid corruption (CASSANDRA-5535)
 * Fix Bound intersection computation (CASSANDRA-5551)
 * sstablescrub now respects max memory size in cassandra.in.sh (CASSANDRA-5562)


1.2.4
 * Ensure that PerRowSecondaryIndex updates see the most recent values
   (CASSANDRA-5397)
 * avoid duplicate index entries ind PrecompactedRow and 
   ParallelCompactionIterable (CASSANDRA-5395)
 * remove the index entry on oldColumn when new column is a tombstone 
   (CASSANDRA-5395)
 * Change default stream throughput from 400 to 200 mbps (CASSANDRA-5036)
 * Gossiper logs DOWN for symmetry with UP (CASSANDRA-5187)
 * Fix mixing prepared statements between keyspaces (CASSANDRA-5352)
 * Fix consistency level during bootstrap - strike 3 (CASSANDRA-5354)
 * Fix transposed arguments in AlreadyExistsException (CASSANDRA-5362)
 * Improve asynchronous hint delivery (CASSANDRA-5179)
 * Fix Guava dependency version (12.0 -> 13.0.1) for Maven (CASSANDRA-5364)
 * Validate that provided CQL3 collection value are < 64K (CASSANDRA-5355)
 * Make upgradeSSTable skip current version sstables by default (CASSANDRA-5366)
 * Optimize min/max timestamp collection (CASSANDRA-5373)
 * Invalid streamId in cql binary protocol when using invalid CL 
   (CASSANDRA-5164)
 * Fix validation for IN where clauses with collections (CASSANDRA-5376)
 * Copy resultSet on count query to avoid ConcurrentModificationException 
   (CASSANDRA-5382)
 * Correctly typecheck in CQL3 even with ReversedType (CASSANDRA-5386)
 * Fix streaming compressed files when using encryption (CASSANDRA-5391)
 * cassandra-all 1.2.0 pom missing netty dependency (CASSANDRA-5392)
 * Fix writetime/ttl functions on null values (CASSANDRA-5341)
 * Fix NPE during cql3 select with token() (CASSANDRA-5404)
 * IndexHelper.skipBloomFilters won't skip non-SHA filters (CASSANDRA-5385)
 * cqlsh: Print maps ordered by key, sort sets (CASSANDRA-5413)
 * Add null syntax support in CQL3 for inserts (CASSANDRA-3783)
 * Allow unauthenticated set_keyspace() calls (CASSANDRA-5423)
 * Fix potential incremental backups race (CASSANDRA-5410)
 * Fix prepared BATCH statements with batch-level timestamps (CASSANDRA-5415)
 * Allow overriding superuser setup delay (CASSANDRA-5430)
 * cassandra-shuffle with JMX usernames and passwords (CASSANDRA-5431)
Merged from 1.1:
 * cli: Quote ks and cf names in schema output when needed (CASSANDRA-5052)
 * Fix bad default for min/max timestamp in SSTableMetadata (CASSANDRA-5372)
 * Fix cf name extraction from manifest in Directories.migrateFile() 
   (CASSANDRA-5242)
 * Support pluggable internode authentication (CASSANDRA-5401)


1.2.3
 * add check for sstable overlap within a level on startup (CASSANDRA-5327)
 * replace ipv6 colons in jmx object names (CASSANDRA-5298, 5328)
 * Avoid allocating SSTableBoundedScanner during repair when the range does 
   not intersect the sstable (CASSANDRA-5249)
 * Don't lowercase property map keys (this breaks NTS) (CASSANDRA-5292)
 * Fix composite comparator with super columns (CASSANDRA-5287)
 * Fix insufficient validation of UPDATE queries against counter cfs
   (CASSANDRA-5300)
 * Fix PropertyFileSnitch default DC/Rack behavior (CASSANDRA-5285)
 * Handle null values when executing prepared statement (CASSANDRA-5081)
 * Add netty to pom dependencies (CASSANDRA-5181)
 * Include type arguments in Thrift CQLPreparedResult (CASSANDRA-5311)
 * Fix compaction not removing columns when bf_fp_ratio is 1 (CASSANDRA-5182)
 * cli: Warn about missing CQL3 tables in schema descriptions (CASSANDRA-5309)
 * Re-enable unknown option in replication/compaction strategies option for
   backward compatibility (CASSANDRA-4795)
 * Add binary protocol support to stress (CASSANDRA-4993)
 * cqlsh: Fix COPY FROM value quoting and null handling (CASSANDRA-5305)
 * Fix repair -pr for vnodes (CASSANDRA-5329)
 * Relax CL for auth queries for non-default users (CASSANDRA-5310)
 * Fix AssertionError during repair (CASSANDRA-5245)
 * Don't announce migrations to pre-1.2 nodes (CASSANDRA-5334)
Merged from 1.1:
 * Fix trying to load deleted row into row cache on startup (CASSANDRA-4463)
 * Update offline scrub for 1.0 -> 1.1 directory structure (CASSANDRA-5195)
 * add tmp flag to Descriptor hashcode (CASSANDRA-4021)
 * fix logging of "Found table data in data directories" when only system tables
   are present (CASSANDRA-5289)
 * cli: Add JMX authentication support (CASSANDRA-5080)
 * nodetool: ability to repair specific range (CASSANDRA-5280)
 * Fix possible assertion triggered in SliceFromReadCommand (CASSANDRA-5284)
 * cqlsh: Add inet type support on Windows (ipv4-only) (CASSANDRA-4801)
 * Fix race when initializing ColumnFamilyStore (CASSANDRA-5350)
 * Add UseTLAB JVM flag (CASSANDRA-5361)


1.2.2
 * fix potential for multiple concurrent compactions of the same sstables
   (CASSANDRA-5256)
 * avoid no-op caching of byte[] on commitlog append (CASSANDRA-5199)
 * fix symlinks under data dir not working (CASSANDRA-5185)
 * fix bug in compact storage metadata handling (CASSANDRA-5189)
 * Validate login for USE queries (CASSANDRA-5207)
 * cli: remove default username and password (CASSANDRA-5208)
 * configure populate_io_cache_on_flush per-CF (CASSANDRA-4694)
 * allow configuration of internode socket buffer (CASSANDRA-3378)
 * Make sstable directory picking blacklist-aware again (CASSANDRA-5193)
 * Correctly expire gossip states for edge cases (CASSANDRA-5216)
 * Improve handling of directory creation failures (CASSANDRA-5196)
 * Expose secondary indicies to the rest of nodetool (CASSANDRA-4464)
 * Binary protocol: avoid sending notification for 0.0.0.0 (CASSANDRA-5227)
 * add UseCondCardMark XX jvm settings on jdk 1.7 (CASSANDRA-4366)
 * CQL3 refactor to allow conversion function (CASSANDRA-5226)
 * Fix drop of sstables in some circumstance (CASSANDRA-5232)
 * Implement caching of authorization results (CASSANDRA-4295)
 * Add support for LZ4 compression (CASSANDRA-5038)
 * Fix missing columns in wide rows queries (CASSANDRA-5225)
 * Simplify auth setup and make system_auth ks alterable (CASSANDRA-5112)
 * Stop compactions from hanging during bootstrap (CASSANDRA-5244)
 * fix compressed streaming sending extra chunk (CASSANDRA-5105)
 * Add CQL3-based implementations of IAuthenticator and IAuthorizer
   (CASSANDRA-4898)
 * Fix timestamp-based tomstone removal logic (CASSANDRA-5248)
 * cli: Add JMX authentication support (CASSANDRA-5080)
 * Fix forceFlush behavior (CASSANDRA-5241)
 * cqlsh: Add username autocompletion (CASSANDRA-5231)
 * Fix CQL3 composite partition key error (CASSANDRA-5240)
 * Allow IN clause on last clustering key (CASSANDRA-5230)
Merged from 1.1:
 * fix start key/end token validation for wide row iteration (CASSANDRA-5168)
 * add ConfigHelper support for Thrift frame and max message sizes (CASSANDRA-5188)
 * fix nodetool repair not fail on node down (CASSANDRA-5203)
 * always collect tombstone hints (CASSANDRA-5068)
 * Fix error when sourcing file in cqlsh (CASSANDRA-5235)


1.2.1
 * stream undelivered hints on decommission (CASSANDRA-5128)
 * GossipingPropertyFileSnitch loads saved dc/rack info if needed (CASSANDRA-5133)
 * drain should flush system CFs too (CASSANDRA-4446)
 * add inter_dc_tcp_nodelay setting (CASSANDRA-5148)
 * re-allow wrapping ranges for start_token/end_token range pairitspwng (CASSANDRA-5106)
 * fix validation compaction of empty rows (CASSADRA-5136)
 * nodetool methods to enable/disable hint storage/delivery (CASSANDRA-4750)
 * disallow bloom filter false positive chance of 0 (CASSANDRA-5013)
 * add threadpool size adjustment methods to JMXEnabledThreadPoolExecutor and 
   CompactionManagerMBean (CASSANDRA-5044)
 * fix hinting for dropped local writes (CASSANDRA-4753)
 * off-heap cache doesn't need mutable column container (CASSANDRA-5057)
 * apply disk_failure_policy to bad disks on initial directory creation 
   (CASSANDRA-4847)
 * Optimize name-based queries to use ArrayBackedSortedColumns (CASSANDRA-5043)
 * Fall back to old manifest if most recent is unparseable (CASSANDRA-5041)
 * pool [Compressed]RandomAccessReader objects on the partitioned read path
   (CASSANDRA-4942)
 * Add debug logging to list filenames processed by Directories.migrateFile 
   method (CASSANDRA-4939)
 * Expose black-listed directories via JMX (CASSANDRA-4848)
 * Log compaction merge counts (CASSANDRA-4894)
 * Minimize byte array allocation by AbstractData{Input,Output} (CASSANDRA-5090)
 * Add SSL support for the binary protocol (CASSANDRA-5031)
 * Allow non-schema system ks modification for shuffle to work (CASSANDRA-5097)
 * cqlsh: Add default limit to SELECT statements (CASSANDRA-4972)
 * cqlsh: fix DESCRIBE for 1.1 cfs in CQL3 (CASSANDRA-5101)
 * Correctly gossip with nodes >= 1.1.7 (CASSANDRA-5102)
 * Ensure CL guarantees on digest mismatch (CASSANDRA-5113)
 * Validate correctly selects on composite partition key (CASSANDRA-5122)
 * Fix exception when adding collection (CASSANDRA-5117)
 * Handle states for non-vnode clusters correctly (CASSANDRA-5127)
 * Refuse unrecognized replication and compaction strategy options (CASSANDRA-4795)
 * Pick the correct value validator in sstable2json for cql3 tables (CASSANDRA-5134)
 * Validate login for describe_keyspace, describe_keyspaces and set_keyspace
   (CASSANDRA-5144)
 * Fix inserting empty maps (CASSANDRA-5141)
 * Don't remove tokens from System table for node we know (CASSANDRA-5121)
 * fix streaming progress report for compresed files (CASSANDRA-5130)
 * Coverage analysis for low-CL queries (CASSANDRA-4858)
 * Stop interpreting dates as valid timeUUID value (CASSANDRA-4936)
 * Adds E notation for floating point numbers (CASSANDRA-4927)
 * Detect (and warn) unintentional use of the cql2 thrift methods when cql3 was
   intended (CASSANDRA-5172)
 * cli: Quote ks and cf names in schema output when needed (CASSANDRA-5052)
 * Fix bad default for min/max timestamp in SSTableMetadata (CASSANDRA-5372)
 * Fix cf name extraction from manifest in Directories.migrateFile() (CASSANDRA-5242)
 * Support pluggable internode authentication (CASSANDRA-5401)
 * Replace mistaken usage of commons-logging with slf4j (CASSANDRA-5464)
 * Ensure Jackson dependency matches lib (CASSANDRA-5126)
 * Expose droppable tombstone ratio stats over JMX (CASSANDRA-5159)
Merged from 1.1:
 * Simplify CompressedRandomAccessReader to work around JDK FD bug (CASSANDRA-5088)
 * Improve handling a changing target throttle rate mid-compaction (CASSANDRA-5087)
 * Pig: correctly decode row keys in widerow mode (CASSANDRA-5098)
 * nodetool repair command now prints progress (CASSANDRA-4767)
 * fix user defined compaction to run against 1.1 data directory (CASSANDRA-5118)
 * Fix CQL3 BATCH authorization caching (CASSANDRA-5145)
 * fix get_count returns incorrect value with TTL (CASSANDRA-5099)
 * better handling for mid-compaction failure (CASSANDRA-5137)
 * convert default marshallers list to map for better readability (CASSANDRA-5109)
 * fix ConcurrentModificationException in getBootstrapSource (CASSANDRA-5170)
 * fix sstable maxtimestamp for row deletes and pre-1.1.1 sstables (CASSANDRA-5153)
 * Fix thread growth on node removal (CASSANDRA-5175)
 * Make Ec2Region's datacenter name configurable (CASSANDRA-5155)


1.2.0
 * Disallow counters in collections (CASSANDRA-5082)
 * cqlsh: add unit tests (CASSANDRA-3920)
 * fix default bloom_filter_fp_chance for LeveledCompactionStrategy (CASSANDRA-5093)
Merged from 1.1:
 * add validation for get_range_slices with start_key and end_token (CASSANDRA-5089)


1.2.0-rc2
 * fix nodetool ownership display with vnodes (CASSANDRA-5065)
 * cqlsh: add DESCRIBE KEYSPACES command (CASSANDRA-5060)
 * Fix potential infinite loop when reloading CFS (CASSANDRA-5064)
 * Fix SimpleAuthorizer example (CASSANDRA-5072)
 * cqlsh: force CL.ONE for tracing and system.schema* queries (CASSANDRA-5070)
 * Includes cassandra-shuffle in the debian package (CASSANDRA-5058)
Merged from 1.1:
 * fix multithreaded compaction deadlock (CASSANDRA-4492)
 * fix temporarily missing schema after upgrade from pre-1.1.5 (CASSANDRA-5061)
 * Fix ALTER TABLE overriding compression options with defaults
   (CASSANDRA-4996, 5066)
 * fix specifying and altering crc_check_chance (CASSANDRA-5053)
 * fix Murmur3Partitioner ownership% calculation (CASSANDRA-5076)
 * Don't expire columns sooner than they should in 2ndary indexes (CASSANDRA-5079)


1.2-rc1
 * rename rpc_timeout settings to request_timeout (CASSANDRA-5027)
 * add BF with 0.1 FP to LCS by default (CASSANDRA-5029)
 * Fix preparing insert queries (CASSANDRA-5016)
 * Fix preparing queries with counter increment (CASSANDRA-5022)
 * Fix preparing updates with collections (CASSANDRA-5017)
 * Don't generate UUID based on other node address (CASSANDRA-5002)
 * Fix message when trying to alter a clustering key type (CASSANDRA-5012)
 * Update IAuthenticator to match the new IAuthorizer (CASSANDRA-5003)
 * Fix inserting only a key in CQL3 (CASSANDRA-5040)
 * Fix CQL3 token() function when used with strings (CASSANDRA-5050)
Merged from 1.1:
 * reduce log spam from invalid counter shards (CASSANDRA-5026)
 * Improve schema propagation performance (CASSANDRA-5025)
 * Fix for IndexHelper.IndexFor throws OOB Exception (CASSANDRA-5030)
 * cqlsh: make it possible to describe thrift CFs (CASSANDRA-4827)
 * cqlsh: fix timestamp formatting on some platforms (CASSANDRA-5046)


1.2-beta3
 * make consistency level configurable in cqlsh (CASSANDRA-4829)
 * fix cqlsh rendering of blob fields (CASSANDRA-4970)
 * fix cqlsh DESCRIBE command (CASSANDRA-4913)
 * save truncation position in system table (CASSANDRA-4906)
 * Move CompressionMetadata off-heap (CASSANDRA-4937)
 * allow CLI to GET cql3 columnfamily data (CASSANDRA-4924)
 * Fix rare race condition in getExpireTimeForEndpoint (CASSANDRA-4402)
 * acquire references to overlapping sstables during compaction so bloom filter
   doesn't get free'd prematurely (CASSANDRA-4934)
 * Don't share slice query filter in CQL3 SelectStatement (CASSANDRA-4928)
 * Separate tracing from Log4J (CASSANDRA-4861)
 * Exclude gcable tombstones from merkle-tree computation (CASSANDRA-4905)
 * Better printing of AbstractBounds for tracing (CASSANDRA-4931)
 * Optimize mostRecentTombstone check in CC.collectAllData (CASSANDRA-4883)
 * Change stream session ID to UUID to avoid collision from same node (CASSANDRA-4813)
 * Use Stats.db when bulk loading if present (CASSANDRA-4957)
 * Skip repair on system_trace and keyspaces with RF=1 (CASSANDRA-4956)
 * (cql3) Remove arbitrary SELECT limit (CASSANDRA-4918)
 * Correctly handle prepared operation on collections (CASSANDRA-4945)
 * Fix CQL3 LIMIT (CASSANDRA-4877)
 * Fix Stress for CQL3 (CASSANDRA-4979)
 * Remove cassandra specific exceptions from JMX interface (CASSANDRA-4893)
 * (CQL3) Force using ALLOW FILTERING on potentially inefficient queries (CASSANDRA-4915)
 * (cql3) Fix adding column when the table has collections (CASSANDRA-4982)
 * (cql3) Fix allowing collections with compact storage (CASSANDRA-4990)
 * (cql3) Refuse ttl/writetime function on collections (CASSANDRA-4992)
 * Replace IAuthority with new IAuthorizer (CASSANDRA-4874)
 * clqsh: fix KEY pseudocolumn escaping when describing Thrift tables
   in CQL3 mode (CASSANDRA-4955)
 * add basic authentication support for Pig CassandraStorage (CASSANDRA-3042)
 * fix CQL2 ALTER TABLE compaction_strategy_class altering (CASSANDRA-4965)
Merged from 1.1:
 * Fall back to old describe_splits if d_s_ex is not available (CASSANDRA-4803)
 * Improve error reporting when streaming ranges fail (CASSANDRA-5009)
 * Fix cqlsh timestamp formatting of timezone info (CASSANDRA-4746)
 * Fix assertion failure with leveled compaction (CASSANDRA-4799)
 * Check for null end_token in get_range_slice (CASSANDRA-4804)
 * Remove all remnants of removed nodes (CASSANDRA-4840)
 * Add aut-reloading of the log4j file in debian package (CASSANDRA-4855)
 * Fix estimated row cache entry size (CASSANDRA-4860)
 * reset getRangeSlice filter after finishing a row for get_paged_slice
   (CASSANDRA-4919)
 * expunge row cache post-truncate (CASSANDRA-4940)
 * Allow static CF definition with compact storage (CASSANDRA-4910)
 * Fix endless loop/compaction of schema_* CFs due to broken timestamps (CASSANDRA-4880)
 * Fix 'wrong class type' assertion in CounterColumn (CASSANDRA-4976)


1.2-beta2
 * fp rate of 1.0 disables BF entirely; LCS defaults to 1.0 (CASSANDRA-4876)
 * off-heap bloom filters for row keys (CASSANDRA_4865)
 * add extension point for sstable components (CASSANDRA-4049)
 * improve tracing output (CASSANDRA-4852, 4862)
 * make TRACE verb droppable (CASSANDRA-4672)
 * fix BulkLoader recognition of CQL3 columnfamilies (CASSANDRA-4755)
 * Sort commitlog segments for replay by id instead of mtime (CASSANDRA-4793)
 * Make hint delivery asynchronous (CASSANDRA-4761)
 * Pluggable Thrift transport factories for CLI and cqlsh (CASSANDRA-4609, 4610)
 * cassandra-cli: allow Double value type to be inserted to a column (CASSANDRA-4661)
 * Add ability to use custom TServerFactory implementations (CASSANDRA-4608)
 * optimize batchlog flushing to skip successful batches (CASSANDRA-4667)
 * include metadata for system keyspace itself in schema tables (CASSANDRA-4416)
 * add check to PropertyFileSnitch to verify presence of location for
   local node (CASSANDRA-4728)
 * add PBSPredictor consistency modeler (CASSANDRA-4261)
 * remove vestiges of Thrift unframed mode (CASSANDRA-4729)
 * optimize single-row PK lookups (CASSANDRA-4710)
 * adjust blockFor calculation to account for pending ranges due to node 
   movement (CASSANDRA-833)
 * Change CQL version to 3.0.0 and stop accepting 3.0.0-beta1 (CASSANDRA-4649)
 * (CQL3) Make prepared statement global instead of per connection 
   (CASSANDRA-4449)
 * Fix scrubbing of CQL3 created tables (CASSANDRA-4685)
 * (CQL3) Fix validation when using counter and regular columns in the same 
   table (CASSANDRA-4706)
 * Fix bug starting Cassandra with simple authentication (CASSANDRA-4648)
 * Add support for batchlog in CQL3 (CASSANDRA-4545, 4738)
 * Add support for multiple column family outputs in CFOF (CASSANDRA-4208)
 * Support repairing only the local DC nodes (CASSANDRA-4747)
 * Use rpc_address for binary protocol and change default port (CASSANRA-4751)
 * Fix use of collections in prepared statements (CASSANDRA-4739)
 * Store more information into peers table (CASSANDRA-4351, 4814)
 * Configurable bucket size for size tiered compaction (CASSANDRA-4704)
 * Run leveled compaction in parallel (CASSANDRA-4310)
 * Fix potential NPE during CFS reload (CASSANDRA-4786)
 * Composite indexes may miss results (CASSANDRA-4796)
 * Move consistency level to the protocol level (CASSANDRA-4734, 4824)
 * Fix Subcolumn slice ends not respected (CASSANDRA-4826)
 * Fix Assertion error in cql3 select (CASSANDRA-4783)
 * Fix list prepend logic (CQL3) (CASSANDRA-4835)
 * Add booleans as literals in CQL3 (CASSANDRA-4776)
 * Allow renaming PK columns in CQL3 (CASSANDRA-4822)
 * Fix binary protocol NEW_NODE event (CASSANDRA-4679)
 * Fix potential infinite loop in tombstone compaction (CASSANDRA-4781)
 * Remove system tables accounting from schema (CASSANDRA-4850)
 * (cql3) Force provided columns in clustering key order in 
   'CLUSTERING ORDER BY' (CASSANDRA-4881)
 * Fix composite index bug (CASSANDRA-4884)
 * Fix short read protection for CQL3 (CASSANDRA-4882)
 * Add tracing support to the binary protocol (CASSANDRA-4699)
 * (cql3) Don't allow prepared marker inside collections (CASSANDRA-4890)
 * Re-allow order by on non-selected columns (CASSANDRA-4645)
 * Bug when composite index is created in a table having collections (CASSANDRA-4909)
 * log index scan subject in CompositesSearcher (CASSANDRA-4904)
Merged from 1.1:
 * add get[Row|Key]CacheEntries to CacheServiceMBean (CASSANDRA-4859)
 * fix get_paged_slice to wrap to next row correctly (CASSANDRA-4816)
 * fix indexing empty column values (CASSANDRA-4832)
 * allow JdbcDate to compose null Date objects (CASSANDRA-4830)
 * fix possible stackoverflow when compacting 1000s of sstables
   (CASSANDRA-4765)
 * fix wrong leveled compaction progress calculation (CASSANDRA-4807)
 * add a close() method to CRAR to prevent leaking file descriptors (CASSANDRA-4820)
 * fix potential infinite loop in get_count (CASSANDRA-4833)
 * fix compositeType.{get/from}String methods (CASSANDRA-4842)
 * (CQL) fix CREATE COLUMNFAMILY permissions check (CASSANDRA-4864)
 * Fix DynamicCompositeType same type comparison (CASSANDRA-4711)
 * Fix duplicate SSTable reference when stream session failed (CASSANDRA-3306)
 * Allow static CF definition with compact storage (CASSANDRA-4910)
 * Fix endless loop/compaction of schema_* CFs due to broken timestamps (CASSANDRA-4880)
 * Fix 'wrong class type' assertion in CounterColumn (CASSANDRA-4976)


1.2-beta1
 * add atomic_batch_mutate (CASSANDRA-4542, -4635)
 * increase default max_hint_window_in_ms to 3h (CASSANDRA-4632)
 * include message initiation time to replicas so they can more
   accurately drop timed-out requests (CASSANDRA-2858)
 * fix clientutil.jar dependencies (CASSANDRA-4566)
 * optimize WriteResponse (CASSANDRA-4548)
 * new metrics (CASSANDRA-4009)
 * redesign KEYS indexes to avoid read-before-write (CASSANDRA-2897)
 * debug tracing (CASSANDRA-1123)
 * parallelize row cache loading (CASSANDRA-4282)
 * Make compaction, flush JBOD-aware (CASSANDRA-4292)
 * run local range scans on the read stage (CASSANDRA-3687)
 * clean up ioexceptions (CASSANDRA-2116)
 * add disk_failure_policy (CASSANDRA-2118)
 * Introduce new json format with row level deletion (CASSANDRA-4054)
 * remove redundant "name" column from schema_keyspaces (CASSANDRA-4433)
 * improve "nodetool ring" handling of multi-dc clusters (CASSANDRA-3047)
 * update NTS calculateNaturalEndpoints to be O(N log N) (CASSANDRA-3881)
 * split up rpc timeout by operation type (CASSANDRA-2819)
 * rewrite key cache save/load to use only sequential i/o (CASSANDRA-3762)
 * update MS protocol with a version handshake + broadcast address id
   (CASSANDRA-4311)
 * multithreaded hint replay (CASSANDRA-4189)
 * add inter-node message compression (CASSANDRA-3127)
 * remove COPP (CASSANDRA-2479)
 * Track tombstone expiration and compact when tombstone content is
   higher than a configurable threshold, default 20% (CASSANDRA-3442, 4234)
 * update MurmurHash to version 3 (CASSANDRA-2975)
 * (CLI) track elapsed time for `delete' operation (CASSANDRA-4060)
 * (CLI) jline version is bumped to 1.0 to properly  support
   'delete' key function (CASSANDRA-4132)
 * Save IndexSummary into new SSTable 'Summary' component (CASSANDRA-2392, 4289)
 * Add support for range tombstones (CASSANDRA-3708)
 * Improve MessagingService efficiency (CASSANDRA-3617)
 * Avoid ID conflicts from concurrent schema changes (CASSANDRA-3794)
 * Set thrift HSHA server thread limit to unlimited by default (CASSANDRA-4277)
 * Avoids double serialization of CF id in RowMutation messages
   (CASSANDRA-4293)
 * stream compressed sstables directly with java nio (CASSANDRA-4297)
 * Support multiple ranges in SliceQueryFilter (CASSANDRA-3885)
 * Add column metadata to system column families (CASSANDRA-4018)
 * (cql3) Always use composite types by default (CASSANDRA-4329)
 * (cql3) Add support for set, map and list (CASSANDRA-3647)
 * Validate date type correctly (CASSANDRA-4441)
 * (cql3) Allow definitions with only a PK (CASSANDRA-4361)
 * (cql3) Add support for row key composites (CASSANDRA-4179)
 * improve DynamicEndpointSnitch by using reservoir sampling (CASSANDRA-4038)
 * (cql3) Add support for 2ndary indexes (CASSANDRA-3680)
 * (cql3) fix defining more than one PK to be invalid (CASSANDRA-4477)
 * remove schema agreement checking from all external APIs (Thrift, CQL and CQL3) (CASSANDRA-4487)
 * add Murmur3Partitioner and make it default for new installations (CASSANDRA-3772, 4621)
 * (cql3) update pseudo-map syntax to use map syntax (CASSANDRA-4497)
 * Finer grained exceptions hierarchy and provides error code with exceptions (CASSANDRA-3979)
 * Adds events push to binary protocol (CASSANDRA-4480)
 * Rewrite nodetool help (CASSANDRA-2293)
 * Make CQL3 the default for CQL (CASSANDRA-4640)
 * update stress tool to be able to use CQL3 (CASSANDRA-4406)
 * Accept all thrift update on CQL3 cf but don't expose their metadata (CASSANDRA-4377)
 * Replace Throttle with Guava's RateLimiter for HintedHandOff (CASSANDRA-4541)
 * fix counter add/get using CQL2 and CQL3 in stress tool (CASSANDRA-4633)
 * Add sstable count per level to cfstats (CASSANDRA-4537)
 * (cql3) Add ALTER KEYSPACE statement (CASSANDRA-4611)
 * (cql3) Allow defining default consistency levels (CASSANDRA-4448)
 * (cql3) Fix queries using LIMIT missing results (CASSANDRA-4579)
 * fix cross-version gossip messaging (CASSANDRA-4576)
 * added inet data type (CASSANDRA-4627)


1.1.6
 * Wait for writes on synchronous read digest mismatch (CASSANDRA-4792)
 * fix commitlog replay for nanotime-infected sstables (CASSANDRA-4782)
 * preflight check ttl for maximum of 20 years (CASSANDRA-4771)
 * (Pig) fix widerow input with single column rows (CASSANDRA-4789)
 * Fix HH to compact with correct gcBefore, which avoids wiping out
   undelivered hints (CASSANDRA-4772)
 * LCS will merge up to 32 L0 sstables as intended (CASSANDRA-4778)
 * NTS will default unconfigured DC replicas to zero (CASSANDRA-4675)
 * use default consistency level in counter validation if none is
   explicitly provide (CASSANDRA-4700)
 * Improve IAuthority interface by introducing fine-grained
   access permissions and grant/revoke commands (CASSANDRA-4490, 4644)
 * fix assumption error in CLI when updating/describing keyspace 
   (CASSANDRA-4322)
 * Adds offline sstablescrub to debian packaging (CASSANDRA-4642)
 * Automatic fixing of overlapping leveled sstables (CASSANDRA-4644)
 * fix error when using ORDER BY with extended selections (CASSANDRA-4689)
 * (CQL3) Fix validation for IN queries for non-PK cols (CASSANDRA-4709)
 * fix re-created keyspace disappering after 1.1.5 upgrade 
   (CASSANDRA-4698, 4752)
 * (CLI) display elapsed time in 2 fraction digits (CASSANDRA-3460)
 * add authentication support to sstableloader (CASSANDRA-4712)
 * Fix CQL3 'is reversed' logic (CASSANDRA-4716, 4759)
 * (CQL3) Don't return ReversedType in result set metadata (CASSANDRA-4717)
 * Backport adding AlterKeyspace statement (CASSANDRA-4611)
 * (CQL3) Correcty accept upper-case data types (CASSANDRA-4770)
 * Add binary protocol events for schema changes (CASSANDRA-4684)
Merged from 1.0:
 * Switch from NBHM to CHM in MessagingService's callback map, which
   prevents OOM in long-running instances (CASSANDRA-4708)


1.1.5
 * add SecondaryIndex.reload API (CASSANDRA-4581)
 * use millis + atomicint for commitlog segment creation instead of
   nanotime, which has issues under some hypervisors (CASSANDRA-4601)
 * fix FD leak in slice queries (CASSANDRA-4571)
 * avoid recursion in leveled compaction (CASSANDRA-4587)
 * increase stack size under Java7 to 180K
 * Log(info) schema changes (CASSANDRA-4547)
 * Change nodetool setcachecapcity to manipulate global caches (CASSANDRA-4563)
 * (cql3) fix setting compaction strategy (CASSANDRA-4597)
 * fix broken system.schema_* timestamps on system startup (CASSANDRA-4561)
 * fix wrong skip of cache saving (CASSANDRA-4533)
 * Avoid NPE when lost+found is in data dir (CASSANDRA-4572)
 * Respect five-minute flush moratorium after initial CL replay (CASSANDRA-4474)
 * Adds ntp as recommended in debian packaging (CASSANDRA-4606)
 * Configurable transport in CF Record{Reader|Writer} (CASSANDRA-4558)
 * (cql3) fix potential NPE with both equal and unequal restriction (CASSANDRA-4532)
 * (cql3) improves ORDER BY validation (CASSANDRA-4624)
 * Fix potential deadlock during counter writes (CASSANDRA-4578)
 * Fix cql error with ORDER BY when using IN (CASSANDRA-4612)
Merged from 1.0:
 * increase Xss to 160k to accomodate latest 1.6 JVMs (CASSANDRA-4602)
 * fix toString of hint destination tokens (CASSANDRA-4568)
 * Fix multiple values for CurrentLocal NodeID (CASSANDRA-4626)


1.1.4
 * fix offline scrub to catch >= out of order rows (CASSANDRA-4411)
 * fix cassandra-env.sh on RHEL and other non-dash-based systems 
   (CASSANDRA-4494)
Merged from 1.0:
 * (Hadoop) fix setting key length for old-style mapred api (CASSANDRA-4534)
 * (Hadoop) fix iterating through a resultset consisting entirely
   of tombstoned rows (CASSANDRA-4466)
 * Fix multiple values for CurrentLocal NodeID (CASSANDRA-4626)


1.1.3
 * (cqlsh) add COPY TO (CASSANDRA-4434)
 * munmap commitlog segments before rename (CASSANDRA-4337)
 * (JMX) rename getRangeKeySample to sampleKeyRange to avoid returning
   multi-MB results as an attribute (CASSANDRA-4452)
 * flush based on data size, not throughput; overwritten columns no 
   longer artificially inflate liveRatio (CASSANDRA-4399)
 * update default commitlog segment size to 32MB and total commitlog
   size to 32/1024 MB for 32/64 bit JVMs, respectively (CASSANDRA-4422)
 * avoid using global partitioner to estimate ranges in index sstables
   (CASSANDRA-4403)
 * restore pre-CASSANDRA-3862 approach to removing expired tombstones
   from row cache during compaction (CASSANDRA-4364)
 * (stress) support for CQL prepared statements (CASSANDRA-3633)
 * Correctly catch exception when Snappy cannot be loaded (CASSANDRA-4400)
 * (cql3) Support ORDER BY when IN condition is given in WHERE clause (CASSANDRA-4327)
 * (cql3) delete "component_index" column on DROP TABLE call (CASSANDRA-4420)
 * change nanoTime() to currentTimeInMillis() in schema related code (CASSANDRA-4432)
 * add a token generation tool (CASSANDRA-3709)
 * Fix LCS bug with sstable containing only 1 row (CASSANDRA-4411)
 * fix "Can't Modify Index Name" problem on CF update (CASSANDRA-4439)
 * Fix assertion error in getOverlappingSSTables during repair (CASSANDRA-4456)
 * fix nodetool's setcompactionthreshold command (CASSANDRA-4455)
 * Ensure compacted files are never used, to avoid counter overcount (CASSANDRA-4436)
Merged from 1.0:
 * Push the validation of secondary index values to the SecondaryIndexManager (CASSANDRA-4240)
 * (Hadoop) fix iterating through a resultset consisting entirely
   of tombstoned rows (CASSANDRA-4466)
 * allow dropping columns shadowed by not-yet-expired supercolumn or row
   tombstones in PrecompactedRow (CASSANDRA-4396)


1.1.2
 * Fix cleanup not deleting index entries (CASSANDRA-4379)
 * Use correct partitioner when saving + loading caches (CASSANDRA-4331)
 * Check schema before trying to export sstable (CASSANDRA-2760)
 * Raise a meaningful exception instead of NPE when PFS encounters
   an unconfigured node + no default (CASSANDRA-4349)
 * fix bug in sstable blacklisting with LCS (CASSANDRA-4343)
 * LCS no longer promotes tiny sstables out of L0 (CASSANDRA-4341)
 * skip tombstones during hint replay (CASSANDRA-4320)
 * fix NPE in compactionstats (CASSANDRA-4318)
 * enforce 1m min keycache for auto (CASSANDRA-4306)
 * Have DeletedColumn.isMFD always return true (CASSANDRA-4307)
 * (cql3) exeption message for ORDER BY constraints said primary filter can be
    an IN clause, which is misleading (CASSANDRA-4319)
 * (cql3) Reject (not yet supported) creation of 2ndardy indexes on tables with
   composite primary keys (CASSANDRA-4328)
 * Set JVM stack size to 160k for java 7 (CASSANDRA-4275)
 * cqlsh: add COPY command to load data from CSV flat files (CASSANDRA-4012)
 * CFMetaData.fromThrift to throw ConfigurationException upon error (CASSANDRA-4353)
 * Use CF comparator to sort indexed columns in SecondaryIndexManager
   (CASSANDRA-4365)
 * add strategy_options to the KSMetaData.toString() output (CASSANDRA-4248)
 * (cql3) fix range queries containing unqueried results (CASSANDRA-4372)
 * (cql3) allow updating column_alias types (CASSANDRA-4041)
 * (cql3) Fix deletion bug (CASSANDRA-4193)
 * Fix computation of overlapping sstable for leveled compaction (CASSANDRA-4321)
 * Improve scrub and allow to run it offline (CASSANDRA-4321)
 * Fix assertionError in StorageService.bulkLoad (CASSANDRA-4368)
 * (cqlsh) add option to authenticate to a keyspace at startup (CASSANDRA-4108)
 * (cqlsh) fix ASSUME functionality (CASSANDRA-4352)
 * Fix ColumnFamilyRecordReader to not return progress > 100% (CASSANDRA-3942)
Merged from 1.0:
 * Set gc_grace on index CF to 0 (CASSANDRA-4314)


1.1.1
 * allow larger cache capacities than 2GB (CASSANDRA-4150)
 * add getsstables command to nodetool (CASSANDRA-4199)
 * apply parent CF compaction settings to secondary index CFs (CASSANDRA-4280)
 * preserve commitlog size cap when recycling segments at startup
   (CASSANDRA-4201)
 * (Hadoop) fix split generation regression (CASSANDRA-4259)
 * ignore min/max compactions settings in LCS, while preserving
   behavior that min=max=0 disables autocompaction (CASSANDRA-4233)
 * log number of rows read from saved cache (CASSANDRA-4249)
 * calculate exact size required for cleanup operations (CASSANDRA-1404)
 * avoid blocking additional writes during flush when the commitlog
   gets behind temporarily (CASSANDRA-1991)
 * enable caching on index CFs based on data CF cache setting (CASSANDRA-4197)
 * warn on invalid replication strategy creation options (CASSANDRA-4046)
 * remove [Freeable]Memory finalizers (CASSANDRA-4222)
 * include tombstone size in ColumnFamily.size, which can prevent OOM
   during sudden mass delete operations by yielding a nonzero liveRatio
   (CASSANDRA-3741)
 * Open 1 sstableScanner per level for leveled compaction (CASSANDRA-4142)
 * Optimize reads when row deletion timestamps allow us to restrict
   the set of sstables we check (CASSANDRA-4116)
 * add support for commitlog archiving and point-in-time recovery
   (CASSANDRA-3690)
 * avoid generating redundant compaction tasks during streaming
   (CASSANDRA-4174)
 * add -cf option to nodetool snapshot, and takeColumnFamilySnapshot to
   StorageService mbean (CASSANDRA-556)
 * optimize cleanup to drop entire sstables where possible (CASSANDRA-4079)
 * optimize truncate when autosnapshot is disabled (CASSANDRA-4153)
 * update caches to use byte[] keys to reduce memory overhead (CASSANDRA-3966)
 * add column limit to cli (CASSANDRA-3012, 4098)
 * clean up and optimize DataOutputBuffer, used by CQL compression and
   CompositeType (CASSANDRA-4072)
 * optimize commitlog checksumming (CASSANDRA-3610)
 * identify and blacklist corrupted SSTables from future compactions 
   (CASSANDRA-2261)
 * Move CfDef and KsDef validation out of thrift (CASSANDRA-4037)
 * Expose API to repair a user provided range (CASSANDRA-3912)
 * Add way to force the cassandra-cli to refresh its schema (CASSANDRA-4052)
 * Avoid having replicate on write tasks stacking up at CL.ONE (CASSANDRA-2889)
 * (cql3) Backwards compatibility for composite comparators in non-cql3-aware
   clients (CASSANDRA-4093)
 * (cql3) Fix order by for reversed queries (CASSANDRA-4160)
 * (cql3) Add ReversedType support (CASSANDRA-4004)
 * (cql3) Add timeuuid type (CASSANDRA-4194)
 * (cql3) Minor fixes (CASSANDRA-4185)
 * (cql3) Fix prepared statement in BATCH (CASSANDRA-4202)
 * (cql3) Reduce the list of reserved keywords (CASSANDRA-4186)
 * (cql3) Move max/min compaction thresholds to compaction strategy options
   (CASSANDRA-4187)
 * Fix exception during move when localhost is the only source (CASSANDRA-4200)
 * (cql3) Allow paging through non-ordered partitioner results (CASSANDRA-3771)
 * (cql3) Fix drop index (CASSANDRA-4192)
 * (cql3) Don't return range ghosts anymore (CASSANDRA-3982)
 * fix re-creating Keyspaces/ColumnFamilies with the same name as dropped
   ones (CASSANDRA-4219)
 * fix SecondaryIndex LeveledManifest save upon snapshot (CASSANDRA-4230)
 * fix missing arrayOffset in FBUtilities.hash (CASSANDRA-4250)
 * (cql3) Add name of parameters in CqlResultSet (CASSANDRA-4242)
 * (cql3) Correctly validate order by queries (CASSANDRA-4246)
 * rename stress to cassandra-stress for saner packaging (CASSANDRA-4256)
 * Fix exception on colum metadata with non-string comparator (CASSANDRA-4269)
 * Check for unknown/invalid compression options (CASSANDRA-4266)
 * (cql3) Adds simple access to column timestamp and ttl (CASSANDRA-4217)
 * (cql3) Fix range queries with secondary indexes (CASSANDRA-4257)
 * Better error messages from improper input in cli (CASSANDRA-3865)
 * Try to stop all compaction upon Keyspace or ColumnFamily drop (CASSANDRA-4221)
 * (cql3) Allow keyspace properties to contain hyphens (CASSANDRA-4278)
 * (cql3) Correctly validate keyspace access in create table (CASSANDRA-4296)
 * Avoid deadlock in migration stage (CASSANDRA-3882)
 * Take supercolumn names and deletion info into account in memtable throughput
   (CASSANDRA-4264)
 * Add back backward compatibility for old style replication factor (CASSANDRA-4294)
 * Preserve compatibility with pre-1.1 index queries (CASSANDRA-4262)
Merged from 1.0:
 * Fix super columns bug where cache is not updated (CASSANDRA-4190)
 * fix maxTimestamp to include row tombstones (CASSANDRA-4116)
 * (CLI) properly handle quotes in create/update keyspace commands (CASSANDRA-4129)
 * Avoids possible deadlock during bootstrap (CASSANDRA-4159)
 * fix stress tool that hangs forever on timeout or error (CASSANDRA-4128)
 * stress tool to return appropriate exit code on failure (CASSANDRA-4188)
 * fix compaction NPE when out of disk space and assertions disabled
   (CASSANDRA-3985)
 * synchronize LCS getEstimatedTasks to avoid CME (CASSANDRA-4255)
 * ensure unique streaming session id's (CASSANDRA-4223)
 * kick off background compaction when min/max thresholds change 
   (CASSANDRA-4279)
 * improve ability of STCS.getBuckets to deal with 100s of 1000s of
   sstables, such as when convertinb back from LCS (CASSANDRA-4287)
 * Oversize integer in CQL throws NumberFormatException (CASSANDRA-4291)
 * fix 1.0.x node join to mixed version cluster, other nodes >= 1.1 (CASSANDRA-4195)
 * Fix LCS splitting sstable base on uncompressed size (CASSANDRA-4419)
 * Push the validation of secondary index values to the SecondaryIndexManager (CASSANDRA-4240)
 * Don't purge columns during upgradesstables (CASSANDRA-4462)
 * Make cqlsh work with piping (CASSANDRA-4113)
 * Validate arguments for nodetool decommission (CASSANDRA-4061)
 * Report thrift status in nodetool info (CASSANDRA-4010)


1.1.0-final
 * average a reduced liveRatio estimate with the previous one (CASSANDRA-4065)
 * Allow KS and CF names up to 48 characters (CASSANDRA-4157)
 * fix stress build (CASSANDRA-4140)
 * add time remaining estimate to nodetool compactionstats (CASSANDRA-4167)
 * (cql) fix NPE in cql3 ALTER TABLE (CASSANDRA-4163)
 * (cql) Add support for CL.TWO and CL.THREE in CQL (CASSANDRA-4156)
 * (cql) Fix type in CQL3 ALTER TABLE preventing update (CASSANDRA-4170)
 * (cql) Throw invalid exception from CQL3 on obsolete options (CASSANDRA-4171)
 * (cqlsh) fix recognizing uppercase SELECT keyword (CASSANDRA-4161)
 * Pig: wide row support (CASSANDRA-3909)
Merged from 1.0:
 * avoid streaming empty files with bulk loader if sstablewriter errors out
   (CASSANDRA-3946)


1.1-rc1
 * Include stress tool in binary builds (CASSANDRA-4103)
 * (Hadoop) fix wide row iteration when last row read was deleted
   (CASSANDRA-4154)
 * fix read_repair_chance to really default to 0.1 in the cli (CASSANDRA-4114)
 * Adds caching and bloomFilterFpChange to CQL options (CASSANDRA-4042)
 * Adds posibility to autoconfigure size of the KeyCache (CASSANDRA-4087)
 * fix KEYS index from skipping results (CASSANDRA-3996)
 * Remove sliced_buffer_size_in_kb dead option (CASSANDRA-4076)
 * make loadNewSStable preserve sstable version (CASSANDRA-4077)
 * Respect 1.0 cache settings as much as possible when upgrading 
   (CASSANDRA-4088)
 * relax path length requirement for sstable files when upgrading on 
   non-Windows platforms (CASSANDRA-4110)
 * fix terminination of the stress.java when errors were encountered
   (CASSANDRA-4128)
 * Move CfDef and KsDef validation out of thrift (CASSANDRA-4037)
 * Fix get_paged_slice (CASSANDRA-4136)
 * CQL3: Support slice with exclusive start and stop (CASSANDRA-3785)
Merged from 1.0:
 * support PropertyFileSnitch in bulk loader (CASSANDRA-4145)
 * add auto_snapshot option allowing disabling snapshot before drop/truncate
   (CASSANDRA-3710)
 * allow short snitch names (CASSANDRA-4130)


1.1-beta2
 * rename loaded sstables to avoid conflicts with local snapshots
   (CASSANDRA-3967)
 * start hint replay as soon as FD notifies that the target is back up
   (CASSANDRA-3958)
 * avoid unproductive deserializing of cached rows during compaction
   (CASSANDRA-3921)
 * fix concurrency issues with CQL keyspace creation (CASSANDRA-3903)
 * Show Effective Owership via Nodetool ring <keyspace> (CASSANDRA-3412)
 * Update ORDER BY syntax for CQL3 (CASSANDRA-3925)
 * Fix BulkRecordWriter to not throw NPE if reducer gets no map data from Hadoop (CASSANDRA-3944)
 * Fix bug with counters in super columns (CASSANDRA-3821)
 * Remove deprecated merge_shard_chance (CASSANDRA-3940)
 * add a convenient way to reset a node's schema (CASSANDRA-2963)
 * fix for intermittent SchemaDisagreementException (CASSANDRA-3884)
 * CLI `list <CF>` to limit number of columns and their order (CASSANDRA-3012)
 * ignore deprecated KsDef/CfDef/ColumnDef fields in native schema (CASSANDRA-3963)
 * CLI to report when unsupported column_metadata pair was given (CASSANDRA-3959)
 * reincarnate removed and deprecated KsDef/CfDef attributes (CASSANDRA-3953)
 * Fix race between writes and read for cache (CASSANDRA-3862)
 * perform static initialization of StorageProxy on start-up (CASSANDRA-3797)
 * support trickling fsync() on writes (CASSANDRA-3950)
 * expose counters for unavailable/timeout exceptions given to thrift clients (CASSANDRA-3671)
 * avoid quadratic startup time in LeveledManifest (CASSANDRA-3952)
 * Add type information to new schema_ columnfamilies and remove thrift
   serialization for schema (CASSANDRA-3792)
 * add missing column validator options to the CLI help (CASSANDRA-3926)
 * skip reading saved key cache if CF's caching strategy is NONE or ROWS_ONLY (CASSANDRA-3954)
 * Unify migration code (CASSANDRA-4017)
Merged from 1.0:
 * cqlsh: guess correct version of Python for Arch Linux (CASSANDRA-4090)
 * (CLI) properly handle quotes in create/update keyspace commands (CASSANDRA-4129)
 * Avoids possible deadlock during bootstrap (CASSANDRA-4159)
 * fix stress tool that hangs forever on timeout or error (CASSANDRA-4128)
 * Fix super columns bug where cache is not updated (CASSANDRA-4190)
 * stress tool to return appropriate exit code on failure (CASSANDRA-4188)


1.0.9
 * improve index sampling performance (CASSANDRA-4023)
 * always compact away deleted hints immediately after handoff (CASSANDRA-3955)
 * delete hints from dropped ColumnFamilies on handoff instead of
   erroring out (CASSANDRA-3975)
 * add CompositeType ref to the CLI doc for create/update column family (CASSANDRA-3980)
 * Pig: support Counter ColumnFamilies (CASSANDRA-3973)
 * Pig: Composite column support (CASSANDRA-3684)
 * Avoid NPE during repair when a keyspace has no CFs (CASSANDRA-3988)
 * Fix division-by-zero error on get_slice (CASSANDRA-4000)
 * don't change manifest level for cleanup, scrub, and upgradesstables
   operations under LeveledCompactionStrategy (CASSANDRA-3989, 4112)
 * fix race leading to super columns assertion failure (CASSANDRA-3957)
 * fix NPE on invalid CQL delete command (CASSANDRA-3755)
 * allow custom types in CLI's assume command (CASSANDRA-4081)
 * fix totalBytes count for parallel compactions (CASSANDRA-3758)
 * fix intermittent NPE in get_slice (CASSANDRA-4095)
 * remove unnecessary asserts in native code interfaces (CASSANDRA-4096)
 * Validate blank keys in CQL to avoid assertion errors (CASSANDRA-3612)
 * cqlsh: fix bad decoding of some column names (CASSANDRA-4003)
 * cqlsh: fix incorrect padding with unicode chars (CASSANDRA-4033)
 * Fix EC2 snitch incorrectly reporting region (CASSANDRA-4026)
 * Shut down thrift during decommission (CASSANDRA-4086)
 * Expose nodetool cfhistograms for 2ndary indexes (CASSANDRA-4063)
Merged from 0.8:
 * Fix ConcurrentModificationException in gossiper (CASSANDRA-4019)


1.1-beta1
 * (cqlsh)
   + add SOURCE and CAPTURE commands, and --file option (CASSANDRA-3479)
   + add ALTER COLUMNFAMILY WITH (CASSANDRA-3523)
   + bundle Python dependencies with Cassandra (CASSANDRA-3507)
   + added to Debian package (CASSANDRA-3458)
   + display byte data instead of erroring out on decode failure 
     (CASSANDRA-3874)
 * add nodetool rebuild_index (CASSANDRA-3583)
 * add nodetool rangekeysample (CASSANDRA-2917)
 * Fix streaming too much data during move operations (CASSANDRA-3639)
 * Nodetool and CLI connect to localhost by default (CASSANDRA-3568)
 * Reduce memory used by primary index sample (CASSANDRA-3743)
 * (Hadoop) separate input/output configurations (CASSANDRA-3197, 3765)
 * avoid returning internal Cassandra classes over JMX (CASSANDRA-2805)
 * add row-level isolation via SnapTree (CASSANDRA-2893)
 * Optimize key count estimation when opening sstable on startup
   (CASSANDRA-2988)
 * multi-dc replication optimization supporting CL > ONE (CASSANDRA-3577)
 * add command to stop compactions (CASSANDRA-1740, 3566, 3582)
 * multithreaded streaming (CASSANDRA-3494)
 * removed in-tree redhat spec (CASSANDRA-3567)
 * "defragment" rows for name-based queries under STCS, again (CASSANDRA-2503)
 * Recycle commitlog segments for improved performance 
   (CASSANDRA-3411, 3543, 3557, 3615)
 * update size-tiered compaction to prioritize small tiers (CASSANDRA-2407)
 * add message expiration logic to OutboundTcpConnection (CASSANDRA-3005)
 * off-heap cache to use sun.misc.Unsafe instead of JNA (CASSANDRA-3271)
 * EACH_QUORUM is only supported for writes (CASSANDRA-3272)
 * replace compactionlock use in schema migration by checking CFS.isValid
   (CASSANDRA-3116)
 * recognize that "SELECT first ... *" isn't really "SELECT *" (CASSANDRA-3445)
 * Use faster bytes comparison (CASSANDRA-3434)
 * Bulk loader is no longer a fat client, (HADOOP) bulk load output format
   (CASSANDRA-3045)
 * (Hadoop) add support for KeyRange.filter
 * remove assumption that keys and token are in bijection
   (CASSANDRA-1034, 3574, 3604)
 * always remove endpoints from delevery queue in HH (CASSANDRA-3546)
 * fix race between cf flush and its 2ndary indexes flush (CASSANDRA-3547)
 * fix potential race in AES when a repair fails (CASSANDRA-3548)
 * Remove columns shadowed by a deleted container even when we cannot purge
   (CASSANDRA-3538)
 * Improve memtable slice iteration performance (CASSANDRA-3545)
 * more efficient allocation of small bloom filters (CASSANDRA-3618)
 * Use separate writer thread in SSTableSimpleUnsortedWriter (CASSANDRA-3619)
 * fsync the directory after new sstable or commitlog segment are created (CASSANDRA-3250)
 * fix minor issues reported by FindBugs (CASSANDRA-3658)
 * global key/row caches (CASSANDRA-3143, 3849)
 * optimize memtable iteration during range scan (CASSANDRA-3638)
 * introduce 'crc_check_chance' in CompressionParameters to support
   a checksum percentage checking chance similarly to read-repair (CASSANDRA-3611)
 * a way to deactivate global key/row cache on per-CF basis (CASSANDRA-3667)
 * fix LeveledCompactionStrategy broken because of generation pre-allocation
   in LeveledManifest (CASSANDRA-3691)
 * finer-grained control over data directories (CASSANDRA-2749)
 * Fix ClassCastException during hinted handoff (CASSANDRA-3694)
 * Upgrade Thrift to 0.7 (CASSANDRA-3213)
 * Make stress.java insert operation to use microseconds (CASSANDRA-3725)
 * Allows (internally) doing a range query with a limit of columns instead of
   rows (CASSANDRA-3742)
 * Allow rangeSlice queries to be start/end inclusive/exclusive (CASSANDRA-3749)
 * Fix BulkLoader to support new SSTable layout and add stream
   throttling to prevent an NPE when there is no yaml config (CASSANDRA-3752)
 * Allow concurrent schema migrations (CASSANDRA-1391, 3832)
 * Add SnapshotCommand to trigger snapshot on remote node (CASSANDRA-3721)
 * Make CFMetaData conversions to/from thrift/native schema inverses
   (CASSANDRA_3559)
 * Add initial code for CQL 3.0-beta (CASSANDRA-2474, 3781, 3753)
 * Add wide row support for ColumnFamilyInputFormat (CASSANDRA-3264)
 * Allow extending CompositeType comparator (CASSANDRA-3657)
 * Avoids over-paging during get_count (CASSANDRA-3798)
 * Add new command to rebuild a node without (repair) merkle tree calculations
   (CASSANDRA-3483, 3922)
 * respect not only row cache capacity but caching mode when
   trying to read data (CASSANDRA-3812)
 * fix system tests (CASSANDRA-3827)
 * CQL support for altering row key type in ALTER TABLE (CASSANDRA-3781)
 * turn compression on by default (CASSANDRA-3871)
 * make hexToBytes refuse invalid input (CASSANDRA-2851)
 * Make secondary indexes CF inherit compression and compaction from their
   parent CF (CASSANDRA-3877)
 * Finish cleanup up tombstone purge code (CASSANDRA-3872)
 * Avoid NPE on aboarted stream-out sessions (CASSANDRA-3904)
 * BulkRecordWriter throws NPE for counter columns (CASSANDRA-3906)
 * Support compression using BulkWriter (CASSANDRA-3907)


1.0.8
 * fix race between cleanup and flush on secondary index CFSes (CASSANDRA-3712)
 * avoid including non-queried nodes in rangeslice read repair
   (CASSANDRA-3843)
 * Only snapshot CF being compacted for snapshot_before_compaction 
   (CASSANDRA-3803)
 * Log active compactions in StatusLogger (CASSANDRA-3703)
 * Compute more accurate compaction score per level (CASSANDRA-3790)
 * Return InvalidRequest when using a keyspace that doesn't exist
   (CASSANDRA-3764)
 * disallow user modification of System keyspace (CASSANDRA-3738)
 * allow using sstable2json on secondary index data (CASSANDRA-3738)
 * (cqlsh) add DESCRIBE COLUMNFAMILIES (CASSANDRA-3586)
 * (cqlsh) format blobs correctly and use colors to improve output
   readability (CASSANDRA-3726)
 * synchronize BiMap of bootstrapping tokens (CASSANDRA-3417)
 * show index options in CLI (CASSANDRA-3809)
 * add optional socket timeout for streaming (CASSANDRA-3838)
 * fix truncate not to leave behind non-CFS backed secondary indexes
   (CASSANDRA-3844)
 * make CLI `show schema` to use output stream directly instead
   of StringBuilder (CASSANDRA-3842)
 * remove the wait on hint future during write (CASSANDRA-3870)
 * (cqlsh) ignore missing CfDef opts (CASSANDRA-3933)
 * (cqlsh) look for cqlshlib relative to realpath (CASSANDRA-3767)
 * Fix short read protection (CASSANDRA-3934)
 * Make sure infered and actual schema match (CASSANDRA-3371)
 * Fix NPE during HH delivery (CASSANDRA-3677)
 * Don't put boostrapping node in 'hibernate' status (CASSANDRA-3737)
 * Fix double quotes in windows bat files (CASSANDRA-3744)
 * Fix bad validator lookup (CASSANDRA-3789)
 * Fix soft reset in EC2MultiRegionSnitch (CASSANDRA-3835)
 * Don't leave zombie connections with THSHA thrift server (CASSANDRA-3867)
 * (cqlsh) fix deserialization of data (CASSANDRA-3874)
 * Fix removetoken force causing an inconsistent state (CASSANDRA-3876)
 * Fix ahndling of some types with Pig (CASSANDRA-3886)
 * Don't allow to drop the system keyspace (CASSANDRA-3759)
 * Make Pig deletes disabled by default and configurable (CASSANDRA-3628)
Merged from 0.8:
 * (Pig) fix CassandraStorage to use correct comparator in Super ColumnFamily
   case (CASSANDRA-3251)
 * fix thread safety issues in commitlog replay, primarily affecting
   systems with many (100s) of CF definitions (CASSANDRA-3751)
 * Fix relevant tombstone ignored with super columns (CASSANDRA-3875)


1.0.7
 * fix regression in HH page size calculation (CASSANDRA-3624)
 * retry failed stream on IOException (CASSANDRA-3686)
 * allow configuring bloom_filter_fp_chance (CASSANDRA-3497)
 * attempt hint delivery every ten minutes, or when failure detector
   notifies us that a node is back up, whichever comes first.  hint
   handoff throttle delay default changed to 1ms, from 50 (CASSANDRA-3554)
 * add nodetool setstreamthroughput (CASSANDRA-3571)
 * fix assertion when dropping a columnfamily with no sstables (CASSANDRA-3614)
 * more efficient allocation of small bloom filters (CASSANDRA-3618)
 * CLibrary.createHardLinkWithExec() to check for errors (CASSANDRA-3101)
 * Avoid creating empty and non cleaned writer during compaction (CASSANDRA-3616)
 * stop thrift service in shutdown hook so we can quiesce MessagingService
   (CASSANDRA-3335)
 * (CQL) compaction_strategy_options and compression_parameters for
   CREATE COLUMNFAMILY statement (CASSANDRA-3374)
 * Reset min/max compaction threshold when creating size tiered compaction
   strategy (CASSANDRA-3666)
 * Don't ignore IOException during compaction (CASSANDRA-3655)
 * Fix assertion error for CF with gc_grace=0 (CASSANDRA-3579)
 * Shutdown ParallelCompaction reducer executor after use (CASSANDRA-3711)
 * Avoid < 0 value for pending tasks in leveled compaction (CASSANDRA-3693)
 * (Hadoop) Support TimeUUID in Pig CassandraStorage (CASSANDRA-3327)
 * Check schema is ready before continuing boostrapping (CASSANDRA-3629)
 * Catch overflows during parsing of chunk_length_kb (CASSANDRA-3644)
 * Improve stream protocol mismatch errors (CASSANDRA-3652)
 * Avoid multiple thread doing HH to the same target (CASSANDRA-3681)
 * Add JMX property for rp_timeout_in_ms (CASSANDRA-2940)
 * Allow DynamicCompositeType to compare component of different types
   (CASSANDRA-3625)
 * Flush non-cfs backed secondary indexes (CASSANDRA-3659)
 * Secondary Indexes should report memory consumption (CASSANDRA-3155)
 * fix for SelectStatement start/end key are not set correctly
   when a key alias is involved (CASSANDRA-3700)
 * fix CLI `show schema` command insert of an extra comma in
   column_metadata (CASSANDRA-3714)
Merged from 0.8:
 * avoid logging (harmless) exception when GC takes < 1ms (CASSANDRA-3656)
 * prevent new nodes from thinking down nodes are up forever (CASSANDRA-3626)
 * use correct list of replicas for LOCAL_QUORUM reads when read repair
   is disabled (CASSANDRA-3696)
 * block on flush before compacting hints (may prevent OOM) (CASSANDRA-3733)


1.0.6
 * (CQL) fix cqlsh support for replicate_on_write (CASSANDRA-3596)
 * fix adding to leveled manifest after streaming (CASSANDRA-3536)
 * filter out unavailable cipher suites when using encryption (CASSANDRA-3178)
 * (HADOOP) add old-style api support for CFIF and CFRR (CASSANDRA-2799)
 * Support TimeUUIDType column names in Stress.java tool (CASSANDRA-3541)
 * (CQL) INSERT/UPDATE/DELETE/TRUNCATE commands should allow CF names to
   be qualified by keyspace (CASSANDRA-3419)
 * always remove endpoints from delevery queue in HH (CASSANDRA-3546)
 * fix race between cf flush and its 2ndary indexes flush (CASSANDRA-3547)
 * fix potential race in AES when a repair fails (CASSANDRA-3548)
 * fix default value validation usage in CLI SET command (CASSANDRA-3553)
 * Optimize componentsFor method for compaction and startup time
   (CASSANDRA-3532)
 * (CQL) Proper ColumnFamily metadata validation on CREATE COLUMNFAMILY 
   (CASSANDRA-3565)
 * fix compression "chunk_length_kb" option to set correct kb value for 
   thrift/avro (CASSANDRA-3558)
 * fix missing response during range slice repair (CASSANDRA-3551)
 * 'describe ring' moved from CLI to nodetool and available through JMX (CASSANDRA-3220)
 * add back partitioner to sstable metadata (CASSANDRA-3540)
 * fix NPE in get_count for counters (CASSANDRA-3601)
Merged from 0.8:
 * remove invalid assertion that table was opened before dropping it
   (CASSANDRA-3580)
 * range and index scans now only send requests to enough replicas to
   satisfy requested CL + RR (CASSANDRA-3598)
 * use cannonical host for local node in nodetool info (CASSANDRA-3556)
 * remove nonlocal DC write optimization since it only worked with
   CL.ONE or CL.LOCAL_QUORUM (CASSANDRA-3577, 3585)
 * detect misuses of CounterColumnType (CASSANDRA-3422)
 * turn off string interning in json2sstable, take 2 (CASSANDRA-2189)
 * validate compression parameters on add/update of the ColumnFamily 
   (CASSANDRA-3573)
 * Check for 0.0.0.0 is incorrect in CFIF (CASSANDRA-3584)
 * Increase vm.max_map_count in debian packaging (CASSANDRA-3563)
 * gossiper will never add itself to saved endpoints (CASSANDRA-3485)


1.0.5
 * revert CASSANDRA-3407 (see CASSANDRA-3540)
 * fix assertion error while forwarding writes to local nodes (CASSANDRA-3539)


1.0.4
 * fix self-hinting of timed out read repair updates and make hinted handoff
   less prone to OOMing a coordinator (CASSANDRA-3440)
 * expose bloom filter sizes via JMX (CASSANDRA-3495)
 * enforce RP tokens 0..2**127 (CASSANDRA-3501)
 * canonicalize paths exposed through JMX (CASSANDRA-3504)
 * fix "liveSize" stat when sstables are removed (CASSANDRA-3496)
 * add bloom filter FP rates to nodetool cfstats (CASSANDRA-3347)
 * record partitioner in sstable metadata component (CASSANDRA-3407)
 * add new upgradesstables nodetool command (CASSANDRA-3406)
 * skip --debug requirement to see common exceptions in CLI (CASSANDRA-3508)
 * fix incorrect query results due to invalid max timestamp (CASSANDRA-3510)
 * make sstableloader recognize compressed sstables (CASSANDRA-3521)
 * avoids race in OutboundTcpConnection in multi-DC setups (CASSANDRA-3530)
 * use SETLOCAL in cassandra.bat (CASANDRA-3506)
 * fix ConcurrentModificationException in Table.all() (CASSANDRA-3529)
Merged from 0.8:
 * fix concurrence issue in the FailureDetector (CASSANDRA-3519)
 * fix array out of bounds error in counter shard removal (CASSANDRA-3514)
 * avoid dropping tombstones when they might still be needed to shadow
   data in a different sstable (CASSANDRA-2786)


1.0.3
 * revert name-based query defragmentation aka CASSANDRA-2503 (CASSANDRA-3491)
 * fix invalidate-related test failures (CASSANDRA-3437)
 * add next-gen cqlsh to bin/ (CASSANDRA-3188, 3131, 3493)
 * (CQL) fix handling of rows with no columns (CASSANDRA-3424, 3473)
 * fix querying supercolumns by name returning only a subset of
   subcolumns or old subcolumn versions (CASSANDRA-3446)
 * automatically compute sha1 sum for uncompressed data files (CASSANDRA-3456)
 * fix reading metadata/statistics component for version < h (CASSANDRA-3474)
 * add sstable forward-compatibility (CASSANDRA-3478)
 * report compression ratio in CFSMBean (CASSANDRA-3393)
 * fix incorrect size exception during streaming of counters (CASSANDRA-3481)
 * (CQL) fix for counter decrement syntax (CASSANDRA-3418)
 * Fix race introduced by CASSANDRA-2503 (CASSANDRA-3482)
 * Fix incomplete deletion of delivered hints (CASSANDRA-3466)
 * Avoid rescheduling compactions when no compaction was executed 
   (CASSANDRA-3484)
 * fix handling of the chunk_length_kb compression options (CASSANDRA-3492)
Merged from 0.8:
 * fix updating CF row_cache_provider (CASSANDRA-3414)
 * CFMetaData.convertToThrift method to set RowCacheProvider (CASSANDRA-3405)
 * acquire compactionlock during truncate (CASSANDRA-3399)
 * fix displaying cfdef entries for super columnfamilies (CASSANDRA-3415)
 * Make counter shard merging thread safe (CASSANDRA-3178)
 * Revert CASSANDRA-2855
 * Fix bug preventing the use of efficient cross-DC writes (CASSANDRA-3472)
 * `describe ring` command for CLI (CASSANDRA-3220)
 * (Hadoop) skip empty rows when entire row is requested, redux (CASSANDRA-2855)


1.0.2
 * "defragment" rows for name-based queries under STCS (CASSANDRA-2503)
 * Add timing information to cassandra-cli GET/SET/LIST queries (CASSANDRA-3326)
 * Only create one CompressionMetadata object per sstable (CASSANDRA-3427)
 * cleanup usage of StorageService.setMode() (CASANDRA-3388)
 * Avoid large array allocation for compressed chunk offsets (CASSANDRA-3432)
 * fix DecimalType bytebuffer marshalling (CASSANDRA-3421)
 * fix bug that caused first column in per row indexes to be ignored 
   (CASSANDRA-3441)
 * add JMX call to clean (failed) repair sessions (CASSANDRA-3316)
 * fix sstableloader reference acquisition bug (CASSANDRA-3438)
 * fix estimated row size regression (CASSANDRA-3451)
 * make sure we don't return more columns than asked (CASSANDRA-3303, 3395)
Merged from 0.8:
 * acquire compactionlock during truncate (CASSANDRA-3399)
 * fix displaying cfdef entries for super columnfamilies (CASSANDRA-3415)


1.0.1
 * acquire references during index build to prevent delete problems
   on Windows (CASSANDRA-3314)
 * describe_ring should include datacenter/topology information (CASSANDRA-2882)
 * Thrift sockets are not properly buffered (CASSANDRA-3261)
 * performance improvement for bytebufferutil compare function (CASSANDRA-3286)
 * add system.versions ColumnFamily (CASSANDRA-3140)
 * reduce network copies (CASSANDRA-3333, 3373)
 * limit nodetool to 32MB of heap (CASSANDRA-3124)
 * (CQL) update parser to accept "timestamp" instead of "date" (CASSANDRA-3149)
 * Fix CLI `show schema` to include "compression_options" (CASSANDRA-3368)
 * Snapshot to include manifest under LeveledCompactionStrategy (CASSANDRA-3359)
 * (CQL) SELECT query should allow CF name to be qualified by keyspace (CASSANDRA-3130)
 * (CQL) Fix internal application error specifying 'using consistency ...'
   in lower case (CASSANDRA-3366)
 * fix Deflate compression when compression actually makes the data bigger
   (CASSANDRA-3370)
 * optimize UUIDGen to avoid lock contention on InetAddress.getLocalHost 
   (CASSANDRA-3387)
 * tolerate index being dropped mid-mutation (CASSANDRA-3334, 3313)
 * CompactionManager is now responsible for checking for new candidates
   post-task execution, enabling more consistent leveled compaction 
   (CASSANDRA-3391)
 * Cache HSHA threads (CASSANDRA-3372)
 * use CF/KS names as snapshot prefix for drop + truncate operations
   (CASSANDRA-2997)
 * Break bloom filters up to avoid heap fragmentation (CASSANDRA-2466)
 * fix cassandra hanging on jsvc stop (CASSANDRA-3302)
 * Avoid leveled compaction getting blocked on errors (CASSANDRA-3408)
 * Make reloading the compaction strategy safe (CASSANDRA-3409)
 * ignore 0.8 hints even if compaction begins before we try to purge
   them (CASSANDRA-3385)
 * remove procrun (bin\daemon) from Cassandra source tree and 
   artifacts (CASSANDRA-3331)
 * make cassandra compile under JDK7 (CASSANDRA-3275)
 * remove dependency of clientutil.jar to FBUtilities (CASSANDRA-3299)
 * avoid truncation errors by using long math on long values (CASSANDRA-3364)
 * avoid clock drift on some Windows machine (CASSANDRA-3375)
 * display cache provider in cli 'describe keyspace' command (CASSANDRA-3384)
 * fix incomplete topology information in describe_ring (CASSANDRA-3403)
 * expire dead gossip states based on time (CASSANDRA-2961)
 * improve CompactionTask extensibility (CASSANDRA-3330)
 * Allow one leveled compaction task to kick off another (CASSANDRA-3363)
 * allow encryption only between datacenters (CASSANDRA-2802)
Merged from 0.8:
 * fix truncate allowing data to be replayed post-restart (CASSANDRA-3297)
 * make iwriter final in IndexWriter to avoid NPE (CASSANDRA-2863)
 * (CQL) update grammar to require key clause in DELETE statement
   (CASSANDRA-3349)
 * (CQL) allow numeric keyspace names in USE statement (CASSANDRA-3350)
 * (Hadoop) skip empty rows when slicing the entire row (CASSANDRA-2855)
 * Fix handling of tombstone by SSTableExport/Import (CASSANDRA-3357)
 * fix ColumnIndexer to use long offsets (CASSANDRA-3358)
 * Improved CLI exceptions (CASSANDRA-3312)
 * Fix handling of tombstone by SSTableExport/Import (CASSANDRA-3357)
 * Only count compaction as active (for throttling) when they have
   successfully acquired the compaction lock (CASSANDRA-3344)
 * Display CLI version string on startup (CASSANDRA-3196)
 * (Hadoop) make CFIF try rpc_address or fallback to listen_address
   (CASSANDRA-3214)
 * (Hadoop) accept comma delimited lists of initial thrift connections
   (CASSANDRA-3185)
 * ColumnFamily min_compaction_threshold should be >= 2 (CASSANDRA-3342)
 * (Pig) add 0.8+ types and key validation type in schema (CASSANDRA-3280)
 * Fix completely removing column metadata using CLI (CASSANDRA-3126)
 * CLI `describe cluster;` output should be on separate lines for separate versions
   (CASSANDRA-3170)
 * fix changing durable_writes keyspace option during CF creation
   (CASSANDRA-3292)
 * avoid locking on update when no indexes are involved (CASSANDRA-3386)
 * fix assertionError during repair with ordered partitioners (CASSANDRA-3369)
 * correctly serialize key_validation_class for avro (CASSANDRA-3391)
 * don't expire counter tombstone after streaming (CASSANDRA-3394)
 * prevent nodes that failed to join from hanging around forever 
   (CASSANDRA-3351)
 * remove incorrect optimization from slice read path (CASSANDRA-3390)
 * Fix race in AntiEntropyService (CASSANDRA-3400)


1.0.0-final
 * close scrubbed sstable fd before deleting it (CASSANDRA-3318)
 * fix bug preventing obsolete commitlog segments from being removed
   (CASSANDRA-3269)
 * tolerate whitespace in seed CDL (CASSANDRA-3263)
 * Change default heap thresholds to max(min(1/2 ram, 1G), min(1/4 ram, 8GB))
   (CASSANDRA-3295)
 * Fix broken CompressedRandomAccessReaderTest (CASSANDRA-3298)
 * (CQL) fix type information returned for wildcard queries (CASSANDRA-3311)
 * add estimated tasks to LeveledCompactionStrategy (CASSANDRA-3322)
 * avoid including compaction cache-warming in keycache stats (CASSANDRA-3325)
 * run compaction and hinted handoff threads at MIN_PRIORITY (CASSANDRA-3308)
 * default hsha thrift server to cpu core count in rpc pool (CASSANDRA-3329)
 * add bin\daemon to binary tarball for Windows service (CASSANDRA-3331)
 * Fix places where uncompressed size of sstables was use in place of the
   compressed one (CASSANDRA-3338)
 * Fix hsha thrift server (CASSANDRA-3346)
 * Make sure repair only stream needed sstables (CASSANDRA-3345)


1.0.0-rc2
 * Log a meaningful warning when a node receives a message for a repair session
   that doesn't exist anymore (CASSANDRA-3256)
 * test for NUMA policy support as well as numactl presence (CASSANDRA-3245)
 * Fix FD leak when internode encryption is enabled (CASSANDRA-3257)
 * Remove incorrect assertion in mergeIterator (CASSANDRA-3260)
 * FBUtilities.hexToBytes(String) to throw NumberFormatException when string
   contains non-hex characters (CASSANDRA-3231)
 * Keep SimpleSnitch proximity ordering unchanged from what the Strategy
   generates, as intended (CASSANDRA-3262)
 * remove Scrub from compactionstats when finished (CASSANDRA-3255)
 * fix counter entry in jdbc TypesMap (CASSANDRA-3268)
 * fix full queue scenario for ParallelCompactionIterator (CASSANDRA-3270)
 * fix bootstrap process (CASSANDRA-3285)
 * don't try delivering hints if when there isn't any (CASSANDRA-3176)
 * CLI documentation change for ColumnFamily `compression_options` (CASSANDRA-3282)
 * ignore any CF ids sent by client for adding CF/KS (CASSANDRA-3288)
 * remove obsolete hints on first startup (CASSANDRA-3291)
 * use correct ISortedColumns for time-optimized reads (CASSANDRA-3289)
 * Evict gossip state immediately when a token is taken over by a new IP 
   (CASSANDRA-3259)


1.0.0-rc1
 * Update CQL to generate microsecond timestamps by default (CASSANDRA-3227)
 * Fix counting CFMetadata towards Memtable liveRatio (CASSANDRA-3023)
 * Kill server on wrapped OOME such as from FileChannel.map (CASSANDRA-3201)
 * remove unnecessary copy when adding to row cache (CASSANDRA-3223)
 * Log message when a full repair operation completes (CASSANDRA-3207)
 * Fix streamOutSession keeping sstables references forever if the remote end
   dies (CASSANDRA-3216)
 * Remove dynamic_snitch boolean from example configuration (defaulting to 
   true) and set default badness threshold to 0.1 (CASSANDRA-3229)
 * Base choice of random or "balanced" token on bootstrap on whether
   schema definitions were found (CASSANDRA-3219)
 * Fixes for LeveledCompactionStrategy score computation, prioritization,
   scheduling, and performance (CASSANDRA-3224, 3234)
 * parallelize sstable open at server startup (CASSANDRA-2988)
 * fix handling of exceptions writing to OutboundTcpConnection (CASSANDRA-3235)
 * Allow using quotes in "USE <keyspace>;" CLI command (CASSANDRA-3208)
 * Don't allow any cache loading exceptions to halt startup (CASSANDRA-3218)
 * Fix sstableloader --ignores option (CASSANDRA-3247)
 * File descriptor limit increased in packaging (CASSANDRA-3206)
 * Fix deadlock in commit log during flush (CASSANDRA-3253) 


1.0.0-beta1
 * removed binarymemtable (CASSANDRA-2692)
 * add commitlog_total_space_in_mb to prevent fragmented logs (CASSANDRA-2427)
 * removed commitlog_rotation_threshold_in_mb configuration (CASSANDRA-2771)
 * make AbstractBounds.normalize de-overlapp overlapping ranges (CASSANDRA-2641)
 * replace CollatingIterator, ReducingIterator with MergeIterator 
   (CASSANDRA-2062)
 * Fixed the ability to set compaction strategy in cli using create column 
   family command (CASSANDRA-2778)
 * clean up tmp files after failed compaction (CASSANDRA-2468)
 * restrict repair streaming to specific columnfamilies (CASSANDRA-2280)
 * don't bother persisting columns shadowed by a row tombstone (CASSANDRA-2589)
 * reset CF and SC deletion times after gc_grace (CASSANDRA-2317)
 * optimize away seek when compacting wide rows (CASSANDRA-2879)
 * single-pass streaming (CASSANDRA-2677, 2906, 2916, 3003)
 * use reference counting for deleting sstables instead of relying on GC
   (CASSANDRA-2521, 3179)
 * store hints as serialized mutations instead of pointers to data row
   (CASSANDRA-2045)
 * store hints in the coordinator node instead of in the closest replica 
   (CASSANDRA-2914)
 * add row_cache_keys_to_save CF option (CASSANDRA-1966)
 * check column family validity in nodetool repair (CASSANDRA-2933)
 * use lazy initialization instead of class initialization in NodeId
   (CASSANDRA-2953)
 * add paging to get_count (CASSANDRA-2894)
 * fix "short reads" in [multi]get (CASSANDRA-2643, 3157, 3192)
 * add optional compression for sstables (CASSANDRA-47, 2994, 3001, 3128)
 * add scheduler JMX metrics (CASSANDRA-2962)
 * add block level checksum for compressed data (CASSANDRA-1717)
 * make column family backed column map pluggable and introduce unsynchronized
   ArrayList backed one to speedup reads (CASSANDRA-2843, 3165, 3205)
 * refactoring of the secondary index api (CASSANDRA-2982)
 * make CL > ONE reads wait for digest reconciliation before returning
   (CASSANDRA-2494)
 * fix missing logging for some exceptions (CASSANDRA-2061)
 * refactor and optimize ColumnFamilyStore.files(...) and Descriptor.fromFilename(String)
   and few other places responsible for work with SSTable files (CASSANDRA-3040)
 * Stop reading from sstables once we know we have the most recent columns,
   for query-by-name requests (CASSANDRA-2498)
 * Add query-by-column mode to stress.java (CASSANDRA-3064)
 * Add "install" command to cassandra.bat (CASSANDRA-292)
 * clean up KSMetadata, CFMetadata from unnecessary
   Thrift<->Avro conversion methods (CASSANDRA-3032)
 * Add timeouts to client request schedulers (CASSANDRA-3079, 3096)
 * Cli to use hashes rather than array of hashes for strategy options (CASSANDRA-3081)
 * LeveledCompactionStrategy (CASSANDRA-1608, 3085, 3110, 3087, 3145, 3154, 3182)
 * Improvements of the CLI `describe` command (CASSANDRA-2630)
 * reduce window where dropped CF sstables may not be deleted (CASSANDRA-2942)
 * Expose gossip/FD info to JMX (CASSANDRA-2806)
 * Fix streaming over SSL when compressed SSTable involved (CASSANDRA-3051)
 * Add support for pluggable secondary index implementations (CASSANDRA-3078)
 * remove compaction_thread_priority setting (CASSANDRA-3104)
 * generate hints for replicas that timeout, not just replicas that are known
   to be down before starting (CASSANDRA-2034)
 * Add throttling for internode streaming (CASSANDRA-3080)
 * make the repair of a range repair all replica (CASSANDRA-2610, 3194)
 * expose the ability to repair the first range (as returned by the
   partitioner) of a node (CASSANDRA-2606)
 * Streams Compression (CASSANDRA-3015)
 * add ability to use multiple threads during a single compaction
   (CASSANDRA-2901)
 * make AbstractBounds.normalize support overlapping ranges (CASSANDRA-2641)
 * fix of the CQL count() behavior (CASSANDRA-3068)
 * use TreeMap backed column families for the SSTable simple writers
   (CASSANDRA-3148)
 * fix inconsistency of the CLI syntax when {} should be used instead of [{}]
   (CASSANDRA-3119)
 * rename CQL type names to match expected SQL behavior (CASSANDRA-3149, 3031)
 * Arena-based allocation for memtables (CASSANDRA-2252, 3162, 3163, 3168)
 * Default RR chance to 0.1 (CASSANDRA-3169)
 * Add RowLevel support to secondary index API (CASSANDRA-3147)
 * Make SerializingCacheProvider the default if JNA is available (CASSANDRA-3183)
 * Fix backwards compatibilty for CQL memtable properties (CASSANDRA-3190)
 * Add five-minute delay before starting compactions on a restarted server
   (CASSANDRA-3181)
 * Reduce copies done for intra-host messages (CASSANDRA-1788, 3144)
 * support of compaction strategy option for stress.java (CASSANDRA-3204)
 * make memtable throughput and column count thresholds no-ops (CASSANDRA-2449)
 * Return schema information along with the resultSet in CQL (CASSANDRA-2734)
 * Add new DecimalType (CASSANDRA-2883)
 * Fix assertion error in RowRepairResolver (CASSANDRA-3156)
 * Reduce unnecessary high buffer sizes (CASSANDRA-3171)
 * Pluggable compaction strategy (CASSANDRA-1610)
 * Add new broadcast_address config option (CASSANDRA-2491)


0.8.7
 * Kill server on wrapped OOME such as from FileChannel.map (CASSANDRA-3201)
 * Allow using quotes in "USE <keyspace>;" CLI command (CASSANDRA-3208)
 * Log message when a full repair operation completes (CASSANDRA-3207)
 * Don't allow any cache loading exceptions to halt startup (CASSANDRA-3218)
 * Fix sstableloader --ignores option (CASSANDRA-3247)
 * File descriptor limit increased in packaging (CASSANDRA-3206)
 * Log a meaningfull warning when a node receive a message for a repair session
   that doesn't exist anymore (CASSANDRA-3256)
 * Fix FD leak when internode encryption is enabled (CASSANDRA-3257)
 * FBUtilities.hexToBytes(String) to throw NumberFormatException when string
   contains non-hex characters (CASSANDRA-3231)
 * Keep SimpleSnitch proximity ordering unchanged from what the Strategy
   generates, as intended (CASSANDRA-3262)
 * remove Scrub from compactionstats when finished (CASSANDRA-3255)
 * Fix tool .bat files when CASSANDRA_HOME contains spaces (CASSANDRA-3258)
 * Force flush of status table when removing/updating token (CASSANDRA-3243)
 * Evict gossip state immediately when a token is taken over by a new IP (CASSANDRA-3259)
 * Fix bug where the failure detector can take too long to mark a host
   down (CASSANDRA-3273)
 * (Hadoop) allow wrapping ranges in queries (CASSANDRA-3137)
 * (Hadoop) check all interfaces for a match with split location
   before falling back to random replica (CASSANDRA-3211)
 * (Hadoop) Make Pig storage handle implements LoadMetadata (CASSANDRA-2777)
 * (Hadoop) Fix exception during PIG 'dump' (CASSANDRA-2810)
 * Fix stress COUNTER_GET option (CASSANDRA-3301)
 * Fix missing fields in CLI `show schema` output (CASSANDRA-3304)
 * Nodetool no longer leaks threads and closes JMX connections (CASSANDRA-3309)
 * fix truncate allowing data to be replayed post-restart (CASSANDRA-3297)
 * Move SimpleAuthority and SimpleAuthenticator to examples (CASSANDRA-2922)
 * Fix handling of tombstone by SSTableExport/Import (CASSANDRA-3357)
 * Fix transposition in cfHistograms (CASSANDRA-3222)
 * Allow using number as DC name when creating keyspace in CQL (CASSANDRA-3239)
 * Force flush of system table after updating/removing a token (CASSANDRA-3243)


0.8.6
 * revert CASSANDRA-2388
 * change TokenRange.endpoints back to listen/broadcast address to match
   pre-1777 behavior, and add TokenRange.rpc_endpoints instead (CASSANDRA-3187)
 * avoid trying to watch cassandra-topology.properties when loaded from jar
   (CASSANDRA-3138)
 * prevent users from creating keyspaces with LocalStrategy replication
   (CASSANDRA-3139)
 * fix CLI `show schema;` to output correct keyspace definition statement
   (CASSANDRA-3129)
 * CustomTThreadPoolServer to log TTransportException at DEBUG level
   (CASSANDRA-3142)
 * allow topology sort to work with non-unique rack names between 
   datacenters (CASSANDRA-3152)
 * Improve caching of same-version Messages on digest and repair paths
   (CASSANDRA-3158)
 * Randomize choice of first replica for counter increment (CASSANDRA-2890)
 * Fix using read_repair_chance instead of merge_shard_change (CASSANDRA-3202)
 * Avoid streaming data to nodes that already have it, on move as well as
   decommission (CASSANDRA-3041)
 * Fix divide by zero error in GCInspector (CASSANDRA-3164)
 * allow quoting of the ColumnFamily name in CLI `create column family`
   statement (CASSANDRA-3195)
 * Fix rolling upgrade from 0.7 to 0.8 problem (CASANDRA-3166)
 * Accomodate missing encryption_options in IncomingTcpConnection.stream
   (CASSANDRA-3212)


0.8.5
 * fix NPE when encryption_options is unspecified (CASSANDRA-3007)
 * include column name in validation failure exceptions (CASSANDRA-2849)
 * make sure truncate clears out the commitlog so replay won't re-
   populate with truncated data (CASSANDRA-2950)
 * fix NPE when debug logging is enabled and dropped CF is present
   in a commitlog segment (CASSANDRA-3021)
 * fix cassandra.bat when CASSANDRA_HOME contains spaces (CASSANDRA-2952)
 * fix to SSTableSimpleUnsortedWriter bufferSize calculation (CASSANDRA-3027)
 * make cleanup and normal compaction able to skip empty rows
   (rows containing nothing but expired tombstones) (CASSANDRA-3039)
 * work around native memory leak in com.sun.management.GarbageCollectorMXBean
   (CASSANDRA-2868)
 * validate that column names in column_metadata are not equal to key_alias
   on create/update of the ColumnFamily and CQL 'ALTER' statement (CASSANDRA-3036)
 * return an InvalidRequestException if an indexed column is assigned
   a value larger than 64KB (CASSANDRA-3057)
 * fix of numeric-only and string column names handling in CLI "drop index" 
   (CASSANDRA-3054)
 * prune index scan resultset back to original request for lazy
   resultset expansion case (CASSANDRA-2964)
 * (Hadoop) fail jobs when Cassandra node has failed but TaskTracker
   has not (CASSANDRA-2388)
 * fix dynamic snitch ignoring nodes when read_repair_chance is zero
   (CASSANDRA-2662)
 * avoid retaining references to dropped CFS objects in 
   CompactionManager.estimatedCompactions (CASSANDRA-2708)
 * expose rpc timeouts per host in MessagingServiceMBean (CASSANDRA-2941)
 * avoid including cwd in classpath for deb and rpm packages (CASSANDRA-2881)
 * remove gossip state when a new IP takes over a token (CASSANDRA-3071)
 * allow sstable2json to work on index sstable files (CASSANDRA-3059)
 * always hint counters (CASSANDRA-3099)
 * fix log4j initialization in EmbeddedCassandraService (CASSANDRA-2857)
 * remove gossip state when a new IP takes over a token (CASSANDRA-3071)
 * work around native memory leak in com.sun.management.GarbageCollectorMXBean
    (CASSANDRA-2868)
 * fix UnavailableException with writes at CL.EACH_QUORM (CASSANDRA-3084)
 * fix parsing of the Keyspace and ColumnFamily names in numeric
   and string representations in CLI (CASSANDRA-3075)
 * fix corner cases in Range.differenceToFetch (CASSANDRA-3084)
 * fix ip address String representation in the ring cache (CASSANDRA-3044)
 * fix ring cache compatibility when mixing pre-0.8.4 nodes with post-
   in the same cluster (CASSANDRA-3023)
 * make repair report failure when a node participating dies (instead of
   hanging forever) (CASSANDRA-2433)
 * fix handling of the empty byte buffer by ReversedType (CASSANDRA-3111)
 * Add validation that Keyspace names are case-insensitively unique (CASSANDRA-3066)
 * catch invalid key_validation_class before instantiating UpdateColumnFamily (CASSANDRA-3102)
 * make Range and Bounds objects client-safe (CASSANDRA-3108)
 * optionally skip log4j configuration (CASSANDRA-3061)
 * bundle sstableloader with the debian package (CASSANDRA-3113)
 * don't try to build secondary indexes when there is none (CASSANDRA-3123)
 * improve SSTableSimpleUnsortedWriter speed for large rows (CASSANDRA-3122)
 * handle keyspace arguments correctly in nodetool snapshot (CASSANDRA-3038)
 * Fix SSTableImportTest on windows (CASSANDRA-3043)
 * expose compactionThroughputMbPerSec through JMX (CASSANDRA-3117)
 * log keyspace and CF of large rows being compacted


0.8.4
 * change TokenRing.endpoints to be a list of rpc addresses instead of 
   listen/broadcast addresses (CASSANDRA-1777)
 * include files-to-be-streamed in StreamInSession.getSources (CASSANDRA-2972)
 * use JAVA env var in cassandra-env.sh (CASSANDRA-2785, 2992)
 * avoid doing read for no-op replicate-on-write at CL=1 (CASSANDRA-2892)
 * refuse counter write for CL.ANY (CASSANDRA-2990)
 * switch back to only logging recent dropped messages (CASSANDRA-3004)
 * always deserialize RowMutation for counters (CASSANDRA-3006)
 * ignore saved replication_factor strategy_option for NTS (CASSANDRA-3011)
 * make sure pre-truncate CL segments are discarded (CASSANDRA-2950)


0.8.3
 * add ability to drop local reads/writes that are going to timeout
   (CASSANDRA-2943)
 * revamp token removal process, keep gossip states for 3 days (CASSANDRA-2496)
 * don't accept extra args for 0-arg nodetool commands (CASSANDRA-2740)
 * log unavailableexception details at debug level (CASSANDRA-2856)
 * expose data_dir though jmx (CASSANDRA-2770)
 * don't include tmp files as sstable when create cfs (CASSANDRA-2929)
 * log Java classpath on startup (CASSANDRA-2895)
 * keep gossipped version in sync with actual on migration coordinator 
   (CASSANDRA-2946)
 * use lazy initialization instead of class initialization in NodeId
   (CASSANDRA-2953)
 * check column family validity in nodetool repair (CASSANDRA-2933)
 * speedup bytes to hex conversions dramatically (CASSANDRA-2850)
 * Flush memtables on shutdown when durable writes are disabled 
   (CASSANDRA-2958)
 * improved POSIX compatibility of start scripts (CASsANDRA-2965)
 * add counter support to Hadoop InputFormat (CASSANDRA-2981)
 * fix bug where dirty commitlog segments were removed (and avoid keeping 
   segments with no post-flush activity permanently dirty) (CASSANDRA-2829)
 * fix throwing exception with batch mutation of counter super columns
   (CASSANDRA-2949)
 * ignore system tables during repair (CASSANDRA-2979)
 * throw exception when NTS is given replication_factor as an option
   (CASSANDRA-2960)
 * fix assertion error during compaction of counter CFs (CASSANDRA-2968)
 * avoid trying to create index names, when no index exists (CASSANDRA-2867)
 * don't sample the system table when choosing a bootstrap token
   (CASSANDRA-2825)
 * gossiper notifies of local state changes (CASSANDRA-2948)
 * add asynchronous and half-sync/half-async (hsha) thrift servers 
   (CASSANDRA-1405)
 * fix potential use of free'd native memory in SerializingCache 
   (CASSANDRA-2951)
 * prune index scan resultset back to original request for lazy
   resultset expansion case (CASSANDRA-2964)
 * (Hadoop) fail jobs when Cassandra node has failed but TaskTracker
    has not (CASSANDRA-2388)


0.8.2
 * CQL: 
   - include only one row per unique key for IN queries (CASSANDRA-2717)
   - respect client timestamp on full row deletions (CASSANDRA-2912)
 * improve thread-safety in StreamOutSession (CASSANDRA-2792)
 * allow deleting a row and updating indexed columns in it in the
   same mutation (CASSANDRA-2773)
 * Expose number of threads blocked on submitting memtable to flush
   in JMX (CASSANDRA-2817)
 * add ability to return "endpoints" to nodetool (CASSANDRA-2776)
 * Add support for multiple (comma-delimited) coordinator addresses
   to ColumnFamilyInputFormat (CASSANDRA-2807)
 * fix potential NPE while scheduling read repair for range slice
   (CASSANDRA-2823)
 * Fix race in SystemTable.getCurrentLocalNodeId (CASSANDRA-2824)
 * Correctly set default for replicate_on_write (CASSANDRA-2835)
 * improve nodetool compactionstats formatting (CASSANDRA-2844)
 * fix index-building status display (CASSANDRA-2853)
 * fix CLI perpetuating obsolete KsDef.replication_factor (CASSANDRA-2846)
 * improve cli treatment of multiline comments (CASSANDRA-2852)
 * handle row tombstones correctly in EchoedRow (CASSANDRA-2786)
 * add MessagingService.get[Recently]DroppedMessages and
   StorageService.getExceptionCount (CASSANDRA-2804)
 * fix possibility of spurious UnavailableException for LOCAL_QUORUM
   reads with dynamic snitch + read repair disabled (CASSANDRA-2870)
 * add ant-optional as dependence for the debian package (CASSANDRA-2164)
 * add option to specify limit for get_slice in the CLI (CASSANDRA-2646)
 * decrease HH page size (CASSANDRA-2832)
 * reset cli keyspace after dropping the current one (CASSANDRA-2763)
 * add KeyRange option to Hadoop inputformat (CASSANDRA-1125)
 * fix protocol versioning (CASSANDRA-2818, 2860)
 * support spaces in path to log4j configuration (CASSANDRA-2383)
 * avoid including inferred types in CF update (CASSANDRA-2809)
 * fix JMX bulkload call (CASSANDRA-2908)
 * fix updating KS with durable_writes=false (CASSANDRA-2907)
 * add simplified facade to SSTableWriter for bulk loading use
   (CASSANDRA-2911)
 * fix re-using index CF sstable names after drop/recreate (CASSANDRA-2872)
 * prepend CF to default index names (CASSANDRA-2903)
 * fix hint replay (CASSANDRA-2928)
 * Properly synchronize repair's merkle tree computation (CASSANDRA-2816)


0.8.1
 * CQL:
   - support for insert, delete in BATCH (CASSANDRA-2537)
   - support for IN to SELECT, UPDATE (CASSANDRA-2553)
   - timestamp support for INSERT, UPDATE, and BATCH (CASSANDRA-2555)
   - TTL support (CASSANDRA-2476)
   - counter support (CASSANDRA-2473)
   - ALTER COLUMNFAMILY (CASSANDRA-1709)
   - DROP INDEX (CASSANDRA-2617)
   - add SCHEMA/TABLE as aliases for KS/CF (CASSANDRA-2743)
   - server handles wait-for-schema-agreement (CASSANDRA-2756)
   - key alias support (CASSANDRA-2480)
 * add support for comparator parameters and a generic ReverseType
   (CASSANDRA-2355)
 * add CompositeType and DynamicCompositeType (CASSANDRA-2231)
 * optimize batches containing multiple updates to the same row
   (CASSANDRA-2583)
 * adjust hinted handoff page size to avoid OOM with large columns 
   (CASSANDRA-2652)
 * mark BRAF buffer invalid post-flush so we don't re-flush partial
   buffers again, especially on CL writes (CASSANDRA-2660)
 * add DROP INDEX support to CLI (CASSANDRA-2616)
 * don't perform HH to client-mode [storageproxy] nodes (CASSANDRA-2668)
 * Improve forceDeserialize/getCompactedRow encapsulation (CASSANDRA-2659)
 * Don't write CounterUpdateColumn to disk in tests (CASSANDRA-2650)
 * Add sstable bulk loading utility (CASSANDRA-1278)
 * avoid replaying hints to dropped columnfamilies (CASSANDRA-2685)
 * add placeholders for missing rows in range query pseudo-RR (CASSANDRA-2680)
 * remove no-op HHOM.renameHints (CASSANDRA-2693)
 * clone super columns to avoid modifying them during flush (CASSANDRA-2675)
 * allow writes to bypass the commitlog for certain keyspaces (CASSANDRA-2683)
 * avoid NPE when bypassing commitlog during memtable flush (CASSANDRA-2781)
 * Added support for making bootstrap retry if nodes flap (CASSANDRA-2644)
 * Added statusthrift to nodetool to report if thrift server is running (CASSANDRA-2722)
 * Fixed rows being cached if they do not exist (CASSANDRA-2723)
 * Support passing tableName and cfName to RowCacheProviders (CASSANDRA-2702)
 * close scrub file handles (CASSANDRA-2669)
 * throttle migration replay (CASSANDRA-2714)
 * optimize column serializer creation (CASSANDRA-2716)
 * Added support for making bootstrap retry if nodes flap (CASSANDRA-2644)
 * Added statusthrift to nodetool to report if thrift server is running
   (CASSANDRA-2722)
 * Fixed rows being cached if they do not exist (CASSANDRA-2723)
 * fix truncate/compaction race (CASSANDRA-2673)
 * workaround large resultsets causing large allocation retention
   by nio sockets (CASSANDRA-2654)
 * fix nodetool ring use with Ec2Snitch (CASSANDRA-2733)
 * fix removing columns and subcolumns that are supressed by a row or
   supercolumn tombstone during replica resolution (CASSANDRA-2590)
 * support sstable2json against snapshot sstables (CASSANDRA-2386)
 * remove active-pull schema requests (CASSANDRA-2715)
 * avoid marking entire list of sstables as actively being compacted
   in multithreaded compaction (CASSANDRA-2765)
 * seek back after deserializing a row to update cache with (CASSANDRA-2752)
 * avoid skipping rows in scrub for counter column family (CASSANDRA-2759)
 * fix ConcurrentModificationException in repair when dealing with 0.7 node
   (CASSANDRA-2767)
 * use threadsafe collections for StreamInSession (CASSANDRA-2766)
 * avoid infinite loop when creating merkle tree (CASSANDRA-2758)
 * avoids unmarking compacting sstable prematurely in cleanup (CASSANDRA-2769)
 * fix NPE when the commit log is bypassed (CASSANDRA-2718)
 * don't throw an exception in SS.isRPCServerRunning (CASSANDRA-2721)
 * make stress.jar executable (CASSANDRA-2744)
 * add daemon mode to java stress (CASSANDRA-2267)
 * expose the DC and rack of a node through JMX and nodetool ring (CASSANDRA-2531)
 * fix cache mbean getSize (CASSANDRA-2781)
 * Add Date, Float, Double, and Boolean types (CASSANDRA-2530)
 * Add startup flag to renew counter node id (CASSANDRA-2788)
 * add jamm agent to cassandra.bat (CASSANDRA-2787)
 * fix repair hanging if a neighbor has nothing to send (CASSANDRA-2797)
 * purge tombstone even if row is in only one sstable (CASSANDRA-2801)
 * Fix wrong purge of deleted cf during compaction (CASSANDRA-2786)
 * fix race that could result in Hadoop writer failing to throw an
   exception encountered after close() (CASSANDRA-2755)
 * fix scan wrongly throwing assertion error (CASSANDRA-2653)
 * Always use even distribution for merkle tree with RandomPartitionner
   (CASSANDRA-2841)
 * fix describeOwnership for OPP (CASSANDRA-2800)
 * ensure that string tokens do not contain commas (CASSANDRA-2762)


0.8.0-final
 * fix CQL grammar warning and cqlsh regression from CASSANDRA-2622
 * add ant generate-cql-html target (CASSANDRA-2526)
 * update CQL consistency levels (CASSANDRA-2566)
 * debian packaging fixes (CASSANDRA-2481, 2647)
 * fix UUIDType, IntegerType for direct buffers (CASSANDRA-2682, 2684)
 * switch to native Thrift for Hadoop map/reduce (CASSANDRA-2667)
 * fix StackOverflowError when building from eclipse (CASSANDRA-2687)
 * only provide replication_factor to strategy_options "help" for
   SimpleStrategy, OldNetworkTopologyStrategy (CASSANDRA-2678, 2713)
 * fix exception adding validators to non-string columns (CASSANDRA-2696)
 * avoid instantiating DatabaseDescriptor in JDBC (CASSANDRA-2694)
 * fix potential stack overflow during compaction (CASSANDRA-2626)
 * clone super columns to avoid modifying them during flush (CASSANDRA-2675)
 * reset underlying iterator in EchoedRow constructor (CASSANDRA-2653)


0.8.0-rc1
 * faster flushes and compaction from fixing excessively pessimistic 
   rebuffering in BRAF (CASSANDRA-2581)
 * fix returning null column values in the python cql driver (CASSANDRA-2593)
 * fix merkle tree splitting exiting early (CASSANDRA-2605)
 * snapshot_before_compaction directory name fix (CASSANDRA-2598)
 * Disable compaction throttling during bootstrap (CASSANDRA-2612) 
 * fix CQL treatment of > and < operators in range slices (CASSANDRA-2592)
 * fix potential double-application of counter updates on commitlog replay
   by moving replay position from header to sstable metadata (CASSANDRA-2419)
 * JDBC CQL driver exposes getColumn for access to timestamp
 * JDBC ResultSetMetadata properties added to AbstractType
 * r/m clustertool (CASSANDRA-2607)
 * add support for presenting row key as a column in CQL result sets 
   (CASSANDRA-2622)
 * Don't allow {LOCAL|EACH}_QUORUM unless strategy is NTS (CASSANDRA-2627)
 * validate keyspace strategy_options during CQL create (CASSANDRA-2624)
 * fix empty Result with secondary index when limit=1 (CASSANDRA-2628)
 * Fix regression where bootstrapping a node with no schema fails
   (CASSANDRA-2625)
 * Allow removing LocationInfo sstables (CASSANDRA-2632)
 * avoid attempting to replay mutations from dropped keyspaces (CASSANDRA-2631)
 * avoid using cached position of a key when GT is requested (CASSANDRA-2633)
 * fix counting bloom filter true positives (CASSANDRA-2637)
 * initialize local ep state prior to gossip startup if needed (CASSANDRA-2638)
 * fix counter increment lost after restart (CASSANDRA-2642)
 * add quote-escaping via backslash to CLI (CASSANDRA-2623)
 * fix pig example script (CASSANDRA-2487)
 * fix dynamic snitch race in adding latencies (CASSANDRA-2618)
 * Start/stop cassandra after more important services such as mdadm in
   debian packaging (CASSANDRA-2481)


0.8.0-beta2
 * fix NPE compacting index CFs (CASSANDRA-2528)
 * Remove checking all column families on startup for compaction candidates 
   (CASSANDRA-2444)
 * validate CQL create keyspace options (CASSANDRA-2525)
 * fix nodetool setcompactionthroughput (CASSANDRA-2550)
 * move	gossip heartbeat back to its own thread (CASSANDRA-2554)
 * validate cql TRUNCATE columnfamily before truncating (CASSANDRA-2570)
 * fix batch_mutate for mixed standard-counter mutations (CASSANDRA-2457)
 * disallow making schema changes to system keyspace (CASSANDRA-2563)
 * fix sending mutation messages multiple times (CASSANDRA-2557)
 * fix incorrect use of NBHM.size in ReadCallback that could cause
   reads to time out even when responses were received (CASSAMDRA-2552)
 * trigger read repair correctly for LOCAL_QUORUM reads (CASSANDRA-2556)
 * Allow configuring the number of compaction thread (CASSANDRA-2558)
 * forceUserDefinedCompaction will attempt to compact what it is given
   even if the pessimistic estimate is that there is not enough disk space;
   automatic compactions will only compact 2 or more sstables (CASSANDRA-2575)
 * refuse to apply migrations with older timestamps than the current 
   schema (CASSANDRA-2536)
 * remove unframed Thrift transport option
 * include indexes in snapshots (CASSANDRA-2596)
 * improve ignoring of obsolete mutations in index maintenance (CASSANDRA-2401)
 * recognize attempt to drop just the index while leaving the column
   definition alone (CASSANDRA-2619)
  

0.8.0-beta1
 * remove Avro RPC support (CASSANDRA-926)
 * support for columns that act as incr/decr counters 
   (CASSANDRA-1072, 1937, 1944, 1936, 2101, 2093, 2288, 2105, 2384, 2236, 2342,
   2454)
 * CQL (CASSANDRA-1703, 1704, 1705, 1706, 1707, 1708, 1710, 1711, 1940, 
   2124, 2302, 2277, 2493)
 * avoid double RowMutation serialization on write path (CASSANDRA-1800)
 * make NetworkTopologyStrategy the default (CASSANDRA-1960)
 * configurable internode encryption (CASSANDRA-1567, 2152)
 * human readable column names in sstable2json output (CASSANDRA-1933)
 * change default JMX port to 7199 (CASSANDRA-2027)
 * backwards compatible internal messaging (CASSANDRA-1015)
 * atomic switch of memtables and sstables (CASSANDRA-2284)
 * add pluggable SeedProvider (CASSANDRA-1669)
 * Fix clustertool to not throw exception when calling get_endpoints (CASSANDRA-2437)
 * upgrade to thrift 0.6 (CASSANDRA-2412) 
 * repair works on a token range instead of full ring (CASSANDRA-2324)
 * purge tombstones from row cache (CASSANDRA-2305)
 * push replication_factor into strategy_options (CASSANDRA-1263)
 * give snapshots the same name on each node (CASSANDRA-1791)
 * remove "nodetool loadbalance" (CASSANDRA-2448)
 * multithreaded compaction (CASSANDRA-2191)
 * compaction throttling (CASSANDRA-2156)
 * add key type information and alias (CASSANDRA-2311, 2396)
 * cli no longer divides read_repair_chance by 100 (CASSANDRA-2458)
 * made CompactionInfo.getTaskType return an enum (CASSANDRA-2482)
 * add a server-wide cap on measured memtable memory usage and aggressively
   flush to keep under that threshold (CASSANDRA-2006)
 * add unified UUIDType (CASSANDRA-2233)
 * add off-heap row cache support (CASSANDRA-1969)


0.7.5
 * improvements/fixes to PIG driver (CASSANDRA-1618, CASSANDRA-2387,
   CASSANDRA-2465, CASSANDRA-2484)
 * validate index names (CASSANDRA-1761)
 * reduce contention on Table.flusherLock (CASSANDRA-1954)
 * try harder to detect failures during streaming, cleaning up temporary
   files more reliably (CASSANDRA-2088)
 * shut down server for OOM on a Thrift thread (CASSANDRA-2269)
 * fix tombstone handling in repair and sstable2json (CASSANDRA-2279)
 * preserve version when streaming data from old sstables (CASSANDRA-2283)
 * don't start repair if a neighboring node is marked as dead (CASSANDRA-2290)
 * purge tombstones from row cache (CASSANDRA-2305)
 * Avoid seeking when sstable2json exports the entire file (CASSANDRA-2318)
 * clear Built flag in system table when dropping an index (CASSANDRA-2320)
 * don't allow arbitrary argument for stress.java (CASSANDRA-2323)
 * validate values for index predicates in get_indexed_slice (CASSANDRA-2328)
 * queue secondary indexes for flush before the parent (CASSANDRA-2330)
 * allow job configuration to set the CL used in Hadoop jobs (CASSANDRA-2331)
 * add memtable_flush_queue_size defaulting to 4 (CASSANDRA-2333)
 * Allow overriding of initial_token, storage_port and rpc_port from system
   properties (CASSANDRA-2343)
 * fix comparator used for non-indexed secondary expressions in index scan
   (CASSANDRA-2347)
 * ensure size calculation and write phase of large-row compaction use
   the same threshold for TTL expiration (CASSANDRA-2349)
 * fix race when iterating CFs during add/drop (CASSANDRA-2350)
 * add ConsistencyLevel command to CLI (CASSANDRA-2354)
 * allow negative numbers in the cli (CASSANDRA-2358)
 * hard code serialVersionUID for tokens class (CASSANDRA-2361)
 * fix potential infinite loop in ByteBufferUtil.inputStream (CASSANDRA-2365)
 * fix encoding bugs in HintedHandoffManager, SystemTable when default
   charset is not UTF8 (CASSANDRA-2367)
 * avoids having removed node reappearing in Gossip (CASSANDRA-2371)
 * fix incorrect truncation of long to int when reading columns via block
   index (CASSANDRA-2376)
 * fix NPE during stream session (CASSANDRA-2377)
 * fix race condition that could leave orphaned data files when dropping CF or
   KS (CASSANDRA-2381)
 * fsync statistics component on write (CASSANDRA-2382)
 * fix duplicate results from CFS.scan (CASSANDRA-2406)
 * add IntegerType to CLI help (CASSANDRA-2414)
 * avoid caching token-only decoratedkeys (CASSANDRA-2416)
 * convert mmap assertion to if/throw so scrub can catch it (CASSANDRA-2417)
 * don't overwrite gc log (CASSANDR-2418)
 * invalidate row cache for streamed row to avoid inconsitencies
   (CASSANDRA-2420)
 * avoid copies in range/index scans (CASSANDRA-2425)
 * make sure we don't wipe data during cleanup if the node has not join
   the ring (CASSANDRA-2428)
 * Try harder to close files after compaction (CASSANDRA-2431)
 * re-set bootstrapped flag after move finishes (CASSANDRA-2435)
 * display validation_class in CLI 'describe keyspace' (CASSANDRA-2442)
 * make cleanup compactions cleanup the row cache (CASSANDRA-2451)
 * add column fields validation to scrub (CASSANDRA-2460)
 * use 64KB flush buffer instead of in_memory_compaction_limit (CASSANDRA-2463)
 * fix backslash substitutions in CLI (CASSANDRA-2492)
 * disable cache saving for system CFS (CASSANDRA-2502)
 * fixes for verifying destination availability under hinted conditions
   so UE can be thrown intead of timing out (CASSANDRA-2514)
 * fix update of validation class in column metadata (CASSANDRA-2512)
 * support LOCAL_QUORUM, EACH_QUORUM CLs outside of NTS (CASSANDRA-2516)
 * preserve version when streaming data from old sstables (CASSANDRA-2283)
 * fix backslash substitutions in CLI (CASSANDRA-2492)
 * count a row deletion as one operation towards memtable threshold 
   (CASSANDRA-2519)
 * support LOCAL_QUORUM, EACH_QUORUM CLs outside of NTS (CASSANDRA-2516)


0.7.4
 * add nodetool join command (CASSANDRA-2160)
 * fix secondary indexes on pre-existing or streamed data (CASSANDRA-2244)
 * initialize endpoint in gossiper earlier (CASSANDRA-2228)
 * add ability to write to Cassandra from Pig (CASSANDRA-1828)
 * add rpc_[min|max]_threads (CASSANDRA-2176)
 * add CL.TWO, CL.THREE (CASSANDRA-2013)
 * avoid exporting an un-requested row in sstable2json, when exporting 
   a key that does not exist (CASSANDRA-2168)
 * add incremental_backups option (CASSANDRA-1872)
 * add configurable row limit to Pig loadfunc (CASSANDRA-2276)
 * validate column values in batches as well as single-Column inserts
   (CASSANDRA-2259)
 * move sample schema from cassandra.yaml to schema-sample.txt,
   a cli scripts (CASSANDRA-2007)
 * avoid writing empty rows when scrubbing tombstoned rows (CASSANDRA-2296)
 * fix assertion error in range and index scans for CL < ALL
   (CASSANDRA-2282)
 * fix commitlog replay when flush position refers to data that didn't
   get synced before server died (CASSANDRA-2285)
 * fix fd leak in sstable2json with non-mmap'd i/o (CASSANDRA-2304)
 * reduce memory use during streaming of multiple sstables (CASSANDRA-2301)
 * purge tombstoned rows from cache after GCGraceSeconds (CASSANDRA-2305)
 * allow zero replicas in a NTS datacenter (CASSANDRA-1924)
 * make range queries respect snitch for local replicas (CASSANDRA-2286)
 * fix HH delivery when column index is larger than 2GB (CASSANDRA-2297)
 * make 2ary indexes use parent CF flush thresholds during initial build
   (CASSANDRA-2294)
 * update memtable_throughput to be a long (CASSANDRA-2158)


0.7.3
 * Keep endpoint state until aVeryLongTime (CASSANDRA-2115)
 * lower-latency read repair (CASSANDRA-2069)
 * add hinted_handoff_throttle_delay_in_ms option (CASSANDRA-2161)
 * fixes for cache save/load (CASSANDRA-2172, -2174)
 * Handle whole-row deletions in CFOutputFormat (CASSANDRA-2014)
 * Make memtable_flush_writers flush in parallel (CASSANDRA-2178)
 * Add compaction_preheat_key_cache option (CASSANDRA-2175)
 * refactor stress.py to have only one copy of the format string 
   used for creating row keys (CASSANDRA-2108)
 * validate index names for \w+ (CASSANDRA-2196)
 * Fix Cassandra cli to respect timeout if schema does not settle 
   (CASSANDRA-2187)
 * fix for compaction and cleanup writing old-format data into new-version 
   sstable (CASSANDRA-2211, -2216)
 * add nodetool scrub (CASSANDRA-2217, -2240)
 * fix sstable2json large-row pagination (CASSANDRA-2188)
 * fix EOFing on requests for the last bytes in a file (CASSANDRA-2213)
 * fix BufferedRandomAccessFile bugs (CASSANDRA-2218, -2241)
 * check for memtable flush_after_mins exceeded every 10s (CASSANDRA-2183)
 * fix cache saving on Windows (CASSANDRA-2207)
 * add validateSchemaAgreement call + synchronization to schema
   modification operations (CASSANDRA-2222)
 * fix for reversed slice queries on large rows (CASSANDRA-2212)
 * fat clients were writing local data (CASSANDRA-2223)
 * set DEFAULT_MEMTABLE_LIFETIME_IN_MINS to 24h
 * improve detection and cleanup of partially-written sstables 
   (CASSANDRA-2206)
 * fix supercolumn de/serialization when subcolumn comparator is different
   from supercolumn's (CASSANDRA-2104)
 * fix starting up on Windows when CASSANDRA_HOME contains whitespace
   (CASSANDRA-2237)
 * add [get|set][row|key]cacheSavePeriod to JMX (CASSANDRA-2100)
 * fix Hadoop ColumnFamilyOutputFormat dropping of mutations
   when batch fills up (CASSANDRA-2255)
 * move file deletions off of scheduledtasks executor (CASSANDRA-2253)


0.7.2
 * copy DecoratedKey.key when inserting into caches to avoid retaining
   a reference to the underlying buffer (CASSANDRA-2102)
 * format subcolumn names with subcomparator (CASSANDRA-2136)
 * fix column bloom filter deserialization (CASSANDRA-2165)


0.7.1
 * refactor MessageDigest creation code. (CASSANDRA-2107)
 * buffer network stack to avoid inefficient small TCP messages while avoiding
   the nagle/delayed ack problem (CASSANDRA-1896)
 * check log4j configuration for changes every 10s (CASSANDRA-1525, 1907)
 * more-efficient cross-DC replication (CASSANDRA-1530, -2051, -2138)
 * avoid polluting page cache with commitlog or sstable writes
   and seq scan operations (CASSANDRA-1470)
 * add RMI authentication options to nodetool (CASSANDRA-1921)
 * make snitches configurable at runtime (CASSANDRA-1374)
 * retry hadoop split requests on connection failure (CASSANDRA-1927)
 * implement describeOwnership for BOP, COPP (CASSANDRA-1928)
 * make read repair behave as expected for ConsistencyLevel > ONE
   (CASSANDRA-982, 2038)
 * distributed test harness (CASSANDRA-1859, 1964)
 * reduce flush lock contention (CASSANDRA-1930)
 * optimize supercolumn deserialization (CASSANDRA-1891)
 * fix CFMetaData.apply to only compare objects of the same class 
   (CASSANDRA-1962)
 * allow specifying specific SSTables to compact from JMX (CASSANDRA-1963)
 * fix race condition in MessagingService.targets (CASSANDRA-1959, 2094, 2081)
 * refuse to open sstables from a future version (CASSANDRA-1935)
 * zero-copy reads (CASSANDRA-1714)
 * fix copy bounds for word Text in wordcount demo (CASSANDRA-1993)
 * fixes for contrib/javautils (CASSANDRA-1979)
 * check more frequently for memtable expiration (CASSANDRA-2000)
 * fix writing SSTable column count statistics (CASSANDRA-1976)
 * fix streaming of multiple CFs during bootstrap (CASSANDRA-1992)
 * explicitly set JVM GC new generation size with -Xmn (CASSANDRA-1968)
 * add short options for CLI flags (CASSANDRA-1565)
 * make keyspace argument to "describe keyspace" in CLI optional
   when authenticated to keyspace already (CASSANDRA-2029)
 * added option to specify -Dcassandra.join_ring=false on startup
   to allow "warm spare" nodes or performing JMX maintenance before
   joining the ring (CASSANDRA-526)
 * log migrations at INFO (CASSANDRA-2028)
 * add CLI verbose option in file mode (CASSANDRA-2030)
 * add single-line "--" comments to CLI (CASSANDRA-2032)
 * message serialization tests (CASSANDRA-1923)
 * switch from ivy to maven-ant-tasks (CASSANDRA-2017)
 * CLI attempts to block for new schema to propagate (CASSANDRA-2044)
 * fix potential overflow in nodetool cfstats (CASSANDRA-2057)
 * add JVM shutdownhook to sync commitlog (CASSANDRA-1919)
 * allow nodes to be up without being part of  normal traffic (CASSANDRA-1951)
 * fix CLI "show keyspaces" with null options on NTS (CASSANDRA-2049)
 * fix possible ByteBuffer race conditions (CASSANDRA-2066)
 * reduce garbage generated by MessagingService to prevent load spikes
   (CASSANDRA-2058)
 * fix math in RandomPartitioner.describeOwnership (CASSANDRA-2071)
 * fix deletion of sstable non-data components (CASSANDRA-2059)
 * avoid blocking gossip while deleting handoff hints (CASSANDRA-2073)
 * ignore messages from newer versions, keep track of nodes in gossip 
   regardless of version (CASSANDRA-1970)
 * cache writing moved to CompactionManager to reduce i/o contention and
   updated to use non-cache-polluting writes (CASSANDRA-2053)
 * page through large rows when exporting to JSON (CASSANDRA-2041)
 * add flush_largest_memtables_at and reduce_cache_sizes_at options
   (CASSANDRA-2142)
 * add cli 'describe cluster' command (CASSANDRA-2127)
 * add cli support for setting username/password at 'connect' command 
   (CASSANDRA-2111)
 * add -D option to Stress.java to allow reading hosts from a file 
   (CASSANDRA-2149)
 * bound hints CF throughput between 32M and 256M (CASSANDRA-2148)
 * continue starting when invalid saved cache entries are encountered
   (CASSANDRA-2076)
 * add max_hint_window_in_ms option (CASSANDRA-1459)


0.7.0-final
 * fix offsets to ByteBuffer.get (CASSANDRA-1939)


0.7.0-rc4
 * fix cli crash after backgrounding (CASSANDRA-1875)
 * count timeouts in storageproxy latencies, and include latency 
   histograms in StorageProxyMBean (CASSANDRA-1893)
 * fix CLI get recognition of supercolumns (CASSANDRA-1899)
 * enable keepalive on intra-cluster sockets (CASSANDRA-1766)
 * count timeouts towards dynamicsnitch latencies (CASSANDRA-1905)
 * Expose index-building status in JMX + cli schema description
   (CASSANDRA-1871)
 * allow [LOCAL|EACH]_QUORUM to be used with non-NetworkTopology 
   replication Strategies
 * increased amount of index locks for faster commitlog replay
 * collect secondary index tombstones immediately (CASSANDRA-1914)
 * revert commitlog changes from #1780 (CASSANDRA-1917)
 * change RandomPartitioner min token to -1 to avoid collision w/
   tokens on actual nodes (CASSANDRA-1901)
 * examine the right nibble when validating TimeUUID (CASSANDRA-1910)
 * include secondary indexes in cleanup (CASSANDRA-1916)
 * CFS.scrubDataDirectories should also cleanup invalid secondary indexes
   (CASSANDRA-1904)
 * ability to disable/enable gossip on nodes to force them down
   (CASSANDRA-1108)


0.7.0-rc3
 * expose getNaturalEndpoints in StorageServiceMBean taking byte[]
   key; RMI cannot serialize ByteBuffer (CASSANDRA-1833)
 * infer org.apache.cassandra.locator for replication strategy classes
   when not otherwise specified
 * validation that generates less garbage (CASSANDRA-1814)
 * add TTL support to CLI (CASSANDRA-1838)
 * cli defaults to bytestype for subcomparator when creating
   column families (CASSANDRA-1835)
 * unregister index MBeans when index is dropped (CASSANDRA-1843)
 * make ByteBufferUtil.clone thread-safe (CASSANDRA-1847)
 * change exception for read requests during bootstrap from 
   InvalidRequest to Unavailable (CASSANDRA-1862)
 * respect row-level tombstones post-flush in range scans
   (CASSANDRA-1837)
 * ReadResponseResolver check digests against each other (CASSANDRA-1830)
 * return InvalidRequest when remove of subcolumn without supercolumn
   is requested (CASSANDRA-1866)
 * flush before repair (CASSANDRA-1748)
 * SSTableExport validates key order (CASSANDRA-1884)
 * large row support for SSTableExport (CASSANDRA-1867)
 * Re-cache hot keys post-compaction without hitting disk (CASSANDRA-1878)
 * manage read repair in coordinator instead of data source, to
   provide latency information to dynamic snitch (CASSANDRA-1873)


0.7.0-rc2
 * fix live-column-count of slice ranges including tombstoned supercolumn 
   with live subcolumn (CASSANDRA-1591)
 * rename o.a.c.internal.AntientropyStage -> AntiEntropyStage,
   o.a.c.request.Request_responseStage -> RequestResponseStage,
   o.a.c.internal.Internal_responseStage -> InternalResponseStage
 * add AbstractType.fromString (CASSANDRA-1767)
 * require index_type to be present when specifying index_name
   on ColumnDef (CASSANDRA-1759)
 * fix add/remove index bugs in CFMetadata (CASSANDRA-1768)
 * rebuild Strategy during system_update_keyspace (CASSANDRA-1762)
 * cli updates prompt to ... in continuation lines (CASSANDRA-1770)
 * support multiple Mutations per key in hadoop ColumnFamilyOutputFormat
   (CASSANDRA-1774)
 * improvements to Debian init script (CASSANDRA-1772)
 * use local classloader to check for version.properties (CASSANDRA-1778)
 * Validate that column names in column_metadata are valid for the
   defined comparator, and decode properly in cli (CASSANDRA-1773)
 * use cross-platform newlines in cli (CASSANDRA-1786)
 * add ExpiringColumn support to sstable import/export (CASSANDRA-1754)
 * add flush for each append to periodic commitlog mode; added
   periodic_without_flush option to disable this (CASSANDRA-1780)
 * close file handle used for post-flush truncate (CASSANDRA-1790)
 * various code cleanup (CASSANDRA-1793, -1794, -1795)
 * fix range queries against wrapped range (CASSANDRA-1781)
 * fix consistencylevel calculations for NetworkTopologyStrategy
   (CASSANDRA-1804)
 * cli support index type enum names (CASSANDRA-1810)
 * improved validation of column_metadata (CASSANDRA-1813)
 * reads at ConsistencyLevel > 1 throw UnavailableException
   immediately if insufficient live nodes exist (CASSANDRA-1803)
 * copy bytebuffers for local writes to avoid retaining the entire
   Thrift frame (CASSANDRA-1801)
 * fix NPE adding index to column w/o prior metadata (CASSANDRA-1764)
 * reduce fat client timeout (CASSANDRA-1730)
 * fix botched merge of CASSANDRA-1316


0.7.0-rc1
 * fix compaction and flush races with schema updates (CASSANDRA-1715)
 * add clustertool, config-converter, sstablekeys, and schematool 
   Windows .bat files (CASSANDRA-1723)
 * reject range queries received during bootstrap (CASSANDRA-1739)
 * fix wrapping-range queries on non-minimum token (CASSANDRA-1700)
 * add nodetool cfhistogram (CASSANDRA-1698)
 * limit repaired ranges to what the nodes have in common (CASSANDRA-1674)
 * index scan treats missing columns as not matching secondary
   expressions (CASSANDRA-1745)
 * Fix misuse of DataOutputBuffer.getData in AntiEntropyService
   (CASSANDRA-1729)
 * detect and warn when obsolete version of JNA is present (CASSANDRA-1760)
 * reduce fat client timeout (CASSANDRA-1730)
 * cleanup smallest CFs first to increase free temp space for larger ones
   (CASSANDRA-1811)
 * Update windows .bat files to work outside of main Cassandra
   directory (CASSANDRA-1713)
 * fix read repair regression from 0.6.7 (CASSANDRA-1727)
 * more-efficient read repair (CASSANDRA-1719)
 * fix hinted handoff replay (CASSANDRA-1656)
 * log type of dropped messages (CASSANDRA-1677)
 * upgrade to SLF4J 1.6.1
 * fix ByteBuffer bug in ExpiringColumn.updateDigest (CASSANDRA-1679)
 * fix IntegerType.getString (CASSANDRA-1681)
 * make -Djava.net.preferIPv4Stack=true the default (CASSANDRA-628)
 * add INTERNAL_RESPONSE verb to differentiate from responses related
   to client requests (CASSANDRA-1685)
 * log tpstats when dropping messages (CASSANDRA-1660)
 * include unreachable nodes in describeSchemaVersions (CASSANDRA-1678)
 * Avoid dropping messages off the client request path (CASSANDRA-1676)
 * fix jna errno reporting (CASSANDRA-1694)
 * add friendlier error for UnknownHostException on startup (CASSANDRA-1697)
 * include jna dependency in RPM package (CASSANDRA-1690)
 * add --skip-keys option to stress.py (CASSANDRA-1696)
 * improve cli handling of non-string keys and column names 
   (CASSANDRA-1701, -1693)
 * r/m extra subcomparator line in cli keyspaces output (CASSANDRA-1712)
 * add read repair chance to cli "show keyspaces"
 * upgrade to ConcurrentLinkedHashMap 1.1 (CASSANDRA-975)
 * fix index scan routing (CASSANDRA-1722)
 * fix tombstoning of supercolumns in range queries (CASSANDRA-1734)
 * clear endpoint cache after updating keyspace metadata (CASSANDRA-1741)
 * fix wrapping-range queries on non-minimum token (CASSANDRA-1700)
 * truncate includes secondary indexes (CASSANDRA-1747)
 * retain reference to PendingFile sstables (CASSANDRA-1749)
 * fix sstableimport regression (CASSANDRA-1753)
 * fix for bootstrap when no non-system tables are defined (CASSANDRA-1732)
 * handle replica unavailability in index scan (CASSANDRA-1755)
 * fix service initialization order deadlock (CASSANDRA-1756)
 * multi-line cli commands (CASSANDRA-1742)
 * fix race between snapshot and compaction (CASSANDRA-1736)
 * add listEndpointsPendingHints, deleteHintsForEndpoint JMX methods 
   (CASSANDRA-1551)


0.7.0-beta3
 * add strategy options to describe_keyspace output (CASSANDRA-1560)
 * log warning when using randomly generated token (CASSANDRA-1552)
 * re-organize JMX into .db, .net, .internal, .request (CASSANDRA-1217)
 * allow nodes to change IPs between restarts (CASSANDRA-1518)
 * remember ring state between restarts by default (CASSANDRA-1518)
 * flush index built flag so we can read it before log replay (CASSANDRA-1541)
 * lock row cache updates to prevent race condition (CASSANDRA-1293)
 * remove assertion causing rare (and harmless) error messages in
   commitlog (CASSANDRA-1330)
 * fix moving nodes with no keyspaces defined (CASSANDRA-1574)
 * fix unbootstrap when no data is present in a transfer range (CASSANDRA-1573)
 * take advantage of AVRO-495 to simplify our avro IDL (CASSANDRA-1436)
 * extend authorization hierarchy to column family (CASSANDRA-1554)
 * deletion support in secondary indexes (CASSANDRA-1571)
 * meaningful error message for invalid replication strategy class 
   (CASSANDRA-1566)
 * allow keyspace creation with RF > N (CASSANDRA-1428)
 * improve cli error handling (CASSANDRA-1580)
 * add cache save/load ability (CASSANDRA-1417, 1606, 1647)
 * add StorageService.getDrainProgress (CASSANDRA-1588)
 * Disallow bootstrap to an in-use token (CASSANDRA-1561)
 * Allow dynamic secondary index creation and destruction (CASSANDRA-1532)
 * log auto-guessed memtable thresholds (CASSANDRA-1595)
 * add ColumnDef support to cli (CASSANDRA-1583)
 * reduce index sample time by 75% (CASSANDRA-1572)
 * add cli support for column, strategy metadata (CASSANDRA-1578, 1612)
 * add cli support for schema modification (CASSANDRA-1584)
 * delete temp files on failed compactions (CASSANDRA-1596)
 * avoid blocking for dead nodes during removetoken (CASSANDRA-1605)
 * remove ConsistencyLevel.ZERO (CASSANDRA-1607)
 * expose in-progress compaction type in jmx (CASSANDRA-1586)
 * removed IClock & related classes from internals (CASSANDRA-1502)
 * fix removing tokens from SystemTable on decommission and removetoken
   (CASSANDRA-1609)
 * include CF metadata in cli 'show keyspaces' (CASSANDRA-1613)
 * switch from Properties to HashMap in PropertyFileSnitch to
   avoid synchronization bottleneck (CASSANDRA-1481)
 * PropertyFileSnitch configuration file renamed to 
   cassandra-topology.properties
 * add cli support for get_range_slices (CASSANDRA-1088, CASSANDRA-1619)
 * Make memtable flush thresholds per-CF instead of global 
   (CASSANDRA-1007, 1637)
 * add cli support for binary data without CfDef hints (CASSANDRA-1603)
 * fix building SSTable statistics post-stream (CASSANDRA-1620)
 * fix potential infinite loop in 2ary index queries (CASSANDRA-1623)
 * allow creating NTS keyspaces with no replicas configured (CASSANDRA-1626)
 * add jmx histogram of sstables accessed per read (CASSANDRA-1624)
 * remove system_rename_column_family and system_rename_keyspace from the
   client API until races can be fixed (CASSANDRA-1630, CASSANDRA-1585)
 * add cli sanity tests (CASSANDRA-1582)
 * update GC settings in cassandra.bat (CASSANDRA-1636)
 * cli support for index queries (CASSANDRA-1635)
 * cli support for updating schema memtable settings (CASSANDRA-1634)
 * cli --file option (CASSANDRA-1616)
 * reduce automatically chosen memtable sizes by 50% (CASSANDRA-1641)
 * move endpoint cache from snitch to strategy (CASSANDRA-1643)
 * fix commitlog recovery deleting the newly-created segment as well as
   the old ones (CASSANDRA-1644)
 * upgrade to Thrift 0.5 (CASSANDRA-1367)
 * renamed CL.DCQUORUM to LOCAL_QUORUM and DCQUORUMSYNC to EACH_QUORUM
 * cli truncate support (CASSANDRA-1653)
 * update GC settings in cassandra.bat (CASSANDRA-1636)
 * avoid logging when a node's ip/token is gossipped back to it (CASSANDRA-1666)


0.7-beta2
 * always use UTF-8 for hint keys (CASSANDRA-1439)
 * remove cassandra.yaml dependency from Hadoop and Pig (CASSADRA-1322)
 * expose CfDef metadata in describe_keyspaces (CASSANDRA-1363)
 * restore use of mmap_index_only option (CASSANDRA-1241)
 * dropping a keyspace with no column families generated an error 
   (CASSANDRA-1378)
 * rename RackAwareStrategy to OldNetworkTopologyStrategy, RackUnawareStrategy 
   to SimpleStrategy, DatacenterShardStrategy to NetworkTopologyStrategy,
   AbstractRackAwareSnitch to AbstractNetworkTopologySnitch (CASSANDRA-1392)
 * merge StorageProxy.mutate, mutateBlocking (CASSANDRA-1396)
 * faster UUIDType, LongType comparisons (CASSANDRA-1386, 1393)
 * fix setting read_repair_chance from CLI addColumnFamily (CASSANDRA-1399)
 * fix updates to indexed columns (CASSANDRA-1373)
 * fix race condition leaving to FileNotFoundException (CASSANDRA-1382)
 * fix sharded lock hash on index write path (CASSANDRA-1402)
 * add support for GT/E, LT/E in subordinate index clauses (CASSANDRA-1401)
 * cfId counter got out of sync when CFs were added (CASSANDRA-1403)
 * less chatty schema updates (CASSANDRA-1389)
 * rename column family mbeans. 'type' will now include either 
   'IndexColumnFamilies' or 'ColumnFamilies' depending on the CFS type.
   (CASSANDRA-1385)
 * disallow invalid keyspace and column family names. This includes name that
   matches a '^\w+' regex. (CASSANDRA-1377)
 * use JNA, if present, to take snapshots (CASSANDRA-1371)
 * truncate hints if starting 0.7 for the first time (CASSANDRA-1414)
 * fix FD leak in single-row slicepredicate queries (CASSANDRA-1416)
 * allow index expressions against columns that are not part of the 
   SlicePredicate (CASSANDRA-1410)
 * config-converter properly handles snitches and framed support 
   (CASSANDRA-1420)
 * remove keyspace argument from multiget_count (CASSANDRA-1422)
 * allow specifying cassandra.yaml location as (local or remote) URL
   (CASSANDRA-1126)
 * fix using DynamicEndpointSnitch with NetworkTopologyStrategy
   (CASSANDRA-1429)
 * Add CfDef.default_validation_class (CASSANDRA-891)
 * fix EstimatedHistogram.max (CASSANDRA-1413)
 * quorum read optimization (CASSANDRA-1622)
 * handle zero-length (or missing) rows during HH paging (CASSANDRA-1432)
 * include secondary indexes during schema migrations (CASSANDRA-1406)
 * fix commitlog header race during schema change (CASSANDRA-1435)
 * fix ColumnFamilyStoreMBeanIterator to use new type name (CASSANDRA-1433)
 * correct filename generated by xml->yaml converter (CASSANDRA-1419)
 * add CMSInitiatingOccupancyFraction=75 and UseCMSInitiatingOccupancyOnly
   to default JVM options
 * decrease jvm heap for cassandra-cli (CASSANDRA-1446)
 * ability to modify keyspaces and column family definitions on a live cluster
   (CASSANDRA-1285)
 * support for Hadoop Streaming [non-jvm map/reduce via stdin/out]
   (CASSANDRA-1368)
 * Move persistent sstable stats from the system table to an sstable component
   (CASSANDRA-1430)
 * remove failed bootstrap attempt from pending ranges when gossip times
   it out after 1h (CASSANDRA-1463)
 * eager-create tcp connections to other cluster members (CASSANDRA-1465)
 * enumerate stages and derive stage from message type instead of 
   transmitting separately (CASSANDRA-1465)
 * apply reversed flag during collation from different data sources
   (CASSANDRA-1450)
 * make failure to remove commitlog segment non-fatal (CASSANDRA-1348)
 * correct ordering of drain operations so CL.recover is no longer 
   necessary (CASSANDRA-1408)
 * removed keyspace from describe_splits method (CASSANDRA-1425)
 * rename check_schema_agreement to describe_schema_versions
   (CASSANDRA-1478)
 * fix QUORUM calculation for RF > 3 (CASSANDRA-1487)
 * remove tombstones during non-major compactions when bloom filter
   verifies that row does not exist in other sstables (CASSANDRA-1074)
 * nodes that coordinated a loadbalance in the past could not be seen by
   newly added nodes (CASSANDRA-1467)
 * exposed endpoint states (gossip details) via jmx (CASSANDRA-1467)
 * ensure that compacted sstables are not included when new readers are
   instantiated (CASSANDRA-1477)
 * by default, calculate heap size and memtable thresholds at runtime (CASSANDRA-1469)
 * fix races dealing with adding/dropping keyspaces and column families in
   rapid succession (CASSANDRA-1477)
 * clean up of Streaming system (CASSANDRA-1503, 1504, 1506)
 * add options to configure Thrift socket keepalive and buffer sizes (CASSANDRA-1426)
 * make contrib CassandraServiceDataCleaner recursive (CASSANDRA-1509)
 * min, max compaction threshold are configurable and persistent 
   per-ColumnFamily (CASSANDRA-1468)
 * fix replaying the last mutation in a commitlog unnecessarily 
   (CASSANDRA-1512)
 * invoke getDefaultUncaughtExceptionHandler from DTPE with the original
   exception rather than the ExecutionException wrapper (CASSANDRA-1226)
 * remove Clock from the Thrift (and Avro) API (CASSANDRA-1501)
 * Close intra-node sockets when connection is broken (CASSANDRA-1528)
 * RPM packaging spec file (CASSANDRA-786)
 * weighted request scheduler (CASSANDRA-1485)
 * treat expired columns as deleted (CASSANDRA-1539)
 * make IndexInterval configurable (CASSANDRA-1488)
 * add describe_snitch to Thrift API (CASSANDRA-1490)
 * MD5 authenticator compares plain text submitted password with MD5'd
   saved property, instead of vice versa (CASSANDRA-1447)
 * JMX MessagingService pending and completed counts (CASSANDRA-1533)
 * fix race condition processing repair responses (CASSANDRA-1511)
 * make repair blocking (CASSANDRA-1511)
 * create EndpointSnitchInfo and MBean to expose rack and DC (CASSANDRA-1491)
 * added option to contrib/word_count to output results back to Cassandra
   (CASSANDRA-1342)
 * rewrite Hadoop ColumnFamilyRecordWriter to pool connections, retry to
   multiple Cassandra nodes, and smooth impact on the Cassandra cluster
   by using smaller batch sizes (CASSANDRA-1434)
 * fix setting gc_grace_seconds via CLI (CASSANDRA-1549)
 * support TTL'd index values (CASSANDRA-1536)
 * make removetoken work like decommission (CASSANDRA-1216)
 * make cli comparator-aware and improve quote rules (CASSANDRA-1523,-1524)
 * make nodetool compact and cleanup blocking (CASSANDRA-1449)
 * add memtable, cache information to GCInspector logs (CASSANDRA-1558)
 * enable/disable HintedHandoff via JMX (CASSANDRA-1550)
 * Ignore stray files in the commit log directory (CASSANDRA-1547)
 * Disallow bootstrap to an in-use token (CASSANDRA-1561)


0.7-beta1
 * sstable versioning (CASSANDRA-389)
 * switched to slf4j logging (CASSANDRA-625)
 * add (optional) expiration time for column (CASSANDRA-699)
 * access levels for authentication/authorization (CASSANDRA-900)
 * add ReadRepairChance to CF definition (CASSANDRA-930)
 * fix heisenbug in system tests, especially common on OS X (CASSANDRA-944)
 * convert to byte[] keys internally and all public APIs (CASSANDRA-767)
 * ability to alter schema definitions on a live cluster (CASSANDRA-44)
 * renamed configuration file to cassandra.xml, and log4j.properties to
   log4j-server.properties, which must now be loaded from
   the classpath (which is how our scripts in bin/ have always done it)
   (CASSANDRA-971)
 * change get_count to require a SlicePredicate. create multi_get_count
   (CASSANDRA-744)
 * re-organized endpointsnitch implementations and added SimpleSnitch
   (CASSANDRA-994)
 * Added preload_row_cache option (CASSANDRA-946)
 * add CRC to commitlog header (CASSANDRA-999)
 * removed deprecated batch_insert and get_range_slice methods (CASSANDRA-1065)
 * add truncate thrift method (CASSANDRA-531)
 * http mini-interface using mx4j (CASSANDRA-1068)
 * optimize away copy of sliced row on memtable read path (CASSANDRA-1046)
 * replace constant-size 2GB mmaped segments and special casing for index 
   entries spanning segment boundaries, with SegmentedFile that computes 
   segments that always contain entire entries/rows (CASSANDRA-1117)
 * avoid reading large rows into memory during compaction (CASSANDRA-16)
 * added hadoop OutputFormat (CASSANDRA-1101)
 * efficient Streaming (no more anticompaction) (CASSANDRA-579)
 * split commitlog header into separate file and add size checksum to
   mutations (CASSANDRA-1179)
 * avoid allocating a new byte[] for each mutation on replay (CASSANDRA-1219)
 * revise HH schema to be per-endpoint (CASSANDRA-1142)
 * add joining/leaving status to nodetool ring (CASSANDRA-1115)
 * allow multiple repair sessions per node (CASSANDRA-1190)
 * optimize away MessagingService for local range queries (CASSANDRA-1261)
 * make framed transport the default so malformed requests can't OOM the 
   server (CASSANDRA-475)
 * significantly faster reads from row cache (CASSANDRA-1267)
 * take advantage of row cache during range queries (CASSANDRA-1302)
 * make GCGraceSeconds a per-ColumnFamily value (CASSANDRA-1276)
 * keep persistent row size and column count statistics (CASSANDRA-1155)
 * add IntegerType (CASSANDRA-1282)
 * page within a single row during hinted handoff (CASSANDRA-1327)
 * push DatacenterShardStrategy configuration into keyspace definition,
   eliminating datacenter.properties. (CASSANDRA-1066)
 * optimize forward slices starting with '' and single-index-block name 
   queries by skipping the column index (CASSANDRA-1338)
 * streaming refactor (CASSANDRA-1189)
 * faster comparison for UUID types (CASSANDRA-1043)
 * secondary index support (CASSANDRA-749 and subtasks)
 * make compaction buckets deterministic (CASSANDRA-1265)


0.6.6
 * Allow using DynamicEndpointSnitch with RackAwareStrategy (CASSANDRA-1429)
 * remove the remaining vestiges of the unfinished DatacenterShardStrategy 
   (replaced by NetworkTopologyStrategy in 0.7)
   

0.6.5
 * fix key ordering in range query results with RandomPartitioner
   and ConsistencyLevel > ONE (CASSANDRA-1145)
 * fix for range query starting with the wrong token range (CASSANDRA-1042)
 * page within a single row during hinted handoff (CASSANDRA-1327)
 * fix compilation on non-sun JDKs (CASSANDRA-1061)
 * remove String.trim() call on row keys in batch mutations (CASSANDRA-1235)
 * Log summary of dropped messages instead of spamming log (CASSANDRA-1284)
 * add dynamic endpoint snitch (CASSANDRA-981)
 * fix streaming for keyspaces with hyphens in their name (CASSANDRA-1377)
 * fix errors in hard-coded bloom filter optKPerBucket by computing it
   algorithmically (CASSANDRA-1220
 * remove message deserialization stage, and uncap read/write stages
   so slow reads/writes don't block gossip processing (CASSANDRA-1358)
 * add jmx port configuration to Debian package (CASSANDRA-1202)
 * use mlockall via JNA, if present, to prevent Linux from swapping
   out parts of the JVM (CASSANDRA-1214)


0.6.4
 * avoid queuing multiple hint deliveries for the same endpoint
   (CASSANDRA-1229)
 * better performance for and stricter checking of UTF8 column names
   (CASSANDRA-1232)
 * extend option to lower compaction priority to hinted handoff
   as well (CASSANDRA-1260)
 * log errors in gossip instead of re-throwing (CASSANDRA-1289)
 * avoid aborting commitlog replay prematurely if a flushed-but-
   not-removed commitlog segment is encountered (CASSANDRA-1297)
 * fix duplicate rows being read during mapreduce (CASSANDRA-1142)
 * failure detection wasn't closing command sockets (CASSANDRA-1221)
 * cassandra-cli.bat works on windows (CASSANDRA-1236)
 * pre-emptively drop requests that cannot be processed within RPCTimeout
   (CASSANDRA-685)
 * add ack to Binary write verb and update CassandraBulkLoader
   to wait for acks for each row (CASSANDRA-1093)
 * added describe_partitioner Thrift method (CASSANDRA-1047)
 * Hadoop jobs no longer require the Cassandra storage-conf.xml
   (CASSANDRA-1280, CASSANDRA-1047)
 * log thread pool stats when GC is excessive (CASSANDRA-1275)
 * remove gossip message size limit (CASSANDRA-1138)
 * parallelize local and remote reads during multiget, and respect snitch 
   when determining whether to do local read for CL.ONE (CASSANDRA-1317)
 * fix read repair to use requested consistency level on digest mismatch,
   rather than assuming QUORUM (CASSANDRA-1316)
 * process digest mismatch re-reads in parallel (CASSANDRA-1323)
 * switch hints CF comparator to BytesType (CASSANDRA-1274)


0.6.3
 * retry to make streaming connections up to 8 times. (CASSANDRA-1019)
 * reject describe_ring() calls on invalid keyspaces (CASSANDRA-1111)
 * fix cache size calculation for size of 100% (CASSANDRA-1129)
 * fix cache capacity only being recalculated once (CASSANDRA-1129)
 * remove hourly scan of all hints on the off chance that the gossiper
   missed a status change; instead, expose deliverHintsToEndpoint to JMX
   so it can be done manually, if necessary (CASSANDRA-1141)
 * don't reject reads at CL.ALL (CASSANDRA-1152)
 * reject deletions to supercolumns in CFs containing only standard
   columns (CASSANDRA-1139)
 * avoid preserving login information after client disconnects
   (CASSANDRA-1057)
 * prefer sun jdk to openjdk in debian init script (CASSANDRA-1174)
 * detect partioner config changes between restarts and fail fast 
   (CASSANDRA-1146)
 * use generation time to resolve node token reassignment disagreements
   (CASSANDRA-1118)
 * restructure the startup ordering of Gossiper and MessageService to avoid
   timing anomalies (CASSANDRA-1160)
 * detect incomplete commit log hearders (CASSANDRA-1119)
 * force anti-entropy service to stream files on the stream stage to avoid
   sending streams out of order (CASSANDRA-1169)
 * remove inactive stream managers after AES streams files (CASSANDRA-1169)
 * allow removing entire row through batch_mutate Deletion (CASSANDRA-1027)
 * add JMX metrics for row-level bloom filter false positives (CASSANDRA-1212)
 * added a redhat init script to contrib (CASSANDRA-1201)
 * use midpoint when bootstrapping a new machine into range with not
   much data yet instead of random token (CASSANDRA-1112)
 * kill server on OOM in executor stage as well as Thrift (CASSANDRA-1226)
 * remove opportunistic repairs, when two machines with overlapping replica
   responsibilities happen to finish major compactions of the same CF near
   the same time.  repairs are now fully manual (CASSANDRA-1190)
 * add ability to lower compaction priority (default is no change from 0.6.2)
   (CASSANDRA-1181)


0.6.2
 * fix contrib/word_count build. (CASSANDRA-992)
 * split CommitLogExecutorService into BatchCommitLogExecutorService and 
   PeriodicCommitLogExecutorService (CASSANDRA-1014)
 * add latency histograms to CFSMBean (CASSANDRA-1024)
 * make resolving timestamp ties deterministic by using value bytes
   as a tiebreaker (CASSANDRA-1039)
 * Add option to turn off Hinted Handoff (CASSANDRA-894)
 * fix windows startup (CASSANDRA-948)
 * make concurrent_reads, concurrent_writes configurable at runtime via JMX
   (CASSANDRA-1060)
 * disable GCInspector on non-Sun JVMs (CASSANDRA-1061)
 * fix tombstone handling in sstable rows with no other data (CASSANDRA-1063)
 * fix size of row in spanned index entries (CASSANDRA-1056)
 * install json2sstable, sstable2json, and sstablekeys to Debian package
 * StreamingService.StreamDestinations wouldn't empty itself after streaming
   finished (CASSANDRA-1076)
 * added Collections.shuffle(splits) before returning the splits in 
   ColumnFamilyInputFormat (CASSANDRA-1096)
 * do not recalculate cache capacity post-compaction if it's been manually 
   modified (CASSANDRA-1079)
 * better defaults for flush sorter + writer executor queue sizes
   (CASSANDRA-1100)
 * windows scripts for SSTableImport/Export (CASSANDRA-1051)
 * windows script for nodetool (CASSANDRA-1113)
 * expose PhiConvictThreshold (CASSANDRA-1053)
 * make repair of RF==1 a no-op (CASSANDRA-1090)
 * improve default JVM GC options (CASSANDRA-1014)
 * fix SlicePredicate serialization inside Hadoop jobs (CASSANDRA-1049)
 * close Thrift sockets in Hadoop ColumnFamilyRecordReader (CASSANDRA-1081)


0.6.1
 * fix NPE in sstable2json when no excluded keys are given (CASSANDRA-934)
 * keep the replica set constant throughout the read repair process
   (CASSANDRA-937)
 * allow querying getAllRanges with empty token list (CASSANDRA-933)
 * fix command line arguments inversion in clustertool (CASSANDRA-942)
 * fix race condition that could trigger a false-positive assertion
   during post-flush discard of old commitlog segments (CASSANDRA-936)
 * fix neighbor calculation for anti-entropy repair (CASSANDRA-924)
 * perform repair even for small entropy differences (CASSANDRA-924)
 * Use hostnames in CFInputFormat to allow Hadoop's naive string-based
   locality comparisons to work (CASSANDRA-955)
 * cache read-only BufferedRandomAccessFile length to avoid
   3 system calls per invocation (CASSANDRA-950)
 * nodes with IPv6 (and no IPv4) addresses could not join cluster
   (CASSANDRA-969)
 * Retrieve the correct number of undeleted columns, if any, from
   a supercolumn in a row that had been deleted previously (CASSANDRA-920)
 * fix index scans that cross the 2GB mmap boundaries for both mmap
   and standard i/o modes (CASSANDRA-866)
 * expose drain via nodetool (CASSANDRA-978)


0.6.0-RC1
 * JMX drain to flush memtables and run through commit log (CASSANDRA-880)
 * Bootstrapping can skip ranges under the right conditions (CASSANDRA-902)
 * fix merging row versions in range_slice for CL > ONE (CASSANDRA-884)
 * default write ConsistencyLeven chaned from ZERO to ONE
 * fix for index entries spanning mmap buffer boundaries (CASSANDRA-857)
 * use lexical comparison if time part of TimeUUIDs are the same 
   (CASSANDRA-907)
 * bound read, mutation, and response stages to fix possible OOM
   during log replay (CASSANDRA-885)
 * Use microseconds-since-epoch (UTC) in cli, instead of milliseconds
 * Treat batch_mutate Deletion with null supercolumn as "apply this predicate 
   to top level supercolumns" (CASSANDRA-834)
 * Streaming destination nodes do not update their JMX status (CASSANDRA-916)
 * Fix internal RPC timeout calculation (CASSANDRA-911)
 * Added Pig loadfunc to contrib/pig (CASSANDRA-910)


0.6.0-beta3
 * fix compaction bucketing bug (CASSANDRA-814)
 * update windows batch file (CASSANDRA-824)
 * deprecate KeysCachedFraction configuration directive in favor
   of KeysCached; move to unified-per-CF key cache (CASSANDRA-801)
 * add invalidateRowCache to ColumnFamilyStoreMBean (CASSANDRA-761)
 * send Handoff hints to natural locations to reduce load on
   remaining nodes in a failure scenario (CASSANDRA-822)
 * Add RowWarningThresholdInMB configuration option to warn before very 
   large rows get big enough to threaten node stability, and -x option to
   be able to remove them with sstable2json if the warning is unheeded
   until it's too late (CASSANDRA-843)
 * Add logging of GC activity (CASSANDRA-813)
 * fix ConcurrentModificationException in commitlog discard (CASSANDRA-853)
 * Fix hardcoded row count in Hadoop RecordReader (CASSANDRA-837)
 * Add a jmx status to the streaming service and change several DEBUG
   messages to INFO (CASSANDRA-845)
 * fix classpath in cassandra-cli.bat for Windows (CASSANDRA-858)
 * allow re-specifying host, port to cassandra-cli if invalid ones
   are first tried (CASSANDRA-867)
 * fix race condition handling rpc timeout in the coordinator
   (CASSANDRA-864)
 * Remove CalloutLocation and StagingFileDirectory from storage-conf files 
   since those settings are no longer used (CASSANDRA-878)
 * Parse a long from RowWarningThresholdInMB instead of an int (CASSANDRA-882)
 * Remove obsolete ControlPort code from DatabaseDescriptor (CASSANDRA-886)
 * move skipBytes side effect out of assert (CASSANDRA-899)
 * add "double getLoad" to StorageServiceMBean (CASSANDRA-898)
 * track row stats per CF at compaction time (CASSANDRA-870)
 * disallow CommitLogDirectory matching a DataFileDirectory (CASSANDRA-888)
 * default key cache size is 200k entries, changed from 10% (CASSANDRA-863)
 * add -Dcassandra-foreground=yes to cassandra.bat
 * exit if cluster name is changed unexpectedly (CASSANDRA-769)


0.6.0-beta1/beta2
 * add batch_mutate thrift command, deprecating batch_insert (CASSANDRA-336)
 * remove get_key_range Thrift API, deprecated in 0.5 (CASSANDRA-710)
 * add optional login() Thrift call for authentication (CASSANDRA-547)
 * support fat clients using gossiper and StorageProxy to perform
   replication in-process [jvm-only] (CASSANDRA-535)
 * support mmapped I/O for reads, on by default on 64bit JVMs 
   (CASSANDRA-408, CASSANDRA-669)
 * improve insert concurrency, particularly during Hinted Handoff
   (CASSANDRA-658)
 * faster network code (CASSANDRA-675)
 * stress.py moved to contrib (CASSANDRA-635)
 * row caching [must be explicitly enabled per-CF in config] (CASSANDRA-678)
 * present a useful measure of compaction progress in JMX (CASSANDRA-599)
 * add bin/sstablekeys (CASSNADRA-679)
 * add ConsistencyLevel.ANY (CASSANDRA-687)
 * make removetoken remove nodes from gossip entirely (CASSANDRA-644)
 * add ability to set cache sizes at runtime (CASSANDRA-708)
 * report latency and cache hit rate statistics with lifetime totals
   instead of average over the last minute (CASSANDRA-702)
 * support get_range_slice for RandomPartitioner (CASSANDRA-745)
 * per-keyspace replication factory and replication strategy (CASSANDRA-620)
 * track latency in microseconds (CASSANDRA-733)
 * add describe_ Thrift methods, deprecating get_string_property and 
   get_string_list_property
 * jmx interface for tracking operation mode and streams in general.
   (CASSANDRA-709)
 * keep memtables in sorted order to improve range query performance
   (CASSANDRA-799)
 * use while loop instead of recursion when trimming sstables compaction list 
   to avoid blowing stack in pathological cases (CASSANDRA-804)
 * basic Hadoop map/reduce support (CASSANDRA-342)


0.5.1
 * ensure all files for an sstable are streamed to the same directory.
   (CASSANDRA-716)
 * more accurate load estimate for bootstrapping (CASSANDRA-762)
 * tolerate dead or unavailable bootstrap target on write (CASSANDRA-731)
 * allow larger numbers of keys (> 140M) in a sstable bloom filter
   (CASSANDRA-790)
 * include jvm argument improvements from CASSANDRA-504 in debian package
 * change streaming chunk size to 32MB to accomodate Windows XP limitations
   (was 64MB) (CASSANDRA-795)
 * fix get_range_slice returning results in the wrong order (CASSANDRA-781)
 

0.5.0 final
 * avoid attempting to delete temporary bootstrap files twice (CASSANDRA-681)
 * fix bogus NaN in nodeprobe cfstats output (CASSANDRA-646)
 * provide a policy for dealing with single thread executors w/ a full queue
   (CASSANDRA-694)
 * optimize inner read in MessagingService, vastly improving multiple-node
   performance (CASSANDRA-675)
 * wait for table flush before streaming data back to a bootstrapping node.
   (CASSANDRA-696)
 * keep track of bootstrapping sources by table so that bootstrapping doesn't 
   give the indication of finishing early (CASSANDRA-673)


0.5.0 RC3
 * commit the correct version of the patch for CASSANDRA-663


0.5.0 RC2 (unreleased)
 * fix bugs in converting get_range_slice results to Thrift 
   (CASSANDRA-647, CASSANDRA-649)
 * expose java.util.concurrent.TimeoutException in StorageProxy methods
   (CASSANDRA-600)
 * TcpConnectionManager was holding on to disconnected connections, 
   giving the false indication they were being used. (CASSANDRA-651)
 * Remove duplicated write. (CASSANDRA-662)
 * Abort bootstrap if IP is already in the token ring (CASSANDRA-663)
 * increase default commitlog sync period, and wait for last sync to 
   finish before submitting another (CASSANDRA-668)


0.5.0 RC1
 * Fix potential NPE in get_range_slice (CASSANDRA-623)
 * add CRC32 to commitlog entries (CASSANDRA-605)
 * fix data streaming on windows (CASSANDRA-630)
 * GC compacted sstables after cleanup and compaction (CASSANDRA-621)
 * Speed up anti-entropy validation (CASSANDRA-629)
 * Fix anti-entropy assertion error (CASSANDRA-639)
 * Fix pending range conflicts when bootstapping or moving
   multiple nodes at once (CASSANDRA-603)
 * Handle obsolete gossip related to node movement in the case where
   one or more nodes is down when the movement occurs (CASSANDRA-572)
 * Include dead nodes in gossip to avoid a variety of problems
   and fix HH to removed nodes (CASSANDRA-634)
 * return an InvalidRequestException for mal-formed SlicePredicates
   (CASSANDRA-643)
 * fix bug determining closest neighbor for use in multiple datacenters
   (CASSANDRA-648)
 * Vast improvements in anticompaction speed (CASSANDRA-607)
 * Speed up log replay and writes by avoiding redundant serializations
   (CASSANDRA-652)


0.5.0 beta 2
 * Bootstrap improvements (several tickets)
 * add nodeprobe repair anti-entropy feature (CASSANDRA-193, CASSANDRA-520)
 * fix possibility of partition when many nodes restart at once
   in clusters with multiple seeds (CASSANDRA-150)
 * fix NPE in get_range_slice when no data is found (CASSANDRA-578)
 * fix potential NPE in hinted handoff (CASSANDRA-585)
 * fix cleanup of local "system" keyspace (CASSANDRA-576)
 * improve computation of cluster load balance (CASSANDRA-554)
 * added super column read/write, column count, and column/row delete to
   cassandra-cli (CASSANDRA-567, CASSANDRA-594)
 * fix returning live subcolumns of deleted supercolumns (CASSANDRA-583)
 * respect JAVA_HOME in bin/ scripts (several tickets)
 * add StorageService.initClient for fat clients on the JVM (CASSANDRA-535)
   (see contrib/client_only for an example of use)
 * make consistency_level functional in get_range_slice (CASSANDRA-568)
 * optimize key deserialization for RandomPartitioner (CASSANDRA-581)
 * avoid GCing tombstones except on major compaction (CASSANDRA-604)
 * increase failure conviction threshold, resulting in less nodes
   incorrectly (and temporarily) marked as down (CASSANDRA-610)
 * respect memtable thresholds during log replay (CASSANDRA-609)
 * support ConsistencyLevel.ALL on read (CASSANDRA-584)
 * add nodeprobe removetoken command (CASSANDRA-564)


0.5.0 beta
 * Allow multiple simultaneous flushes, improving flush throughput 
   on multicore systems (CASSANDRA-401)
 * Split up locks to improve write and read throughput on multicore systems
   (CASSANDRA-444, CASSANDRA-414)
 * More efficient use of memory during compaction (CASSANDRA-436)
 * autobootstrap option: when enabled, all non-seed nodes will attempt
   to bootstrap when started, until bootstrap successfully
   completes. -b option is removed.  (CASSANDRA-438)
 * Unless a token is manually specified in the configuration xml,
   a bootstraping node will use a token that gives it half the
   keys from the most-heavily-loaded node in the cluster,
   instead of generating a random token. 
   (CASSANDRA-385, CASSANDRA-517)
 * Miscellaneous bootstrap fixes (several tickets)
 * Ability to change a node's token even after it has data on it
   (CASSANDRA-541)
 * Ability to decommission a live node from the ring (CASSANDRA-435)
 * Semi-automatic loadbalancing via nodeprobe (CASSANDRA-192)
 * Add ability to set compaction thresholds at runtime via
   JMX / nodeprobe.  (CASSANDRA-465)
 * Add "comment" field to ColumnFamily definition. (CASSANDRA-481)
 * Additional JMX metrics (CASSANDRA-482)
 * JSON based export and import tools (several tickets)
 * Hinted Handoff fixes (several tickets)
 * Add key cache to improve read performance (CASSANDRA-423)
 * Simplified construction of custom ReplicationStrategy classes
   (CASSANDRA-497)
 * Graphical application (Swing) for ring integrity verification and 
   visualization was added to contrib (CASSANDRA-252)
 * Add DCQUORUM, DCQUORUMSYNC consistency levels and corresponding
   ReplicationStrategy / EndpointSnitch classes.  Experimental.
   (CASSANDRA-492)
 * Web client interface added to contrib (CASSANDRA-457)
 * More-efficient flush for Random, CollatedOPP partitioners 
   for normal writes (CASSANDRA-446) and bulk load (CASSANDRA-420)
 * Add MemtableFlushAfterMinutes, a global replacement for the old 
   per-CF FlushPeriodInMinutes setting (CASSANDRA-463)
 * optimizations to slice reading (CASSANDRA-350) and supercolumn
   queries (CASSANDRA-510)
 * force binding to given listenaddress for nodes with multiple
   interfaces (CASSANDRA-546)
 * stress.py benchmarking tool improvements (several tickets)
 * optimized replica placement code (CASSANDRA-525)
 * faster log replay on restart (CASSANDRA-539, CASSANDRA-540)
 * optimized local-node writes (CASSANDRA-558)
 * added get_range_slice, deprecating get_key_range (CASSANDRA-344)
 * expose TimedOutException to thrift (CASSANDRA-563)
 

0.4.2
 * Add validation disallowing null keys (CASSANDRA-486)
 * Fix race conditions in TCPConnectionManager (CASSANDRA-487)
 * Fix using non-utf8-aware comparison as a sanity check.
   (CASSANDRA-493)
 * Improve default garbage collector options (CASSANDRA-504)
 * Add "nodeprobe flush" (CASSANDRA-505)
 * remove NotFoundException from get_slice throws list (CASSANDRA-518)
 * fix get (not get_slice) of entire supercolumn (CASSANDRA-508)
 * fix null token during bootstrap (CASSANDRA-501)


0.4.1
 * Fix FlushPeriod columnfamily configuration regression
   (CASSANDRA-455)
 * Fix long column name support (CASSANDRA-460)
 * Fix for serializing a row that only contains tombstones
   (CASSANDRA-458)
 * Fix for discarding unneeded commitlog segments (CASSANDRA-459)
 * Add SnapshotBeforeCompaction configuration option (CASSANDRA-426)
 * Fix compaction abort under insufficient disk space (CASSANDRA-473)
 * Fix reading subcolumn slice from tombstoned CF (CASSANDRA-484)
 * Fix race condition in RVH causing occasional NPE (CASSANDRA-478)


0.4.0
 * fix get_key_range problems when a node is down (CASSANDRA-440)
   and add UnavailableException to more Thrift methods
 * Add example EndPointSnitch contrib code (several tickets)


0.4.0 RC2
 * fix SSTable generation clash during compaction (CASSANDRA-418)
 * reject method calls with null parameters (CASSANDRA-308)
 * properly order ranges in nodeprobe output (CASSANDRA-421)
 * fix logging of certain errors on executor threads (CASSANDRA-425)


0.4.0 RC1
 * Bootstrap feature is live; use -b on startup (several tickets)
 * Added multiget api (CASSANDRA-70)
 * fix Deadlock with SelectorManager.doProcess and TcpConnection.write
   (CASSANDRA-392)
 * remove key cache b/c of concurrency bugs in third-party
   CLHM library (CASSANDRA-405)
 * update non-major compaction logic to use two threshold values
   (CASSANDRA-407)
 * add periodic / batch commitlog sync modes (several tickets)
 * inline BatchMutation into batch_insert params (CASSANDRA-403)
 * allow setting the logging level at runtime via mbean (CASSANDRA-402)
 * change default comparator to BytesType (CASSANDRA-400)
 * add forwards-compatible ConsistencyLevel parameter to get_key_range
   (CASSANDRA-322)
 * r/m special case of blocking for local destination when writing with 
   ConsistencyLevel.ZERO (CASSANDRA-399)
 * Fixes to make BinaryMemtable [bulk load interface] useful (CASSANDRA-337);
   see contrib/bmt_example for an example of using it.
 * More JMX properties added (several tickets)
 * Thrift changes (several tickets)
    - Merged _super get methods with the normal ones; return values
      are now of ColumnOrSuperColumn.
    - Similarly, merged batch_insert_super into batch_insert.



0.4.0 beta
 * On-disk data format has changed to allow billions of keys/rows per
   node instead of only millions
 * Multi-keyspace support
 * Scan all sstables for all queries to avoid situations where
   different types of operation on the same ColumnFamily could
   disagree on what data was present
 * Snapshot support via JMX
 * Thrift API has changed a _lot_:
    - removed time-sorted CFs; instead, user-defined comparators
      may be defined on the column names, which are now byte arrays.
      Default comparators are provided for UTF8, Bytes, Ascii, Long (i64),
      and UUID types.
    - removed colon-delimited strings in thrift api in favor of explicit
      structs such as ColumnPath, ColumnParent, etc.  Also normalized
      thrift struct and argument naming.
    - Added columnFamily argument to get_key_range.
    - Change signature of get_slice to accept starting and ending
      columns as well as an offset.  (This allows use of indexes.)
      Added "ascending" flag to allow reasonably-efficient reverse
      scans as well.  Removed get_slice_by_range as redundant.
    - get_key_range operates on one CF at a time
    - changed `block` boolean on insert methods to ConsistencyLevel enum,
      with options of NONE, ONE, QUORUM, and ALL.
    - added similar consistency_level parameter to read methods
    - column-name-set slice with no names given now returns zero columns
      instead of all of them.  ("all" can run your server out of memory.
      use a range-based slice with a high max column count instead.)
 * Removed the web interface. Node information can now be obtained by 
   using the newly introduced nodeprobe utility.
 * More JMX stats
 * Remove magic values from internals (e.g. special key to indicate
   when to flush memtables)
 * Rename configuration "table" to "keyspace"
 * Moved to crash-only design; no more shutdown (just kill the process)
 * Lots of bug fixes

Full list of issues resolved in 0.4 is at https://issues.apache.org/jira/secure/IssueNavigator.jspa?reset=true&&pid=12310865&fixfor=12313862&resolution=1&sorter/field=issuekey&sorter/order=DESC


0.3.0 RC3
 * Fix potential deadlock under load in TCPConnection.
   (CASSANDRA-220)


0.3.0 RC2
 * Fix possible data loss when server is stopped after replaying
   log but before new inserts force memtable flush.
   (CASSANDRA-204)
 * Added BUGS file


0.3.0 RC1
 * Range queries on keys, including user-defined key collation
 * Remove support
 * Workarounds for a weird bug in JDK select/register that seems
   particularly common on VM environments. Cassandra should deploy
   fine on EC2 now
 * Much improved infrastructure: the beginnings of a decent test suite
   ("ant test" for unit tests; "nosetests" for system tests), code
   coverage reporting, etc.
 * Expanded node status reporting via JMX
 * Improved error reporting/logging on both server and client
 * Reduced memory footprint in default configuration
 * Combined blocking and non-blocking versions of insert APIs
 * Added FlushPeriodInMinutes configuration parameter to force
   flushing of infrequently-updated ColumnFamilies<|MERGE_RESOLUTION|>--- conflicted
+++ resolved
@@ -93,11 +93,8 @@
  * Don't keep ancestor information in memory (CASSANDRA-5342)
  * cqlsh: fix handling of semicolons inside BATCH queries (CASSANDRA-5697)
  * Expose native protocol server status in nodetool info (CASSANDRA-5735)
-<<<<<<< HEAD
-=======
  * Fix pathetic performance of range tombstones (CASSANDRA-5677)
  * Fix querying with an empty (impossible) range (CASSANDRA-5573)
->>>>>>> 0beab74d
 
 
 1.2.6
