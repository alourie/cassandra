--- conflicted
+++ resolved
@@ -1,4 +1,3 @@
-<<<<<<< HEAD
 3.10
  * Fix cassandra-stress to use single seed in UUID generation (CASSANDRA-12729)
  * CQLSSTableWriter does not allow Update statement (CASSANDRA-12450)
@@ -78,10 +77,7 @@
  * Remove compaction Severity from DynamicEndpointSnitch (CASSANDRA-11738)
  * Restore resumable hints delivery (CASSANDRA-11960)
 Merged from 3.0:
-=======
-3.0.10
  * Abort cqlsh copy-from in case of no answer after prolonged period of time (CASSANDRA-12740)
->>>>>>> 72c9eb2d
  * Avoid sstable corrupt exception due to dropped static column (CASSANDRA-12582)
  * Make stress use client mode to avoid checking commit log size on startup (CASSANDRA-12478)
  * Fix exceptions with new vnode allocation (CASSANDRA-12715)
